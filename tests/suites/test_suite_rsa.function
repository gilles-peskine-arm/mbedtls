/* BEGIN_HEADER */
#include "mbedtls/rsa.h"
#include "mbedtls/rsa_internal.h"
#include "mbedtls/md2.h"
#include "mbedtls/md4.h"
#include "mbedtls/md5.h"
#include "mbedtls/sha1.h"
#include "mbedtls/sha256.h"
#include "mbedtls/sha512.h"
#include "mbedtls/entropy.h"
#include "mbedtls/ctr_drbg.h"

/* END_HEADER */

/* BEGIN_DEPENDENCIES
 * depends_on:MBEDTLS_RSA_C:MBEDTLS_BIGNUM_C:MBEDTLS_GENPRIME
 * END_DEPENDENCIES
 */

/* BEGIN_CASE */
void mbedtls_rsa_pkcs1_sign( char *message_hex_string, int padding_mode, int digest,
                     int mod, int radix_P, char *input_P, int radix_Q,
                     char *input_Q, int radix_N, char *input_N, int radix_E,
                     char *input_E, char *result_hex_str, int result )
{
    unsigned char message_str[1000];
    unsigned char hash_result[1000];
    unsigned char output[1000];
    unsigned char output_str[1000];
    mbedtls_rsa_context ctx;
    mbedtls_mpi N, P, Q, E;
    int msg_len;
    rnd_pseudo_info rnd_info;

    mbedtls_mpi_init( &N ); mbedtls_mpi_init( &P );
    mbedtls_mpi_init( &Q ); mbedtls_mpi_init( &E );
    mbedtls_rsa_init( &ctx, padding_mode, 0 );

    memset( message_str, 0x00, 1000 );
    memset( hash_result, 0x00, 1000 );
    memset( output, 0x00, 1000 );
    memset( output_str, 0x00, 1000 );
    memset( &rnd_info, 0, sizeof( rnd_pseudo_info ) );

    TEST_ASSERT( mbedtls_mpi_read_string( &P, radix_P, input_P ) == 0 );
    TEST_ASSERT( mbedtls_mpi_read_string( &Q, radix_Q, input_Q ) == 0 );
    TEST_ASSERT( mbedtls_mpi_read_string( &N, radix_N, input_N ) == 0 );
    TEST_ASSERT( mbedtls_mpi_read_string( &E, radix_E, input_E ) == 0 );

    TEST_ASSERT( mbedtls_rsa_import( &ctx, &N, &P, &Q, NULL, &E ) == 0 );
    TEST_ASSERT( mbedtls_rsa_get_len( &ctx ) == (size_t) ( mod / 8 ) );
    TEST_ASSERT( mbedtls_rsa_complete( &ctx ) == 0 );
    TEST_ASSERT( mbedtls_rsa_check_privkey( &ctx ) == 0 );

    msg_len = unhexify( message_str, message_hex_string );

    if( mbedtls_md_info_from_type( digest ) != NULL )
        TEST_ASSERT( mbedtls_md( mbedtls_md_info_from_type( digest ),
                                 message_str, msg_len, hash_result ) == 0 );

    TEST_ASSERT( mbedtls_rsa_pkcs1_sign( &ctx, &rnd_pseudo_rand, &rnd_info,
                                         MBEDTLS_RSA_PRIVATE, digest, 0,
                                         hash_result, output ) == result );
    if( result == 0 )
    {
        hexify( output_str, output, ctx.len );

        TEST_ASSERT( strcasecmp( (char *) output_str, result_hex_str ) == 0 );
    }

exit:
<<<<<<< HEAD
    mbedtls_mpi_free( &P1 ); mbedtls_mpi_free( &Q1 );
    mbedtls_mpi_free( &H ); mbedtls_mpi_free( &G );
=======
    mbedtls_mpi_free( &N ); mbedtls_mpi_free( &P );
    mbedtls_mpi_free( &Q ); mbedtls_mpi_free( &E );
>>>>>>> 25b96ea2
    mbedtls_rsa_free( &ctx );
}
/* END_CASE */

/* BEGIN_CASE */
void mbedtls_rsa_pkcs1_verify( char *message_hex_string, int padding_mode, int digest,
                       int mod, int radix_N, char *input_N, int radix_E,
                       char *input_E, char *result_hex_str, int result )
{
    unsigned char message_str[1000];
    unsigned char hash_result[1000];
    unsigned char result_str[1000];
    mbedtls_rsa_context ctx;
    int msg_len;

    mbedtls_mpi N, E;

    mbedtls_mpi_init( &N ); mbedtls_mpi_init( &E );
    mbedtls_rsa_init( &ctx, padding_mode, 0 );
    memset( message_str, 0x00, 1000 );
    memset( hash_result, 0x00, 1000 );
    memset( result_str, 0x00, 1000 );

    TEST_ASSERT( mbedtls_mpi_read_string( &N, radix_N, input_N ) == 0 );
    TEST_ASSERT( mbedtls_mpi_read_string( &E, radix_E, input_E ) == 0 );
    TEST_ASSERT( mbedtls_rsa_import( &ctx, &N, NULL, NULL, NULL, &E ) == 0 );
    TEST_ASSERT( mbedtls_rsa_get_len( &ctx ) == (size_t) ( mod / 8 ) );
    TEST_ASSERT( mbedtls_rsa_check_pubkey( &ctx ) == 0 );

    msg_len = unhexify( message_str, message_hex_string );
    unhexify( result_str, result_hex_str );

    if( mbedtls_md_info_from_type( digest ) != NULL )
        TEST_ASSERT( mbedtls_md( mbedtls_md_info_from_type( digest ), message_str, msg_len, hash_result ) == 0 );

    TEST_ASSERT( mbedtls_rsa_pkcs1_verify( &ctx, NULL, NULL, MBEDTLS_RSA_PUBLIC, digest, 0, hash_result, result_str ) == result );

exit:
    mbedtls_mpi_free( &N ); mbedtls_mpi_free( &E );
    mbedtls_rsa_free( &ctx );
}
/* END_CASE */


/* BEGIN_CASE */
void rsa_pkcs1_sign_raw( char *message_hex_string, char *hash_result_string,
                         int padding_mode, int mod, int radix_P, char *input_P,
                         int radix_Q, char *input_Q, int radix_N,
                         char *input_N, int radix_E, char *input_E,
                         char *result_hex_str )
{
    int res;
    unsigned char message_str[1000];
    unsigned char hash_result[1000];
    unsigned char output[1000];
    unsigned char output_str[1000];
    mbedtls_rsa_context ctx;
    mbedtls_mpi N, P, Q, E;
    int hash_len;
    rnd_pseudo_info rnd_info;

    mbedtls_rsa_init( &ctx, padding_mode, 0 );
    mbedtls_mpi_init( &N ); mbedtls_mpi_init( &P );
    mbedtls_mpi_init( &Q ); mbedtls_mpi_init( &E );

    memset( message_str, 0x00, 1000 );
    memset( hash_result, 0x00, 1000 );
    memset( output, 0x00, 1000 );
    memset( output_str, 0x00, 1000 );
    memset( &rnd_info, 0, sizeof( rnd_pseudo_info ) );

    TEST_ASSERT( mbedtls_mpi_read_string( &P, radix_P, input_P ) == 0 );
    TEST_ASSERT( mbedtls_mpi_read_string( &Q, radix_Q, input_Q ) == 0 );
    TEST_ASSERT( mbedtls_mpi_read_string( &N, radix_N, input_N ) == 0 );
    TEST_ASSERT( mbedtls_mpi_read_string( &E, radix_E, input_E ) == 0 );

    TEST_ASSERT( mbedtls_rsa_import( &ctx, &N, &P, &Q, NULL, &E ) == 0 );
    TEST_ASSERT( mbedtls_rsa_get_len( &ctx ) == (size_t) ( mod / 8 ) );
    TEST_ASSERT( mbedtls_rsa_complete( &ctx ) == 0 );
    TEST_ASSERT( mbedtls_rsa_check_privkey( &ctx ) == 0 );

    unhexify( message_str, message_hex_string );
    hash_len = unhexify( hash_result, hash_result_string );

    TEST_ASSERT( mbedtls_rsa_pkcs1_sign( &ctx, &rnd_pseudo_rand, &rnd_info,
                                         MBEDTLS_RSA_PRIVATE, MBEDTLS_MD_NONE,
                                         hash_len, hash_result, output ) == 0 );

    hexify( output_str, output, ctx.len );

    TEST_ASSERT( strcasecmp( (char *) output_str, result_hex_str ) == 0 );

    /* For PKCS#1 v1.5, there is an alternative way to generate signatures */
    if( padding_mode == MBEDTLS_RSA_PKCS_V15 )
    {
        memset( output, 0x00, 1000 );
        memset( output_str, 0x00, 1000 );

        res = mbedtls_rsa_rsaes_pkcs1_v15_encrypt( &ctx,
                    &rnd_pseudo_rand, &rnd_info, MBEDTLS_RSA_PRIVATE,
                    hash_len, hash_result, output );

#if !defined(MBEDTLS_RSA_ALT)
        TEST_ASSERT( res == 0 );
#else
        TEST_ASSERT( ( res == 0 ) ||
                     ( res == MBEDTLS_ERR_RSA_UNSUPPORTED_OPERATION ) );
#endif

        if( res == 0 )
        {
            hexify( output_str, output, ctx.len );
            TEST_ASSERT( strcasecmp( (char *) output_str, result_hex_str ) == 0 );
        }
    }

exit:
    mbedtls_mpi_free( &N ); mbedtls_mpi_free( &P );
    mbedtls_mpi_free( &Q ); mbedtls_mpi_free( &E );

    mbedtls_rsa_free( &ctx );
}
/* END_CASE */

/* BEGIN_CASE */
void rsa_pkcs1_verify_raw( char *message_hex_string, char *hash_result_string,
                           int padding_mode, int mod, int radix_N,
                           char *input_N, int radix_E, char *input_E,
                           char *result_hex_str, int correct )
{
    int res;
    unsigned char message_str[1000];
    unsigned char hash_result[1000];
    unsigned char result_str[1000];
    unsigned char output[1000];
    mbedtls_rsa_context ctx;
    size_t hash_len, olen;

    mbedtls_mpi N, E;
    mbedtls_mpi_init( &N ); mbedtls_mpi_init( &E );

    mbedtls_rsa_init( &ctx, padding_mode, 0 );
    memset( message_str, 0x00, 1000 );
    memset( hash_result, 0x00, 1000 );
    memset( result_str, 0x00, 1000 );
    memset( output, 0x00, sizeof( output ) );

    TEST_ASSERT( mbedtls_mpi_read_string( &N, radix_N, input_N ) == 0 );
    TEST_ASSERT( mbedtls_mpi_read_string( &E, radix_E, input_E ) == 0 );

    TEST_ASSERT( mbedtls_rsa_import( &ctx, &N, NULL, NULL, NULL, &E ) == 0 );
    TEST_ASSERT( mbedtls_rsa_get_len( &ctx ) == (size_t) ( mod / 8 ) );
    TEST_ASSERT( mbedtls_rsa_check_pubkey( &ctx ) == 0 );

    unhexify( message_str, message_hex_string );
    hash_len = unhexify( hash_result, hash_result_string );
    unhexify( result_str, result_hex_str );

    TEST_ASSERT( mbedtls_rsa_pkcs1_verify( &ctx, NULL, NULL,
                              MBEDTLS_RSA_PUBLIC, MBEDTLS_MD_NONE,
                              hash_len, hash_result,
                              result_str ) == correct );

    /* For PKCS#1 v1.5, there is an alternative way to verify signatures */
    if( padding_mode == MBEDTLS_RSA_PKCS_V15 )
    {
        int ok;

        res = mbedtls_rsa_rsaes_pkcs1_v15_decrypt( &ctx,
                    NULL, NULL, MBEDTLS_RSA_PUBLIC,
                    &olen, result_str, output, sizeof( output ) );

#if !defined(MBEDTLS_RSA_ALT)
        TEST_ASSERT( res == 0 );
#else
        TEST_ASSERT( ( res == 0 ) ||
                     ( res == MBEDTLS_ERR_RSA_UNSUPPORTED_OPERATION ) );
#endif

        if( res == 0 )
        {
            ok = olen == hash_len && memcmp( output, hash_result, olen ) == 0;
            if( correct == 0 )
                TEST_ASSERT( ok == 1 );
            else
                TEST_ASSERT( ok == 0 );
        }
    }

exit:
    mbedtls_mpi_free( &N ); mbedtls_mpi_free( &E );
    mbedtls_rsa_free( &ctx );
}
/* END_CASE */

/* BEGIN_CASE */
void mbedtls_rsa_pkcs1_encrypt( char *message_hex_string, int padding_mode, int mod,
                        int radix_N, char *input_N, int radix_E, char *input_E,
                        char *result_hex_str, int result )
{
    unsigned char message_str[1000];
    unsigned char output[1000];
    unsigned char output_str[1000];
    mbedtls_rsa_context ctx;
    size_t msg_len;
    rnd_pseudo_info rnd_info;

    mbedtls_mpi N, E;
    mbedtls_mpi_init( &N ); mbedtls_mpi_init( &E );

    memset( &rnd_info, 0, sizeof( rnd_pseudo_info ) );

    mbedtls_rsa_init( &ctx, padding_mode, 0 );
    memset( message_str, 0x00, 1000 );
    memset( output, 0x00, 1000 );
    memset( output_str, 0x00, 1000 );

    TEST_ASSERT( mbedtls_mpi_read_string( &N, radix_N, input_N ) == 0 );
    TEST_ASSERT( mbedtls_mpi_read_string( &E, radix_E, input_E ) == 0 );

    TEST_ASSERT( mbedtls_rsa_import( &ctx, &N, NULL, NULL, NULL, &E ) == 0 );
    TEST_ASSERT( mbedtls_rsa_get_len( &ctx ) == (size_t) ( mod / 8 ) );
    TEST_ASSERT( mbedtls_rsa_check_pubkey( &ctx ) == 0 );

    msg_len = unhexify( message_str, message_hex_string );

    TEST_ASSERT( mbedtls_rsa_pkcs1_encrypt( &ctx, &rnd_pseudo_rand, &rnd_info,
                                            MBEDTLS_RSA_PUBLIC, msg_len,
                                            message_str, output ) == result );
    if( result == 0 )
    {
        hexify( output_str, output, ctx.len );

        TEST_ASSERT( strcasecmp( (char *) output_str, result_hex_str ) == 0 );
    }

exit:
    mbedtls_mpi_free( &N ); mbedtls_mpi_free( &E );
    mbedtls_rsa_free( &ctx );
}
/* END_CASE */

/* BEGIN_CASE */
void rsa_pkcs1_encrypt_bad_rng( char *message_hex_string, int padding_mode,
                                int mod, int radix_N, char *input_N,
                                int radix_E, char *input_E,
                                char *result_hex_str, int result )
{
    unsigned char message_str[1000];
    unsigned char output[1000];
    unsigned char output_str[1000];
    mbedtls_rsa_context ctx;
    size_t msg_len;

    mbedtls_mpi N, E;

    mbedtls_mpi_init( &N ); mbedtls_mpi_init( &E );
    mbedtls_rsa_init( &ctx, padding_mode, 0 );
    memset( message_str, 0x00, 1000 );
    memset( output, 0x00, 1000 );
    memset( output_str, 0x00, 1000 );

    TEST_ASSERT( mbedtls_mpi_read_string( &N, radix_N, input_N ) == 0 );
    TEST_ASSERT( mbedtls_mpi_read_string( &E, radix_E, input_E ) == 0 );

    TEST_ASSERT( mbedtls_rsa_import( &ctx, &N, NULL, NULL, NULL, &E ) == 0 );
    TEST_ASSERT( mbedtls_rsa_get_len( &ctx ) == (size_t) ( mod / 8 ) );
    TEST_ASSERT( mbedtls_rsa_check_pubkey( &ctx ) == 0 );

    msg_len = unhexify( message_str, message_hex_string );

    TEST_ASSERT( mbedtls_rsa_pkcs1_encrypt( &ctx, &rnd_zero_rand, NULL,
                                            MBEDTLS_RSA_PUBLIC, msg_len,
                                            message_str, output ) == result );
    if( result == 0 )
    {
        hexify( output_str, output, ctx.len );

        TEST_ASSERT( strcasecmp( (char *) output_str, result_hex_str ) == 0 );
    }

exit:
    mbedtls_mpi_free( &N ); mbedtls_mpi_free( &E );
    mbedtls_rsa_free( &ctx );
}
/* END_CASE */

/* BEGIN_CASE */
void mbedtls_rsa_pkcs1_decrypt( char *message_hex_string, int padding_mode, int mod,
                        int radix_P, char *input_P, int radix_Q, char *input_Q,
                        int radix_N, char *input_N, int radix_E, char *input_E,
                        int max_output, char *result_hex_str, int result )
{
    unsigned char message_str[1000];
    unsigned char output[1000];
    unsigned char output_str[1000];
    mbedtls_rsa_context ctx;
    size_t output_len;
    rnd_pseudo_info rnd_info;
    mbedtls_mpi N, P, Q, E;

    mbedtls_mpi_init( &N ); mbedtls_mpi_init( &P );
    mbedtls_mpi_init( &Q ); mbedtls_mpi_init( &E );

    mbedtls_rsa_init( &ctx, padding_mode, 0 );

    memset( message_str, 0x00, 1000 );
    memset( output, 0x00, 1000 );
    memset( output_str, 0x00, 1000 );
    memset( &rnd_info, 0, sizeof( rnd_pseudo_info ) );


    TEST_ASSERT( mbedtls_mpi_read_string( &P, radix_P, input_P ) == 0 );
    TEST_ASSERT( mbedtls_mpi_read_string( &Q, radix_Q, input_Q ) == 0 );
    TEST_ASSERT( mbedtls_mpi_read_string( &N, radix_N, input_N ) == 0 );
    TEST_ASSERT( mbedtls_mpi_read_string( &E, radix_E, input_E ) == 0 );

    TEST_ASSERT( mbedtls_rsa_import( &ctx, &N, &P, &Q, NULL, &E ) == 0 );
    TEST_ASSERT( mbedtls_rsa_get_len( &ctx ) == (size_t) ( mod / 8 ) );
    TEST_ASSERT( mbedtls_rsa_complete( &ctx ) == 0 );
    TEST_ASSERT( mbedtls_rsa_check_privkey( &ctx ) == 0 );

    unhexify( message_str, message_hex_string );
    output_len = 0;

    TEST_ASSERT( mbedtls_rsa_pkcs1_decrypt( &ctx, rnd_pseudo_rand, &rnd_info, MBEDTLS_RSA_PRIVATE, &output_len, message_str, output, max_output ) == result );
    if( result == 0 )
    {
        hexify( output_str, output, ctx.len );

        TEST_ASSERT( strncasecmp( (char *) output_str, result_hex_str, strlen( result_hex_str ) ) == 0 );
    }

exit:
    mbedtls_mpi_free( &N ); mbedtls_mpi_free( &P );
    mbedtls_mpi_free( &Q ); mbedtls_mpi_free( &E );
    mbedtls_rsa_free( &ctx );
}
/* END_CASE */

/* BEGIN_CASE */
void mbedtls_rsa_public( char *message_hex_string, int mod, int radix_N, char *input_N,
                 int radix_E, char *input_E, char *result_hex_str, int result )
{
    unsigned char message_str[1000];
    unsigned char output[1000];
    unsigned char output_str[1000];
    mbedtls_rsa_context ctx, ctx2; /* Also test mbedtls_rsa_copy() while at it */

    mbedtls_mpi N, E;

    mbedtls_mpi_init( &N ); mbedtls_mpi_init( &E );
    mbedtls_rsa_init( &ctx, MBEDTLS_RSA_PKCS_V15, 0 );
    mbedtls_rsa_init( &ctx2, MBEDTLS_RSA_PKCS_V15, 0 );
    memset( message_str, 0x00, 1000 );
    memset( output, 0x00, 1000 );
    memset( output_str, 0x00, 1000 );

    TEST_ASSERT( mbedtls_mpi_read_string( &N, radix_N, input_N ) == 0 );
    TEST_ASSERT( mbedtls_mpi_read_string( &E, radix_E, input_E ) == 0 );

    TEST_ASSERT( mbedtls_rsa_import( &ctx, &N, NULL, NULL, NULL, &E ) == 0 );
    TEST_ASSERT( mbedtls_rsa_get_len( &ctx ) == (size_t) ( mod / 8 ) );
    TEST_ASSERT( mbedtls_rsa_check_pubkey( &ctx ) == 0 );

    unhexify( message_str, message_hex_string );

    TEST_ASSERT( mbedtls_rsa_public( &ctx, message_str, output ) == result );
    if( result == 0 )
    {
        hexify( output_str, output, ctx.len );

        TEST_ASSERT( strcasecmp( (char *) output_str, result_hex_str ) == 0 );
    }

    /* And now with the copy */
    TEST_ASSERT( mbedtls_rsa_copy( &ctx2, &ctx ) == 0 );
    /* clear the original to be sure */
    mbedtls_rsa_free( &ctx );

    TEST_ASSERT( mbedtls_rsa_check_pubkey( &ctx2 ) == 0 );

    memset( output, 0x00, 1000 );
    memset( output_str, 0x00, 1000 );
    TEST_ASSERT( mbedtls_rsa_public( &ctx2, message_str, output ) == result );
    if( result == 0 )
    {
        hexify( output_str, output, ctx2.len );

        TEST_ASSERT( strcasecmp( (char *) output_str, result_hex_str ) == 0 );
    }

exit:
    mbedtls_mpi_free( &N ); mbedtls_mpi_free( &E );
    mbedtls_rsa_free( &ctx );
    mbedtls_rsa_free( &ctx2 );
}
/* END_CASE */

/* BEGIN_CASE */
void mbedtls_rsa_private( char *message_hex_string, int mod, int radix_P, char *input_P,
                  int radix_Q, char *input_Q, int radix_N, char *input_N,
                  int radix_E, char *input_E, char *result_hex_str, int result )
{
    unsigned char message_str[1000];
    unsigned char output[1000];
    unsigned char output_str[1000];
    mbedtls_rsa_context ctx, ctx2; /* Also test mbedtls_rsa_copy() while at it */
    mbedtls_mpi N, P, Q, E;
    rnd_pseudo_info rnd_info;
    int i;

    mbedtls_mpi_init( &N ); mbedtls_mpi_init( &P );
    mbedtls_mpi_init( &Q ); mbedtls_mpi_init( &E );
    mbedtls_rsa_init( &ctx, MBEDTLS_RSA_PKCS_V15, 0 );
    mbedtls_rsa_init( &ctx2, MBEDTLS_RSA_PKCS_V15, 0 );

    memset( message_str, 0x00, 1000 );
    memset( &rnd_info, 0, sizeof( rnd_pseudo_info ) );

    TEST_ASSERT( mbedtls_mpi_read_string( &P, radix_P, input_P ) == 0 );
    TEST_ASSERT( mbedtls_mpi_read_string( &Q, radix_Q, input_Q ) == 0 );
    TEST_ASSERT( mbedtls_mpi_read_string( &N, radix_N, input_N ) == 0 );
    TEST_ASSERT( mbedtls_mpi_read_string( &E, radix_E, input_E ) == 0 );

    TEST_ASSERT( mbedtls_rsa_import( &ctx, &N, &P, &Q, NULL, &E ) == 0 );
    TEST_ASSERT( mbedtls_rsa_get_len( &ctx ) == (size_t) ( mod / 8 ) );
    TEST_ASSERT( mbedtls_rsa_complete( &ctx ) == 0 );
    TEST_ASSERT( mbedtls_rsa_check_privkey( &ctx ) == 0 );

    unhexify( message_str, message_hex_string );

    /* repeat three times to test updating of blinding values */
    for( i = 0; i < 3; i++ )
    {
        memset( output, 0x00, 1000 );
        memset( output_str, 0x00, 1000 );
        TEST_ASSERT( mbedtls_rsa_private( &ctx, rnd_pseudo_rand, &rnd_info,
                                  message_str, output ) == result );
        if( result == 0 )
        {
            hexify( output_str, output, ctx.len );

            TEST_ASSERT( strcasecmp( (char *) output_str,
                                              result_hex_str ) == 0 );
        }
    }

    /* And now one more time with the copy */
    TEST_ASSERT( mbedtls_rsa_copy( &ctx2, &ctx ) == 0 );
    /* clear the original to be sure */
    mbedtls_rsa_free( &ctx );

    TEST_ASSERT( mbedtls_rsa_check_privkey( &ctx2 ) == 0 );

    memset( output, 0x00, 1000 );
    memset( output_str, 0x00, 1000 );
    TEST_ASSERT( mbedtls_rsa_private( &ctx2, rnd_pseudo_rand, &rnd_info,
                              message_str, output ) == result );
    if( result == 0 )
    {
        hexify( output_str, output, ctx2.len );

        TEST_ASSERT( strcasecmp( (char *) output_str,
                                          result_hex_str ) == 0 );
    }

exit:
    mbedtls_mpi_free( &N ); mbedtls_mpi_free( &P );
    mbedtls_mpi_free( &Q ); mbedtls_mpi_free( &E );

    mbedtls_rsa_free( &ctx ); mbedtls_rsa_free( &ctx2 );
}
/* END_CASE */

/* BEGIN_CASE */
void rsa_check_privkey_null()
{
    mbedtls_rsa_context ctx;
    memset( &ctx, 0x00, sizeof( mbedtls_rsa_context ) );

    TEST_ASSERT( mbedtls_rsa_check_privkey( &ctx ) == MBEDTLS_ERR_RSA_KEY_CHECK_FAILED );
}
/* END_CASE */

/* BEGIN_CASE */
void mbedtls_rsa_check_pubkey( int radix_N, char *input_N, int radix_E, char *input_E,
                       int result )
{
    mbedtls_rsa_context ctx;
    mbedtls_mpi N, E;

    mbedtls_mpi_init( &N ); mbedtls_mpi_init( &E );
    mbedtls_rsa_init( &ctx, MBEDTLS_RSA_PKCS_V15, 0 );

    if( strlen( input_N ) )
    {
        TEST_ASSERT( mbedtls_mpi_read_string( &N, radix_N, input_N ) == 0 );
    }
    if( strlen( input_E ) )
    {
        TEST_ASSERT( mbedtls_mpi_read_string( &E, radix_E, input_E ) == 0 );
    }

    TEST_ASSERT( mbedtls_rsa_import( &ctx, &N, NULL, NULL, NULL, &E ) == 0 );
    TEST_ASSERT( mbedtls_rsa_check_pubkey( &ctx ) == result );

exit:
    mbedtls_mpi_free( &N ); mbedtls_mpi_free( &E );
    mbedtls_rsa_free( &ctx );
}
/* END_CASE */

/* BEGIN_CASE */
void mbedtls_rsa_check_privkey( int mod, int radix_P, char *input_P, int radix_Q,
                        char *input_Q, int radix_N, char *input_N,
                        int radix_E, char *input_E, int radix_D, char *input_D,
                        int radix_DP, char *input_DP, int radix_DQ,
                        char *input_DQ, int radix_QP, char *input_QP,
                        int result )
{
    mbedtls_rsa_context ctx;

    mbedtls_rsa_init( &ctx, MBEDTLS_RSA_PKCS_V15, 0 );

    ctx.len = mod / 8;
    if( strlen( input_P ) )
    {
        TEST_ASSERT( mbedtls_mpi_read_string( &ctx.P, radix_P, input_P ) == 0 );
    }
    if( strlen( input_Q ) )
    {
        TEST_ASSERT( mbedtls_mpi_read_string( &ctx.Q, radix_Q, input_Q ) == 0 );
    }
    if( strlen( input_N ) )
    {
        TEST_ASSERT( mbedtls_mpi_read_string( &ctx.N, radix_N, input_N ) == 0 );
    }
    if( strlen( input_E ) )
    {
        TEST_ASSERT( mbedtls_mpi_read_string( &ctx.E, radix_E, input_E ) == 0 );
    }
    if( strlen( input_D ) )
    {
        TEST_ASSERT( mbedtls_mpi_read_string( &ctx.D, radix_D, input_D ) == 0 );
    }
#if !defined(MBEDTLS_RSA_NO_CRT)
    if( strlen( input_DP ) )
    {
        TEST_ASSERT( mbedtls_mpi_read_string( &ctx.DP, radix_DP, input_DP ) == 0 );
    }
    if( strlen( input_DQ ) )
    {
        TEST_ASSERT( mbedtls_mpi_read_string( &ctx.DQ, radix_DQ, input_DQ ) == 0 );
    }
    if( strlen( input_QP ) )
    {
        TEST_ASSERT( mbedtls_mpi_read_string( &ctx.QP, radix_QP, input_QP ) == 0 );
    }
#else
    ((void) radix_DP); ((void) input_DP);
    ((void) radix_DQ); ((void) input_DQ);
    ((void) radix_QP); ((void) input_QP);
#endif

    TEST_ASSERT( mbedtls_rsa_check_privkey( &ctx ) == result );

exit:
    mbedtls_rsa_free( &ctx );
}
/* END_CASE */

/* BEGIN_CASE */
void rsa_check_pubpriv( int mod, int radix_Npub, char *input_Npub,
                        int radix_Epub, char *input_Epub,
                        int radix_P, char *input_P, int radix_Q,
                        char *input_Q, int radix_N, char *input_N,
                        int radix_E, char *input_E, int radix_D, char *input_D,
                        int radix_DP, char *input_DP, int radix_DQ,
                        char *input_DQ, int radix_QP, char *input_QP,
                        int result )
{
    mbedtls_rsa_context pub, prv;

    mbedtls_rsa_init( &pub, MBEDTLS_RSA_PKCS_V15, 0 );
    mbedtls_rsa_init( &prv, MBEDTLS_RSA_PKCS_V15, 0 );

    pub.len = mod / 8;
    prv.len = mod / 8;

    if( strlen( input_Npub ) )
    {
        TEST_ASSERT( mbedtls_mpi_read_string( &pub.N, radix_Npub, input_Npub ) == 0 );
    }
    if( strlen( input_Epub ) )
    {
        TEST_ASSERT( mbedtls_mpi_read_string( &pub.E, radix_Epub, input_Epub ) == 0 );
    }

    if( strlen( input_P ) )
    {
        TEST_ASSERT( mbedtls_mpi_read_string( &prv.P, radix_P, input_P ) == 0 );
    }
    if( strlen( input_Q ) )
    {
        TEST_ASSERT( mbedtls_mpi_read_string( &prv.Q, radix_Q, input_Q ) == 0 );
    }
    if( strlen( input_N ) )
    {
        TEST_ASSERT( mbedtls_mpi_read_string( &prv.N, radix_N, input_N ) == 0 );
    }
    if( strlen( input_E ) )
    {
        TEST_ASSERT( mbedtls_mpi_read_string( &prv.E, radix_E, input_E ) == 0 );
    }
    if( strlen( input_D ) )
    {
        TEST_ASSERT( mbedtls_mpi_read_string( &prv.D, radix_D, input_D ) == 0 );
    }
#if !defined(MBEDTLS_RSA_NO_CRT)
    if( strlen( input_DP ) )
    {
        TEST_ASSERT( mbedtls_mpi_read_string( &prv.DP, radix_DP, input_DP ) == 0 );
    }
    if( strlen( input_DQ ) )
    {
        TEST_ASSERT( mbedtls_mpi_read_string( &prv.DQ, radix_DQ, input_DQ ) == 0 );
    }
    if( strlen( input_QP ) )
    {
        TEST_ASSERT( mbedtls_mpi_read_string( &prv.QP, radix_QP, input_QP ) == 0 );
    }
#else
    ((void) radix_DP); ((void) input_DP);
    ((void) radix_DQ); ((void) input_DQ);
    ((void) radix_QP); ((void) input_QP);
#endif

    TEST_ASSERT( mbedtls_rsa_check_pub_priv( &pub, &prv ) == result );

exit:
    mbedtls_rsa_free( &pub );
    mbedtls_rsa_free( &prv );
}
/* END_CASE */

/* BEGIN_CASE depends_on:MBEDTLS_CTR_DRBG_C:MBEDTLS_ENTROPY_C:ENTROPY_HAVE_STRONG */
void mbedtls_rsa_gen_key( int nrbits, int exponent, int result)
{
    mbedtls_rsa_context ctx;
    mbedtls_entropy_context entropy;
    mbedtls_ctr_drbg_context ctr_drbg;
    const char *pers = "test_suite_rsa";

    mbedtls_ctr_drbg_init( &ctr_drbg );
    mbedtls_entropy_init( &entropy );
<<<<<<< HEAD
    mbedtls_rsa_init ( &ctx, 0, 0 );

    TEST_ASSERT( mbedtls_ctr_drbg_seed( &ctr_drbg, mbedtls_entropy_func, &entropy,
                                (const unsigned char *) pers, strlen( pers ) ) == 0 );

    TEST_ASSERT( mbedtls_rsa_gen_key( &ctx, mbedtls_ctr_drbg_random, &ctr_drbg, nrbits, exponent ) == result );
=======
    TEST_ASSERT( mbedtls_ctr_drbg_seed( &ctr_drbg, mbedtls_entropy_func,
                                        &entropy, (const unsigned char *) pers,
                                        strlen( pers ) ) == 0 );

    mbedtls_rsa_init( &ctx, 0, 0 );

    TEST_ASSERT( mbedtls_rsa_gen_key( &ctx, mbedtls_ctr_drbg_random,
                                      &ctr_drbg, nrbits, exponent ) == result );
>>>>>>> 25b96ea2
    if( result == 0 )
    {
        TEST_ASSERT( mbedtls_rsa_check_privkey( &ctx ) == 0 );
        TEST_ASSERT( mbedtls_mpi_cmp_mpi( &ctx.P, &ctx.Q ) > 0 );
    }

exit:
    mbedtls_rsa_free( &ctx );
    mbedtls_ctr_drbg_free( &ctr_drbg );
    mbedtls_entropy_free( &entropy );
}
/* END_CASE */

/* BEGIN_CASE depends_on:MBEDTLS_CTR_DRBG_C:MBEDTLS_ENTROPY_C */
void mbedtls_rsa_deduce_primes( int radix_N, char *input_N,
                                int radix_D, char *input_D,
                                int radix_E, char *input_E,
                                int radix_P, char *output_P,
                                int radix_Q, char *output_Q,
                                int corrupt, int result )
{
    mbedtls_mpi N, P, Pp, Q, Qp, D, E;

    mbedtls_mpi_init( &N );
    mbedtls_mpi_init( &P );  mbedtls_mpi_init( &Q  );
    mbedtls_mpi_init( &Pp ); mbedtls_mpi_init( &Qp );
    mbedtls_mpi_init( &D ); mbedtls_mpi_init( &E );

    TEST_ASSERT( mbedtls_mpi_read_string( &N, radix_N, input_N ) == 0 );
    TEST_ASSERT( mbedtls_mpi_read_string( &D, radix_D, input_D ) == 0 );
    TEST_ASSERT( mbedtls_mpi_read_string( &E, radix_E, input_E ) == 0 );
    TEST_ASSERT( mbedtls_mpi_read_string( &Qp, radix_P, output_P ) == 0 );
    TEST_ASSERT( mbedtls_mpi_read_string( &Pp, radix_Q, output_Q ) == 0 );

    if( corrupt )
        TEST_ASSERT( mbedtls_mpi_add_int( &D, &D, 2 ) == 0 );

    /* Try to deduce P, Q from N, D, E only. */
    TEST_ASSERT( mbedtls_rsa_deduce_primes( &N, &D, &E, &P, &Q ) == result );

    if( !corrupt )
    {
        /* Check if (P,Q) = (Pp, Qp) or (P,Q) = (Qp, Pp) */
        TEST_ASSERT( ( mbedtls_mpi_cmp_mpi( &P, &Pp ) == 0 && mbedtls_mpi_cmp_mpi( &Q, &Qp ) == 0 ) ||
                     ( mbedtls_mpi_cmp_mpi( &P, &Qp ) == 0 && mbedtls_mpi_cmp_mpi( &Q, &Pp ) == 0 ) );
    }

exit:
    mbedtls_mpi_free( &N );
    mbedtls_mpi_free( &P  ); mbedtls_mpi_free( &Q  );
    mbedtls_mpi_free( &Pp ); mbedtls_mpi_free( &Qp );
    mbedtls_mpi_free( &D ); mbedtls_mpi_free( &E );
}
/* END_CASE */

/* BEGIN_CASE */
void mbedtls_rsa_deduce_private_exponent( int radix_P, char *input_P,
                                          int radix_Q, char *input_Q,
                                          int radix_E, char *input_E,
                                          int radix_D, char *output_D,
                                          int corrupt, int result )
{
    mbedtls_mpi P, Q, D, Dp, E, R, Rp;

    mbedtls_mpi_init( &P ); mbedtls_mpi_init( &Q );
    mbedtls_mpi_init( &D ); mbedtls_mpi_init( &Dp );
    mbedtls_mpi_init( &E );
    mbedtls_mpi_init( &R ); mbedtls_mpi_init( &Rp );

    TEST_ASSERT( mbedtls_mpi_read_string( &P, radix_P, input_P ) == 0 );
    TEST_ASSERT( mbedtls_mpi_read_string( &Q, radix_Q, input_Q ) == 0 );
    TEST_ASSERT( mbedtls_mpi_read_string( &E, radix_E, input_E ) == 0 );
    TEST_ASSERT( mbedtls_mpi_read_string( &Dp, radix_D, output_D ) == 0 );

    if( corrupt )
    {
        /* Make E even */
        TEST_ASSERT( mbedtls_mpi_set_bit( &E, 0, 0 ) == 0 );
    }

    /* Try to deduce D from N, P, Q, E. */
    TEST_ASSERT( mbedtls_rsa_deduce_private_exponent( &P, &Q,
                                                      &E, &D ) == result );

    if( !corrupt )
    {
        /*
         * Check that D and Dp agree modulo LCM(P-1, Q-1).
         */

        /* Replace P,Q by P-1, Q-1 */
        TEST_ASSERT( mbedtls_mpi_sub_int( &P, &P, 1 ) == 0 );
        TEST_ASSERT( mbedtls_mpi_sub_int( &Q, &Q, 1 ) == 0 );

        /* Check D == Dp modulo P-1 */
        TEST_ASSERT( mbedtls_mpi_mod_mpi( &R,  &D,  &P ) == 0 );
        TEST_ASSERT( mbedtls_mpi_mod_mpi( &Rp, &Dp, &P ) == 0 );
        TEST_ASSERT( mbedtls_mpi_cmp_mpi( &R,  &Rp )     == 0 );

        /* Check D == Dp modulo Q-1 */
        TEST_ASSERT( mbedtls_mpi_mod_mpi( &R,  &D,  &Q ) == 0 );
        TEST_ASSERT( mbedtls_mpi_mod_mpi( &Rp, &Dp, &Q ) == 0 );
        TEST_ASSERT( mbedtls_mpi_cmp_mpi( &R,  &Rp )     == 0 );
    }

exit:

    mbedtls_mpi_free( &P ); mbedtls_mpi_free( &Q  );
    mbedtls_mpi_free( &D ); mbedtls_mpi_free( &Dp );
    mbedtls_mpi_free( &E );
    mbedtls_mpi_free( &R ); mbedtls_mpi_free( &Rp );
}
/* END_CASE */

/* BEGIN_CASE depends_on:MBEDTLS_CTR_DRBG_C:MBEDTLS_ENTROPY_C */
void mbedtls_rsa_import( int radix_N, char *input_N,
                         int radix_P, char *input_P,
                         int radix_Q, char *input_Q,
                         int radix_D, char *input_D,
                         int radix_E, char *input_E,
                         int successive,
                         int is_priv,
                         int res_check,
                         int res_complete )
{
    mbedtls_mpi N, P, Q, D, E;
    mbedtls_rsa_context ctx;

    /* Buffers used for encryption-decryption test */
    unsigned char *buf_orig = NULL;
    unsigned char *buf_enc  = NULL;
    unsigned char *buf_dec  = NULL;

    mbedtls_entropy_context entropy;
    mbedtls_ctr_drbg_context ctr_drbg;
    const char *pers = "test_suite_rsa";

    const int have_N = ( strlen( input_N ) > 0 );
    const int have_P = ( strlen( input_P ) > 0 );
    const int have_Q = ( strlen( input_Q ) > 0 );
    const int have_D = ( strlen( input_D ) > 0 );
    const int have_E = ( strlen( input_E ) > 0 );

    mbedtls_ctr_drbg_init( &ctr_drbg );

    mbedtls_entropy_init( &entropy );
    TEST_ASSERT( mbedtls_ctr_drbg_seed( &ctr_drbg, mbedtls_entropy_func, &entropy,
                                (const unsigned char *) pers, strlen( pers ) ) == 0 );

    mbedtls_rsa_init( &ctx, 0, 0 );

    mbedtls_mpi_init( &N );
    mbedtls_mpi_init( &P ); mbedtls_mpi_init( &Q );
    mbedtls_mpi_init( &D ); mbedtls_mpi_init( &E );

    if( have_N )
        TEST_ASSERT( mbedtls_mpi_read_string( &N, radix_N, input_N ) == 0 );

    if( have_P )
        TEST_ASSERT( mbedtls_mpi_read_string( &P, radix_P, input_P ) == 0 );

    if( have_Q )
        TEST_ASSERT( mbedtls_mpi_read_string( &Q, radix_Q, input_Q ) == 0 );

    if( have_D )
        TEST_ASSERT( mbedtls_mpi_read_string( &D, radix_D, input_D ) == 0 );

    if( have_E )
        TEST_ASSERT( mbedtls_mpi_read_string( &E, radix_E, input_E ) == 0 );

    if( !successive )
    {
        TEST_ASSERT( mbedtls_rsa_import( &ctx,
                             have_N ? &N : NULL,
                             have_P ? &P : NULL,
                             have_Q ? &Q : NULL,
                             have_D ? &D : NULL,
                             have_E ? &E : NULL ) == 0 );
    }
    else
    {
        /* Import N, P, Q, D, E separately.
         * This should make no functional difference. */

        TEST_ASSERT( mbedtls_rsa_import( &ctx,
                               have_N ? &N : NULL,
                               NULL, NULL, NULL, NULL ) == 0 );

        TEST_ASSERT( mbedtls_rsa_import( &ctx,
                               NULL,
                               have_P ? &P : NULL,
                               NULL, NULL, NULL ) == 0 );

        TEST_ASSERT( mbedtls_rsa_import( &ctx,
                               NULL, NULL,
                               have_Q ? &Q : NULL,
                               NULL, NULL ) == 0 );

        TEST_ASSERT( mbedtls_rsa_import( &ctx,
                               NULL, NULL, NULL,
                               have_D ? &D : NULL,
                               NULL ) == 0 );

        TEST_ASSERT( mbedtls_rsa_import( &ctx,
                               NULL, NULL, NULL, NULL,
                               have_E ? &E : NULL ) == 0 );
    }

    TEST_ASSERT( mbedtls_rsa_complete( &ctx ) == res_complete );

    /* On expected success, perform some public and private
     * key operations to check if the key is working properly. */
    if( res_complete == 0 )
    {
        if( is_priv )
            TEST_ASSERT( mbedtls_rsa_check_privkey( &ctx ) == res_check );
        else
            TEST_ASSERT( mbedtls_rsa_check_pubkey( &ctx ) == res_check );

        if( res_check != 0 )
            goto exit;

        buf_orig = mbedtls_calloc( 1, mbedtls_rsa_get_len( &ctx ) );
        buf_enc  = mbedtls_calloc( 1, mbedtls_rsa_get_len( &ctx ) );
        buf_dec  = mbedtls_calloc( 1, mbedtls_rsa_get_len( &ctx ) );
        if( buf_orig == NULL || buf_enc == NULL || buf_dec == NULL )
            goto exit;

        TEST_ASSERT( mbedtls_ctr_drbg_random( &ctr_drbg,
                              buf_orig, mbedtls_rsa_get_len( &ctx ) ) == 0 );

        /* Make sure the number we're generating is smaller than the modulus */
        buf_orig[0] = 0x00;

        TEST_ASSERT( mbedtls_rsa_public( &ctx, buf_orig, buf_enc ) == 0 );

        if( is_priv )
        {
            TEST_ASSERT( mbedtls_rsa_private( &ctx, mbedtls_ctr_drbg_random,
                                              &ctr_drbg, buf_enc,
                                              buf_dec ) == 0 );

            TEST_ASSERT( memcmp( buf_orig, buf_dec,
                                 mbedtls_rsa_get_len( &ctx ) ) == 0 );
        }
    }

exit:

    mbedtls_free( buf_orig );
    mbedtls_free( buf_enc  );
    mbedtls_free( buf_dec  );

    mbedtls_rsa_free( &ctx );

    mbedtls_ctr_drbg_free( &ctr_drbg );
    mbedtls_entropy_free( &entropy );

    mbedtls_mpi_free( &N );
    mbedtls_mpi_free( &P ); mbedtls_mpi_free( &Q );
    mbedtls_mpi_free( &D ); mbedtls_mpi_free( &E );
}
/* END_CASE */

/* BEGIN_CASE */
void mbedtls_rsa_export( int radix_N, char *input_N,
                         int radix_P, char *input_P,
                         int radix_Q, char *input_Q,
                         int radix_D, char *input_D,
                         int radix_E, char *input_E,
                         int is_priv,
                         int successive )
{
    /* Original MPI's with which we set up the RSA context */
    mbedtls_mpi N, P, Q, D, E;

    /* Exported MPI's */
    mbedtls_mpi Ne, Pe, Qe, De, Ee;

    const int have_N = ( strlen( input_N ) > 0 );
    const int have_P = ( strlen( input_P ) > 0 );
    const int have_Q = ( strlen( input_Q ) > 0 );
    const int have_D = ( strlen( input_D ) > 0 );
    const int have_E = ( strlen( input_E ) > 0 );

    mbedtls_rsa_context ctx;

    mbedtls_rsa_init( &ctx, 0, 0 );

    mbedtls_mpi_init( &N );
    mbedtls_mpi_init( &P ); mbedtls_mpi_init( &Q );
    mbedtls_mpi_init( &D ); mbedtls_mpi_init( &E );

    mbedtls_mpi_init( &Ne );
    mbedtls_mpi_init( &Pe ); mbedtls_mpi_init( &Qe );
    mbedtls_mpi_init( &De ); mbedtls_mpi_init( &Ee );

    /* Setup RSA context */

    if( have_N )
        TEST_ASSERT( mbedtls_mpi_read_string( &N, radix_N, input_N ) == 0 );

    if( have_P )
        TEST_ASSERT( mbedtls_mpi_read_string( &P, radix_P, input_P ) == 0 );

    if( have_Q )
        TEST_ASSERT( mbedtls_mpi_read_string( &Q, radix_Q, input_Q ) == 0 );

    if( have_D )
        TEST_ASSERT( mbedtls_mpi_read_string( &D, radix_D, input_D ) == 0 );

    if( have_E )
        TEST_ASSERT( mbedtls_mpi_read_string( &E, radix_E, input_E ) == 0 );

    TEST_ASSERT( mbedtls_rsa_import( &ctx,
                                     strlen( input_N ) ? &N : NULL,
                                     strlen( input_P ) ? &P : NULL,
                                     strlen( input_Q ) ? &Q : NULL,
                                     strlen( input_D ) ? &D : NULL,
                                     strlen( input_E ) ? &E : NULL ) == 0 );

    TEST_ASSERT( mbedtls_rsa_complete( &ctx ) == 0 );

    /*
     * Export parameters and compare to original ones.
     */

    /* N and E must always be present. */
    if( !successive )
    {
        TEST_ASSERT( mbedtls_rsa_export( &ctx, &Ne, NULL, NULL, NULL, &Ee ) == 0 );
    }
    else
    {
        TEST_ASSERT( mbedtls_rsa_export( &ctx, &Ne, NULL, NULL, NULL, NULL ) == 0 );
        TEST_ASSERT( mbedtls_rsa_export( &ctx, NULL, NULL, NULL, NULL, &Ee ) == 0 );
    }
    TEST_ASSERT( mbedtls_mpi_cmp_mpi( &N, &Ne ) == 0 );
    TEST_ASSERT( mbedtls_mpi_cmp_mpi( &E, &Ee ) == 0 );

    /* If we were providing enough information to setup a complete private context,
     * we expect to be able to export all core parameters. */

    if( is_priv )
    {
        if( !successive )
        {
            TEST_ASSERT( mbedtls_rsa_export( &ctx, NULL, &Pe, &Qe,
                                             &De, NULL ) == 0 );
        }
        else
        {
            TEST_ASSERT( mbedtls_rsa_export( &ctx, NULL, &Pe, NULL,
                                             NULL, NULL ) == 0 );
            TEST_ASSERT( mbedtls_rsa_export( &ctx, NULL, NULL, &Qe,
                                             NULL, NULL ) == 0 );
            TEST_ASSERT( mbedtls_rsa_export( &ctx, NULL, NULL, NULL,
                                             &De, NULL ) == 0 );
        }

        if( have_P )
            TEST_ASSERT( mbedtls_mpi_cmp_mpi( &P, &Pe ) == 0 );

        if( have_Q )
            TEST_ASSERT( mbedtls_mpi_cmp_mpi( &Q, &Qe ) == 0 );

        if( have_D )
            TEST_ASSERT( mbedtls_mpi_cmp_mpi( &D, &De ) == 0 );

        /* While at it, perform a sanity check */
        TEST_ASSERT( mbedtls_rsa_validate_params( &Ne, &Pe, &Qe, &De, &Ee,
                                                       NULL, NULL ) == 0 );
    }

exit:

    mbedtls_rsa_free( &ctx );

    mbedtls_mpi_free( &N );
    mbedtls_mpi_free( &P ); mbedtls_mpi_free( &Q );
    mbedtls_mpi_free( &D ); mbedtls_mpi_free( &E );

    mbedtls_mpi_free( &Ne );
    mbedtls_mpi_free( &Pe ); mbedtls_mpi_free( &Qe );
    mbedtls_mpi_free( &De ); mbedtls_mpi_free( &Ee );
}
/* END_CASE */

/* BEGIN_CASE */
void mbedtls_rsa_validate_params( int radix_N, char *input_N,
                                  int radix_P, char *input_P,
                                  int radix_Q, char *input_Q,
                                  int radix_D, char *input_D,
                                  int radix_E, char *input_E,
                                  int prng, int result )
{
    /* Original MPI's with which we set up the RSA context */
    mbedtls_mpi N, P, Q, D, E;

    const int have_N = ( strlen( input_N ) > 0 );
    const int have_P = ( strlen( input_P ) > 0 );
    const int have_Q = ( strlen( input_Q ) > 0 );
    const int have_D = ( strlen( input_D ) > 0 );
    const int have_E = ( strlen( input_E ) > 0 );

    mbedtls_entropy_context entropy;
    mbedtls_ctr_drbg_context ctr_drbg;
    const char *pers = "test_suite_rsa";

    mbedtls_mpi_init( &N );
    mbedtls_mpi_init( &P ); mbedtls_mpi_init( &Q );
    mbedtls_mpi_init( &D ); mbedtls_mpi_init( &E );

    mbedtls_ctr_drbg_init( &ctr_drbg );
    mbedtls_entropy_init( &entropy );
    TEST_ASSERT( mbedtls_ctr_drbg_seed( &ctr_drbg, mbedtls_entropy_func,
                                        &entropy, (const unsigned char *) pers,
                                        strlen( pers ) ) == 0 );

    if( have_N )
        TEST_ASSERT( mbedtls_mpi_read_string( &N, radix_N, input_N ) == 0 );

    if( have_P )
        TEST_ASSERT( mbedtls_mpi_read_string( &P, radix_P, input_P ) == 0 );

    if( have_Q )
        TEST_ASSERT( mbedtls_mpi_read_string( &Q, radix_Q, input_Q ) == 0 );

    if( have_D )
        TEST_ASSERT( mbedtls_mpi_read_string( &D, radix_D, input_D ) == 0 );

    if( have_E )
        TEST_ASSERT( mbedtls_mpi_read_string( &E, radix_E, input_E ) == 0 );

    TEST_ASSERT( mbedtls_rsa_validate_params( have_N ? &N : NULL,
                                        have_P ? &P : NULL,
                                        have_Q ? &Q : NULL,
                                        have_D ? &D : NULL,
                                        have_E ? &E : NULL,
                                        prng ? mbedtls_ctr_drbg_random : NULL,
                                        prng ? &ctr_drbg : NULL ) == result );
exit:

    mbedtls_ctr_drbg_free( &ctr_drbg );
    mbedtls_entropy_free( &entropy );

    mbedtls_mpi_free( &N );
    mbedtls_mpi_free( &P ); mbedtls_mpi_free( &Q );
    mbedtls_mpi_free( &D ); mbedtls_mpi_free( &E );
}
/* END_CASE */

/* BEGIN_CASE depends_on:MBEDTLS_CTR_DRBG_C:MBEDTLS_ENTROPY_C */
void mbedtls_rsa_export_raw( char *input_N, char *input_P,
                             char *input_Q, char *input_D,
                             char *input_E, int is_priv,
                             int successive )
{
    /* Original raw buffers with which we set up the RSA context */
    unsigned char bufN[1000];
    unsigned char bufP[1000];
    unsigned char bufQ[1000];
    unsigned char bufD[1000];
    unsigned char bufE[1000];

    size_t lenN = 0;
    size_t lenP = 0;
    size_t lenQ = 0;
    size_t lenD = 0;
    size_t lenE = 0;

    /* Exported buffers */
    unsigned char bufNe[ sizeof( bufN ) ];
    unsigned char bufPe[ sizeof( bufP ) ];
    unsigned char bufQe[ sizeof( bufQ ) ];
    unsigned char bufDe[ sizeof( bufD ) ];
    unsigned char bufEe[ sizeof( bufE ) ];

    const int have_N = ( strlen( input_N ) > 0 );
    const int have_P = ( strlen( input_P ) > 0 );
    const int have_Q = ( strlen( input_Q ) > 0 );
    const int have_D = ( strlen( input_D ) > 0 );
    const int have_E = ( strlen( input_E ) > 0 );

    mbedtls_rsa_context ctx;

    mbedtls_rsa_init( &ctx, 0, 0 );

    /* Setup RSA context */

    if( have_N )
        lenN = unhexify( bufN, input_N );

    if( have_P )
        lenP = unhexify( bufP, input_P );

    if( have_Q )
        lenQ = unhexify( bufQ, input_Q );

    if( have_D )
        lenD = unhexify( bufD, input_D );

    if( have_E )
        lenE = unhexify( bufE, input_E );

    TEST_ASSERT( mbedtls_rsa_import_raw( &ctx,
                               have_N ? bufN : NULL, lenN,
                               have_P ? bufP : NULL, lenP,
                               have_Q ? bufQ : NULL, lenQ,
                               have_D ? bufD : NULL, lenD,
                               have_E ? bufE : NULL, lenE ) == 0 );

    TEST_ASSERT( mbedtls_rsa_complete( &ctx ) == 0 );

    /*
     * Export parameters and compare to original ones.
     */

    /* N and E must always be present. */
    if( !successive )
    {
        TEST_ASSERT( mbedtls_rsa_export_raw( &ctx, bufNe, lenN,
                                             NULL, 0, NULL, 0, NULL, 0,
                                             bufEe, lenE ) == 0 );
    }
    else
    {
        TEST_ASSERT( mbedtls_rsa_export_raw( &ctx, bufNe, lenN,
                                             NULL, 0, NULL, 0, NULL, 0,
                                             NULL, 0 ) == 0 );
        TEST_ASSERT( mbedtls_rsa_export_raw( &ctx, NULL, 0,
                                             NULL, 0, NULL, 0, NULL, 0,
                                             bufEe, lenE ) == 0 );
    }
    TEST_ASSERT( memcmp( bufN, bufNe, lenN ) == 0 );
    TEST_ASSERT( memcmp( bufE, bufEe, lenE ) == 0 );

    /* If we were providing enough information to setup a complete private context,
     * we expect to be able to export all core parameters. */

    if( is_priv )
    {
        if( !successive )
        {
            TEST_ASSERT( mbedtls_rsa_export_raw( &ctx, NULL, 0,
                                         bufPe, lenP ? lenP : sizeof( bufPe ),
                                         bufQe, lenQ ? lenQ : sizeof( bufQe ),
                                         bufDe, lenD ? lenD : sizeof( bufDe ),
                                         NULL, 0 ) == 0 );
        }
        else
        {
            TEST_ASSERT( mbedtls_rsa_export_raw( &ctx, NULL, 0,
                                         bufPe, lenP ? lenP : sizeof( bufPe ),
                                         NULL, 0, NULL, 0,
                                         NULL, 0 ) == 0 );

            TEST_ASSERT( mbedtls_rsa_export_raw( &ctx, NULL, 0, NULL, 0,
                                         bufQe, lenQ ? lenQ : sizeof( bufQe ),
                                         NULL, 0, NULL, 0 ) == 0 );

            TEST_ASSERT( mbedtls_rsa_export_raw( &ctx, NULL, 0, NULL, 0,
                                         NULL, 0, bufDe, lenD ? lenD : sizeof( bufDe ),
                                         NULL, 0 ) == 0 );
        }

        if( have_P )
            TEST_ASSERT( memcmp( bufP, bufPe, lenP ) == 0 );

        if( have_Q )
            TEST_ASSERT( memcmp( bufQ, bufQe, lenQ ) == 0 );

        if( have_D )
            TEST_ASSERT( memcmp( bufD, bufDe, lenD ) == 0 );

    }

exit:
    mbedtls_rsa_free( &ctx );
}
/* END_CASE */

/* BEGIN_CASE depends_on:MBEDTLS_CTR_DRBG_C:MBEDTLS_ENTROPY_C */
void mbedtls_rsa_import_raw( char *input_N,
                             char *input_P, char *input_Q,
                             char *input_D, char *input_E,
                             int successive,
                             int is_priv,
                             int res_check,
                             int res_complete )
{
    unsigned char bufN[1000];
    unsigned char bufP[1000];
    unsigned char bufQ[1000];
    unsigned char bufD[1000];
    unsigned char bufE[1000];

    /* Buffers used for encryption-decryption test */
    unsigned char *buf_orig = NULL;
    unsigned char *buf_enc  = NULL;
    unsigned char *buf_dec  = NULL;

    size_t lenN = 0;
    size_t lenP = 0;
    size_t lenQ = 0;
    size_t lenD = 0;
    size_t lenE = 0;

    mbedtls_rsa_context ctx;
    mbedtls_entropy_context entropy;
    mbedtls_ctr_drbg_context ctr_drbg;

    const char *pers = "test_suite_rsa";

    mbedtls_ctr_drbg_init( &ctr_drbg );
    mbedtls_entropy_init( &entropy );
    mbedtls_rsa_init( &ctx, 0, 0 );

    TEST_ASSERT( mbedtls_ctr_drbg_seed( &ctr_drbg, mbedtls_entropy_func,
                                        &entropy, (const unsigned char *) pers,
                                        strlen( pers ) ) == 0 );

    if( strlen( input_N ) )
        lenN = unhexify( bufN, input_N );

    if( strlen( input_P ) )
        lenP = unhexify( bufP, input_P );

    if( strlen( input_Q ) )
        lenQ = unhexify( bufQ, input_Q );

    if( strlen( input_D ) )
        lenD = unhexify( bufD, input_D );

    if( strlen( input_E ) )
        lenE = unhexify( bufE, input_E );

    if( !successive )
    {
        TEST_ASSERT( mbedtls_rsa_import_raw( &ctx,
                               ( lenN > 0 ) ? bufN : NULL, lenN,
                               ( lenP > 0 ) ? bufP : NULL, lenP,
                               ( lenQ > 0 ) ? bufQ : NULL, lenQ,
                               ( lenD > 0 ) ? bufD : NULL, lenD,
                               ( lenE > 0 ) ? bufE : NULL, lenE ) == 0 );
    }
    else
    {
        /* Import N, P, Q, D, E separately.
         * This should make no functional difference. */

        TEST_ASSERT( mbedtls_rsa_import_raw( &ctx,
                               ( lenN > 0 ) ? bufN : NULL, lenN,
                               NULL, 0, NULL, 0, NULL, 0, NULL, 0 ) == 0 );

        TEST_ASSERT( mbedtls_rsa_import_raw( &ctx,
                               NULL, 0,
                               ( lenP > 0 ) ? bufP : NULL, lenP,
                               NULL, 0, NULL, 0, NULL, 0 ) == 0 );

        TEST_ASSERT( mbedtls_rsa_import_raw( &ctx,
                               NULL, 0, NULL, 0,
                               ( lenQ > 0 ) ? bufQ : NULL, lenQ,
                               NULL, 0, NULL, 0 ) == 0 );

        TEST_ASSERT( mbedtls_rsa_import_raw( &ctx,
                               NULL, 0, NULL, 0, NULL, 0,
                               ( lenD > 0 ) ? bufD : NULL, lenD,
                               NULL, 0 ) == 0 );

        TEST_ASSERT( mbedtls_rsa_import_raw( &ctx,
                               NULL, 0, NULL, 0, NULL, 0, NULL, 0,
                               ( lenE > 0 ) ? bufE : NULL, lenE ) == 0 );
    }

    TEST_ASSERT( mbedtls_rsa_complete( &ctx ) == res_complete );

    /* On expected success, perform some public and private
     * key operations to check if the key is working properly. */
    if( res_complete == 0 )
    {
        if( is_priv )
            TEST_ASSERT( mbedtls_rsa_check_privkey( &ctx ) == res_check );
        else
            TEST_ASSERT( mbedtls_rsa_check_pubkey( &ctx ) == res_check );

        if( res_check != 0 )
            goto exit;

        buf_orig = mbedtls_calloc( 1, mbedtls_rsa_get_len( &ctx ) );
        buf_enc  = mbedtls_calloc( 1, mbedtls_rsa_get_len( &ctx ) );
        buf_dec  = mbedtls_calloc( 1, mbedtls_rsa_get_len( &ctx ) );
        if( buf_orig == NULL || buf_enc == NULL || buf_dec == NULL )
            goto exit;

        TEST_ASSERT( mbedtls_ctr_drbg_random( &ctr_drbg,
                              buf_orig, mbedtls_rsa_get_len( &ctx ) ) == 0 );

        /* Make sure the number we're generating is smaller than the modulus */
        buf_orig[0] = 0x00;

        TEST_ASSERT( mbedtls_rsa_public( &ctx, buf_orig, buf_enc ) == 0 );

        if( is_priv )
        {
            TEST_ASSERT( mbedtls_rsa_private( &ctx, mbedtls_ctr_drbg_random,
                                              &ctr_drbg, buf_enc,
                                              buf_dec ) == 0 );

            TEST_ASSERT( memcmp( buf_orig, buf_dec,
                                 mbedtls_rsa_get_len( &ctx ) ) == 0 );
        }
    }

exit:

    mbedtls_free( buf_orig );
    mbedtls_free( buf_enc  );
    mbedtls_free( buf_dec  );

    mbedtls_rsa_free( &ctx );

    mbedtls_ctr_drbg_free( &ctr_drbg );
    mbedtls_entropy_free( &entropy );

}
/* END_CASE */

/* BEGIN_CASE depends_on:MBEDTLS_SELF_TEST */
void rsa_selftest()
{
    TEST_ASSERT( mbedtls_rsa_self_test( 1 ) == 0 );
}
/* END_CASE */<|MERGE_RESOLUTION|>--- conflicted
+++ resolved
@@ -69,13 +69,8 @@
     }
 
 exit:
-<<<<<<< HEAD
-    mbedtls_mpi_free( &P1 ); mbedtls_mpi_free( &Q1 );
-    mbedtls_mpi_free( &H ); mbedtls_mpi_free( &G );
-=======
     mbedtls_mpi_free( &N ); mbedtls_mpi_free( &P );
     mbedtls_mpi_free( &Q ); mbedtls_mpi_free( &E );
->>>>>>> 25b96ea2
     mbedtls_rsa_free( &ctx );
 }
 /* END_CASE */
@@ -732,23 +727,14 @@
 
     mbedtls_ctr_drbg_init( &ctr_drbg );
     mbedtls_entropy_init( &entropy );
-<<<<<<< HEAD
     mbedtls_rsa_init ( &ctx, 0, 0 );
 
-    TEST_ASSERT( mbedtls_ctr_drbg_seed( &ctr_drbg, mbedtls_entropy_func, &entropy,
-                                (const unsigned char *) pers, strlen( pers ) ) == 0 );
-
-    TEST_ASSERT( mbedtls_rsa_gen_key( &ctx, mbedtls_ctr_drbg_random, &ctr_drbg, nrbits, exponent ) == result );
-=======
     TEST_ASSERT( mbedtls_ctr_drbg_seed( &ctr_drbg, mbedtls_entropy_func,
                                         &entropy, (const unsigned char *) pers,
                                         strlen( pers ) ) == 0 );
 
-    mbedtls_rsa_init( &ctx, 0, 0 );
-
     TEST_ASSERT( mbedtls_rsa_gen_key( &ctx, mbedtls_ctr_drbg_random,
                                       &ctr_drbg, nrbits, exponent ) == result );
->>>>>>> 25b96ea2
     if( result == 0 )
     {
         TEST_ASSERT( mbedtls_rsa_check_privkey( &ctx ) == 0 );
