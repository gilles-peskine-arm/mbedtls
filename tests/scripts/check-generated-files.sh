--- conflicted
+++ resolved
@@ -142,15 +142,10 @@
     # generate_visualc_files enumerates source files (library/*.c). It doesn't
     # care about their content, but the files must exist. So it must run after
     # the step that creates or updates these files.
-<<<<<<< HEAD
-    check scripts/generate_visualc_files.pl visualc/VS2013
+    check scripts/generate_visualc_files.pl visualc/VS2017
 fi
 
 # Generated files that are present in the repository even in the development
 # branch. (This is intended to be temporary, until the generator scripts are
 # fully reviewed and the build scripts support a generated header file.)
-check tests/scripts/generate_psa_wrappers.py tests/include/test/psa_test_wrappers.h tests/src/psa_test_wrappers.c
-=======
-    check scripts/generate_visualc_files.pl visualc/VS2017
-fi
->>>>>>> b2b90682
+check tests/scripts/generate_psa_wrappers.py tests/include/test/psa_test_wrappers.h tests/src/psa_test_wrappers.c