#! /usr/bin/env sh

# all.sh
#
# This file is part of mbed TLS (https://tls.mbed.org)
#
# Copyright (c) 2014-2017, ARM Limited, All Rights Reserved



################################################################
#### Documentation
################################################################

# Purpose
# -------
#
# To run all tests possible or available on the platform.
#
# Notes for users
# ---------------
#
# Warning: the test is destructive. It includes various build modes and
# configurations, and can and will arbitrarily change the current CMake
# configuration. The following files must be committed into git:
#    * include/mbedtls/config.h
#    * Makefile, library/Makefile, programs/Makefile, tests/Makefile
# After running this script, the CMake cache will be lost and CMake
# will no longer be initialised.
#
# The script assumes the presence of a number of tools:
#   * Basic Unix tools (Windows users note: a Unix-style find must be before
#     the Windows find in the PATH)
#   * Perl
#   * GNU Make
#   * CMake
#   * GCC and Clang (recent enough for using ASan with gcc and MemSan with clang, or valgrind)
#   * arm-gcc and mingw-gcc
#   * ArmCC 5 and ArmCC 6, unless invoked with --no-armcc
#   * Yotta build dependencies, unless invoked with --no-yotta
#   * OpenSSL and GnuTLS command line tools, recent enough for the
#     interoperability tests. If they don't support SSLv3 then a legacy
#     version of these tools must be present as well (search for LEGACY
#     below).
# See the invocation of check_tools below for details.
#
# This script must be invoked from the toplevel directory of a git
# working copy of Mbed TLS.
#
# Note that the output is not saved. You may want to run
#   script -c tests/scripts/all.sh
# or
#   tests/scripts/all.sh >all.log 2>&1
#
# Notes for maintainers
# ---------------------
#
# The tests are roughly in order from fastest to slowest. This doesn't
# have to be exact, but in general you should add slower tests towards
# the end and fast checks near the beginning.
#
# Sanity checks have the following form:
#   1. msg "short description of what is about to be done"
#   2. run sanity check (failure stops the script)
#
# Build or build-and-test steps have the following form:
#   1. msg "short description of what is about to be done"
#   2. cleanup
#   3. preparation (config.pl, cmake, ...) (failure stops the script)
#   4. make
#   5. Run tests if relevant. All tests must be prefixed with
#      if_build_successful for the sake of --keep-going.



################################################################
#### Initialization and command line parsing
################################################################

# Abort on errors (and uninitialised variables)
set -eu

if [ "$( uname )" != "Linux" ]; then
    echo "This script only works in Linux" >&2
    exit 1
elif [ -d library -a -d include -a -d tests ]; then :; else
    echo "Must be run from mbed TLS root" >&2
    exit 1
fi

CONFIG_H='include/mbedtls/config.h'
CONFIG_BAK="$CONFIG_H.bak"

MEMORY=0
FORCE=0
KEEP_GOING=0
RELEASE=0
RUN_ARMCC=1
YOTTA=1

# Default commands, can be overriden by the environment
: ${OPENSSL:="openssl"}
: ${OPENSSL_LEGACY:="$OPENSSL"}
: ${GNUTLS_CLI:="gnutls-cli"}
: ${GNUTLS_SERV:="gnutls-serv"}
: ${GNUTLS_LEGACY_CLI:="$GNUTLS_CLI"}
: ${GNUTLS_LEGACY_SERV:="$GNUTLS_SERV"}
: ${OUT_OF_SOURCE_DIR:=./mbedtls_out_of_source_build}
: ${ARMC5_BIN_DIR:=/usr/bin}
: ${ARMC6_BIN_DIR:=/usr/bin}

# if MAKEFLAGS is not set add the -j option to speed up invocations of make
if [ -n "${MAKEFLAGS+set}" ]; then
    export MAKEFLAGS="-j"
fi

usage()
{
    cat <<EOF
Usage: $0 [OPTION]...
  -h|--help             Print this help.

General options:
  -f|--force            Force the tests to overwrite any modified files.
  -k|--keep-going       Run all tests and report errors at the end.
  -m|--memory           Additional optional memory tests.
     --armcc            Run ARM Compiler builds (on by default).
     --no-armcc         Skip ARM Compiler builds.
     --no-yotta         Skip yotta module build.
     --out-of-source-dir=<path>  Directory used for CMake out-of-source build tests.
  -r|--release-test     Run this script in release mode. This fixes the seed value to 1.
  -s|--seed             Integer seed value to use for this test run.
     --yotta            Build yotta module (on by default).

Tool path options:
     --armc5-bin-dir=<ARMC5_bin_dir_path>       ARM Compiler 5 bin directory.
     --armc6-bin-dir=<ARMC6_bin_dir_path>       ARM Compiler 6 bin directory.
     --gnutls-cli=<GnuTLS_cli_path>             GnuTLS client executable to use for most tests.
     --gnutls-serv=<GnuTLS_serv_path>           GnuTLS server executable to use for most tests.
     --gnutls-legacy-cli=<GnuTLS_cli_path>      GnuTLS client executable to use for legacy tests.
     --gnutls-legacy-serv=<GnuTLS_serv_path>    GnuTLS server executable to use for legacy tests.
     --openssl=<OpenSSL_path>                   OpenSSL executable to use for most tests.
     --openssl-legacy=<OpenSSL_path>            OpenSSL executable to use for legacy tests e.g. SSLv3.
EOF
}

# remove built files as well as the cmake cache/config
cleanup()
{
    command make clean

    find . -name yotta -prune -o -iname '*cmake*' -not -name CMakeLists.txt -exec rm -rf {} \+
    rm -f include/Makefile include/mbedtls/Makefile programs/*/Makefile
    git update-index --no-skip-worktree Makefile library/Makefile programs/Makefile tests/Makefile
    git checkout -- Makefile library/Makefile programs/Makefile tests/Makefile

    if [ -f "$CONFIG_BAK" ]; then
        mv "$CONFIG_BAK" "$CONFIG_H"
    fi
}

# Executed on exit. May be redefined depending on command line options.
final_report () {
    :
}

fatal_signal () {
    cleanup
    final_report $1
    trap - $1
    kill -$1 $$
}

trap 'fatal_signal HUP' HUP
trap 'fatal_signal INT' INT
trap 'fatal_signal TERM' TERM

msg()
{
    echo ""
    echo "******************************************************************"
    echo "* $1 "
    printf "* "; date
    echo "******************************************************************"
    current_section=$1
}

if [ $RUN_ARMCC -ne 0 ]; then
    armc6_build_test()
    {
        FLAGS="$1"

        msg "build: ARM Compiler 6 ($FLAGS), make"
        ARM_TOOL_VARIANT="ult" CC="$ARMC6_CC" AR="$ARMC6_AR" CFLAGS="$FLAGS" \
                        WARNING_CFLAGS='-xc -std=c99' make lib
        make clean
    }
fi

err_msg()
{
    echo "$1" >&2
}

check_tools()
{
    for TOOL in "$@"; do
        if ! `hash "$TOOL" >/dev/null 2>&1`; then
            err_msg "$TOOL not found!"
            exit 1
        fi
    done
}

while [ $# -gt 0 ]; do
    case "$1" in
        --armcc)
            RUN_ARMCC=1
            ;;
        --armc5-bin-dir)
            shift
            ARMC5_BIN_DIR="$1"
            ;;
        --armc6-bin-dir)
            shift
            ARMC6_BIN_DIR="$1"
            ;;
        --force|-f)
            FORCE=1
            ;;
        --gnutls-cli)
            shift
            GNUTLS_CLI="$1"
            ;;
        --gnutls-legacy-cli)
            shift
            GNUTLS_LEGACY_CLI="$1"
            ;;
        --gnutls-legacy-serv)
            shift
            GNUTLS_LEGACY_SERV="$1"
            ;;
        --gnutls-serv)
            shift
            GNUTLS_SERV="$1"
            ;;
        --help|-h)
            usage
            exit
            ;;
        --keep-going|-k)
            KEEP_GOING=1
            ;;
        --memory|-m)
            MEMORY=1
            ;;
        --no-armcc)
            RUN_ARMCC=0
            ;;
        --no-yotta)
            YOTTA=0
            ;;
        --openssl)
            shift
            OPENSSL="$1"
            ;;
        --openssl-legacy)
            shift
            OPENSSL_LEGACY="$1"
            ;;
        --out-of-source-dir)
            shift
            OUT_OF_SOURCE_DIR="$1"
            ;;
        --release-test|-r)
            RELEASE=1
            ;;
        --seed|-s)
            shift
            SEED="$1"
            ;;
        --yotta)
            YOTTA=1
            ;;
        *)
            echo >&2 "Unknown option: $1"
            echo >&2 "Run $0 --help for usage."
            exit 120
            ;;
    esac
    shift
done

if [ $FORCE -eq 1 ]; then
    if [ $YOTTA -eq 1 ]; then
        rm -rf yotta/module "$OUT_OF_SOURCE_DIR"
    fi
    git checkout-index -f -q $CONFIG_H
    cleanup
else

    if [ $YOTTA -ne 0 ] && [ -d yotta/module ]; then
        err_msg "Warning - there is an existing yotta module in the directory 'yotta/module'"
        echo "You can either delete your work and retry, or force the test to overwrite the"
        echo "test by rerunning the script as: $0 --force"
        exit 1
    fi

    if [ -d "$OUT_OF_SOURCE_DIR" ]; then
        echo "Warning - there is an existing directory at '$OUT_OF_SOURCE_DIR'" >&2
        echo "You can either delete this directory manually, or force the test by rerunning"
        echo "the script as: $0 --force --out-of-source-dir $OUT_OF_SOURCE_DIR"
        exit 1
    fi

    if ! git diff-files --quiet include/mbedtls/config.h; then
        err_msg "Warning - the configuration file 'include/mbedtls/config.h' has been edited. "
        echo "You can either delete or preserve your work, or force the test by rerunning the"
        echo "script as: $0 --force"
        exit 1
    fi
fi

build_status=0
if [ $KEEP_GOING -eq 1 ]; then
    failure_summary=
    failure_count=0
    start_red=
    end_color=
    if [ -t 1 ]; then
        case "$TERM" in
            *color*|cygwin|linux|rxvt*|screen|[Eex]term*)
                start_red=$(printf '\033[31m')
                end_color=$(printf '\033[0m')
                ;;
        esac
    fi
    record_status () {
        if "$@"; then
            last_status=0
        else
            last_status=$?
            text="$current_section: $* -> $last_status"
            failure_summary="$failure_summary
$text"
            failure_count=$((failure_count + 1))
            echo "${start_red}^^^^$text^^^^${end_color}"
        fi
    }
    make () {
        case "$*" in
            *test|*check)
                if [ $build_status -eq 0 ]; then
                    record_status command make "$@"
                else
                    echo "(skipped because the build failed)"
                fi
                ;;
            *)
                record_status command make "$@"
                build_status=$last_status
                ;;
        esac
    }
    final_report () {
        if [ $failure_count -gt 0 ]; then
            echo
            echo "!!!!!!!!!!!!!!!!!!!!!!!!!!!!!!!!!!!!!!!!!!!!!!!!!!!!!!!!!!!!!!!!!!"
            echo "${start_red}FAILED: $failure_count${end_color}$failure_summary"
            echo "!!!!!!!!!!!!!!!!!!!!!!!!!!!!!!!!!!!!!!!!!!!!!!!!!!!!!!!!!!!!!!!!!!"
        elif [ -z "${1-}" ]; then
            echo "SUCCESS :)"
        fi
        if [ -n "${1-}" ]; then
            echo "Killed by SIG$1."
        fi
    }
else
    record_status () {
        "$@"
    }
fi
if_build_succeeded () {
    if [ $build_status -eq 0 ]; then
        record_status "$@"
    fi
}

if [ $RELEASE -eq 1 ]; then
    # Fix the seed value to 1 to ensure that the tests are deterministic.
    SEED=1
fi

msg "info: $0 configuration"
echo "MEMORY: $MEMORY"
echo "FORCE: $FORCE"
echo "SEED: ${SEED-"UNSET"}"
echo "OPENSSL: $OPENSSL"
echo "OPENSSL_LEGACY: $OPENSSL_LEGACY"
echo "GNUTLS_CLI: $GNUTLS_CLI"
echo "GNUTLS_SERV: $GNUTLS_SERV"
echo "GNUTLS_LEGACY_CLI: $GNUTLS_LEGACY_CLI"
echo "GNUTLS_LEGACY_SERV: $GNUTLS_LEGACY_SERV"
echo "ARMC5_BIN_DIR: $ARMC5_BIN_DIR"
echo "ARMC6_BIN_DIR: $ARMC6_BIN_DIR"

ARMC5_CC="$ARMC5_BIN_DIR/armcc"
ARMC5_AR="$ARMC5_BIN_DIR/armar"
ARMC6_CC="$ARMC6_BIN_DIR/armclang"
ARMC6_AR="$ARMC6_BIN_DIR/armar"

# To avoid setting OpenSSL and GnuTLS for each call to compat.sh and ssl-opt.sh
# we just export the variables they require
export OPENSSL_CMD="$OPENSSL"
export GNUTLS_CLI="$GNUTLS_CLI"
export GNUTLS_SERV="$GNUTLS_SERV"

# Avoid passing --seed flag in every call to ssl-opt.sh
[ ! -z ${SEED+set} ] && export SEED

# Make sure the tools we need are available.
check_tools "$OPENSSL" "$OPENSSL_LEGACY" "$GNUTLS_CLI" "$GNUTLS_SERV" \
            "$GNUTLS_LEGACY_CLI" "$GNUTLS_LEGACY_SERV" "doxygen" "dot" \
            "arm-none-eabi-gcc" "i686-w64-mingw32-gcc"
if [ $RUN_ARMCC -ne 0 ]; then
    check_tools "$ARMC5_CC" "$ARMC5_AR" "$ARMC6_CC" "$ARMC6_AR"
fi



################################################################
#### Basic checks
################################################################

#
# Test Suites to be executed
#
# The test ordering tries to optimize for the following criteria:
# 1. Catch possible problems early, by running first tests that run quickly
#    and/or are more likely to fail than others (eg I use Clang most of the
#    time, so start with a GCC build).
# 2. Minimize total running time, by avoiding useless rebuilds
#
# Indicative running times are given for reference.

msg "info: output_env.sh"
OPENSSL="$OPENSSL" OPENSSL_LEGACY="$OPENSSL_LEGACY" GNUTLS_CLI="$GNUTLS_CLI" \
    GNUTLS_SERV="$GNUTLS_SERV" GNUTLS_LEGACY_CLI="$GNUTLS_LEGACY_CLI" \
    GNUTLS_LEGACY_SERV="$GNUTLS_LEGACY_SERV" ARMC5_CC="$ARMC5_CC" \
    ARMC6_CC="$ARMC6_CC" scripts/output_env.sh

msg "test: recursion.pl" # < 1s
tests/scripts/recursion.pl library/*.c

msg "test: freshness of generated source files" # < 1s
tests/scripts/check-generated-files.sh

msg "test: doxygen markup outside doxygen blocks" # < 1s
tests/scripts/check-doxy-blocks.pl

msg "test/build: declared and exported names" # < 3s
cleanup
tests/scripts/check-names.sh

msg "test: doxygen warnings" # ~ 3s
cleanup
tests/scripts/doxygen.sh



################################################################
#### Build and test many configurations and targets
################################################################

if [ $RUN_ARMCC -ne 0 ] && [ $YOTTA -ne 0 ]; then
    # Note - use of yotta is deprecated, and yotta also requires armcc to be on the
    # path, and uses whatever version of armcc it finds there.
    msg "build: create and build yotta module" # ~ 30s
    cleanup
    record_status tests/scripts/yotta-build.sh
fi

msg "build: cmake, gcc, ASan" # ~ 1 min 50s
cleanup
CC=gcc cmake -D CMAKE_BUILD_TYPE:String=Asan .
make

msg "test: main suites (inc. selftests) (ASan build)" # ~ 50s
make test

msg "test: ssl-opt.sh (ASan build)" # ~ 1 min
if_build_succeeded tests/ssl-opt.sh

msg "test/build: ref-configs (ASan build)" # ~ 6 min 20s
if_build_succeeded tests/scripts/test-ref-configs.pl

msg "build: with ASan (rebuild after ref-configs)" # ~ 1 min
make

msg "test: compat.sh (ASan build)" # ~ 6 min
if_build_succeeded tests/compat.sh

msg "build: Default + SSLv3 (ASan build)" # ~ 6 min
cleanup
cp "$CONFIG_H" "$CONFIG_BAK"
scripts/config.pl set MBEDTLS_SSL_PROTO_SSL3
CC=gcc cmake -D CMAKE_BUILD_TYPE:String=Asan .
make

msg "test: SSLv3 - main suites (inc. selftests) (ASan build)" # ~ 50s
make test

msg "build: SSLv3 - compat.sh (ASan build)" # ~ 6 min
if_build_succeeded tests/compat.sh -m 'tls1 tls1_1 tls1_2 dtls1 dtls1_2'
if_build_succeeded env OPENSSL_CMD="$OPENSSL_LEGACY" tests/compat.sh -m 'ssl3'

msg "build: SSLv3 - ssl-opt.sh (ASan build)" # ~ 6 min
if_build_succeeded tests/ssl-opt.sh

msg "build: Default + !MBEDTLS_SSL_RENEGOTIATION (ASan build)" # ~ 6 min
cleanup
cp "$CONFIG_H" "$CONFIG_BAK"
scripts/config.pl unset MBEDTLS_SSL_RENEGOTIATION
CC=gcc cmake -D CMAKE_BUILD_TYPE:String=Asan .
make

msg "test: !MBEDTLS_SSL_RENEGOTIATION - main suites (inc. selftests) (ASan build)" # ~ 50s
make test

msg "test: !MBEDTLS_SSL_RENEGOTIATION - ssl-opt.sh (ASan build)" # ~ 6 min
if_build_succeeded tests/ssl-opt.sh

msg "build: cmake, full config, clang, C99" # ~ 50s
cleanup
cp "$CONFIG_H" "$CONFIG_BAK"
scripts/config.pl full
scripts/config.pl unset MBEDTLS_MEMORY_BACKTRACE # too slow for tests
CC=clang cmake -D CMAKE_BUILD_TYPE:String=Check -D ENABLE_TESTING=On .
make CFLAGS='-Werror -Wall -Wextra -std=c99 -pedantic'

msg "test: main suites (full config)" # ~ 5s
make CFLAGS='-Werror -Wall -Wextra' test

msg "test: ssl-opt.sh default (full config)" # ~ 1s
if_build_succeeded tests/ssl-opt.sh -f Default

msg "test: compat.sh RC4, DES & NULL (full config)" # ~ 2 min
if_build_succeeded env OPENSSL_CMD="$OPENSSL_LEGACY" GNUTLS_CLI="$GNUTLS_LEGACY_CLI" GNUTLS_SERV="$GNUTLS_LEGACY_SERV" tests/compat.sh -e '3DES\|DES-CBC3' -f 'NULL\|DES\|RC4\|ARCFOUR'

msg "test/build: curves.pl (gcc)" # ~ 4 min
cleanup
cmake -D CMAKE_BUILD_TYPE:String=Debug .
if_build_succeeded tests/scripts/curves.pl

msg "test/build: key-exchanges (gcc)" # ~ 1 min
cleanup
cmake -D CMAKE_BUILD_TYPE:String=Check .
if_build_succeeded tests/scripts/key-exchanges.pl

msg "build: Unix make, -Os (gcc)" # ~ 30s
cleanup
make CC=gcc CFLAGS='-Werror -Wall -Wextra -Os'

# Full configuration build, without platform support, file IO and net sockets.
# This should catch missing mbedtls_printf definitions, and by disabling file
# IO, it should catch missing '#include <stdio.h>'
msg "build: full config except platform/fsio/net, make, gcc, C99" # ~ 30s
cleanup
cp "$CONFIG_H" "$CONFIG_BAK"
scripts/config.pl full
scripts/config.pl unset MBEDTLS_PLATFORM_C
scripts/config.pl unset MBEDTLS_NET_C
scripts/config.pl unset MBEDTLS_PLATFORM_MEMORY
scripts/config.pl unset MBEDTLS_PLATFORM_PRINTF_ALT
scripts/config.pl unset MBEDTLS_PLATFORM_FPRINTF_ALT
scripts/config.pl unset MBEDTLS_PLATFORM_SNPRINTF_ALT
scripts/config.pl unset MBEDTLS_PLATFORM_TIME_ALT
scripts/config.pl unset MBEDTLS_PLATFORM_EXIT_ALT
scripts/config.pl unset MBEDTLS_ENTROPY_NV_SEED
scripts/config.pl unset MBEDTLS_MEMORY_BUFFER_ALLOC_C
scripts/config.pl unset MBEDTLS_FS_IO
# Note, _DEFAULT_SOURCE needs to be defined for platforms using glibc version >2.19,
# to re-enable platform integration features otherwise disabled in C99 builds
make CC=gcc CFLAGS='-Werror -Wall -Wextra -std=c99 -pedantic -O0 -D_DEFAULT_SOURCE' lib programs
make CC=gcc CFLAGS='-Werror -Wall -Wextra -O0' test

# catch compile bugs in _uninit functions
msg "build: full config with NO_STD_FUNCTION, make, gcc" # ~ 30s
cleanup
cp "$CONFIG_H" "$CONFIG_BAK"
scripts/config.pl full
scripts/config.pl set MBEDTLS_PLATFORM_NO_STD_FUNCTIONS
scripts/config.pl unset MBEDTLS_ENTROPY_NV_SEED
make CC=gcc CFLAGS='-Werror -Wall -Wextra -O0'

msg "build: full config except ssl_srv.c, make, gcc" # ~ 30s
cleanup
cp "$CONFIG_H" "$CONFIG_BAK"
scripts/config.pl full
scripts/config.pl unset MBEDTLS_SSL_SRV_C
make CC=gcc CFLAGS='-Werror -Wall -Wextra -O0'

msg "build: full config except ssl_cli.c, make, gcc" # ~ 30s
cleanup
cp "$CONFIG_H" "$CONFIG_BAK"
scripts/config.pl full
scripts/config.pl unset MBEDTLS_SSL_CLI_C
make CC=gcc CFLAGS='-Werror -Wall -Werror -O0'

# Note, C99 compliance can also be tested with the sockets support disabled,
# as that requires a POSIX platform (which isn't the same as C99).
msg "build: full config except net_sockets.c, make, gcc -std=c99 -pedantic" # ~ 30s
cleanup
cp "$CONFIG_H" "$CONFIG_BAK"
scripts/config.pl full
scripts/config.pl unset MBEDTLS_NET_C # getaddrinfo() undeclared, etc.
scripts/config.pl set MBEDTLS_NO_PLATFORM_ENTROPY # uses syscall() on GNU/Linux
make CC=gcc CFLAGS='-Werror -Wall -Wextra -O0 -std=c99 -pedantic' lib

msg "build: default config except MFL extension (ASan build)" # ~ 30s
cleanup
cp "$CONFIG_H" "$CONFIG_BAK"
scripts/config.pl unset MBEDTLS_SSL_MAX_FRAGMENT_LENGTH
CC=gcc cmake -D CMAKE_BUILD_TYPE:String=Asan .
make

msg "test: ssl-opt.sh, MFL-related tests"
if_build_succeeded tests/ssl-opt.sh -f "Max fragment length"

msg "build: default config with  MBEDTLS_TEST_NULL_ENTROPY (ASan build)"
cleanup
cp "$CONFIG_H" "$CONFIG_BAK"
scripts/config.pl set MBEDTLS_TEST_NULL_ENTROPY
scripts/config.pl set MBEDTLS_NO_DEFAULT_ENTROPY_SOURCES
scripts/config.pl set MBEDTLS_ENTROPY_C
scripts/config.pl unset MBEDTLS_ENTROPY_NV_SEED
scripts/config.pl unset MBEDTLS_ENTROPY_HARDWARE_ALT
scripts/config.pl unset MBEDTLS_HAVEGE_C
CC=gcc cmake  -D UNSAFE_BUILD=ON -D CMAKE_C_FLAGS:String="-fsanitize=address -fno-common -O3" .
make

msg "test: MBEDTLS_TEST_NULL_ENTROPY - main suites (inc. selftests) (ASan build)"
make test

if uname -a | grep -F Linux >/dev/null; then
    msg "build/test: make shared" # ~ 40s
    cleanup
    make SHARED=1 all check
fi

if uname -a | grep -F x86_64 >/dev/null; then
    msg "build: i386, make, gcc" # ~ 30s
    cleanup
    make CC=gcc CFLAGS='-Werror -Wall -Wextra -m32'

<<<<<<< HEAD
msg "build: default config, MBEDTLS_RSA_NO_CRT, make, gcc"
cleanup
cp "$CONFIG_H" "$CONFIG_BAK"
scripts/config.pl set MBEDTLS_RSA_NO_CRT
CC=gcc CFLAGS='-Werror -Wall -Werror -O0' make

msg "test: MBEDTLS_RSA_NO_CRT - main suites (inc. selftests) (ASan build)"
make test

msg "build: gcc, force 32-bit compilation"
cleanup
cp "$CONFIG_H" "$CONFIG_BAK"
scripts/config.pl unset MBEDTLS_HAVE_ASM
scripts/config.pl unset MBEDTLS_AESNI_C
scripts/config.pl unset MBEDTLS_PADLOCK_C
CC=gcc CFLAGS='-Werror -Wall -Wextra -DMBEDTLS_HAVE_INT32' make
=======
    msg "build: gcc, force 32-bit compilation"
    cleanup
    cp "$CONFIG_H" "$CONFIG_BAK"
    scripts/config.pl unset MBEDTLS_HAVE_ASM
    scripts/config.pl unset MBEDTLS_AESNI_C
    scripts/config.pl unset MBEDTLS_PADLOCK_C
    make CC=gcc CFLAGS='-Werror -Wall -Wextra -DMBEDTLS_HAVE_INT32'
>>>>>>> 4b660eca

    msg "build: gcc, force 64-bit compilation"
    cleanup
    cp "$CONFIG_H" "$CONFIG_BAK"
    scripts/config.pl unset MBEDTLS_HAVE_ASM
    scripts/config.pl unset MBEDTLS_AESNI_C
    scripts/config.pl unset MBEDTLS_PADLOCK_C
    make CC=gcc CFLAGS='-Werror -Wall -Wextra -DMBEDTLS_HAVE_INT64'

    msg "test: gcc, force 64-bit compilation"
    make test

    msg "build: gcc, force 64-bit compilation"
    cleanup
    cp "$CONFIG_H" "$CONFIG_BAK"
    scripts/config.pl unset MBEDTLS_HAVE_ASM
    scripts/config.pl unset MBEDTLS_AESNI_C
    scripts/config.pl unset MBEDTLS_PADLOCK_C
    make CC=gcc CFLAGS='-Werror -Wall -Wextra -DMBEDTLS_HAVE_INT64'
fi # x86_64

msg "build: arm-none-eabi-gcc, make" # ~ 10s
cleanup
cp "$CONFIG_H" "$CONFIG_BAK"
scripts/config.pl full
scripts/config.pl unset MBEDTLS_NET_C
scripts/config.pl unset MBEDTLS_TIMING_C
scripts/config.pl unset MBEDTLS_FS_IO
scripts/config.pl unset MBEDTLS_ENTROPY_NV_SEED
scripts/config.pl set MBEDTLS_NO_PLATFORM_ENTROPY
# following things are not in the default config
scripts/config.pl unset MBEDTLS_HAVEGE_C # depends on timing.c
scripts/config.pl unset MBEDTLS_THREADING_PTHREAD
scripts/config.pl unset MBEDTLS_THREADING_C
scripts/config.pl unset MBEDTLS_MEMORY_BACKTRACE # execinfo.h
scripts/config.pl unset MBEDTLS_MEMORY_BUFFER_ALLOC_C # calls exit
make CC=arm-none-eabi-gcc AR=arm-none-eabi-ar LD=arm-none-eabi-ld CFLAGS='-Werror -Wall -Wextra' lib

msg "build: arm-none-eabi-gcc -DMBEDTLS_NO_UDBL_DIVISION, make" # ~ 10s
cleanup
cp "$CONFIG_H" "$CONFIG_BAK"
scripts/config.pl full
scripts/config.pl unset MBEDTLS_NET_C
scripts/config.pl unset MBEDTLS_TIMING_C
scripts/config.pl unset MBEDTLS_FS_IO
scripts/config.pl unset MBEDTLS_ENTROPY_NV_SEED
scripts/config.pl set MBEDTLS_NO_PLATFORM_ENTROPY
# following things are not in the default config
scripts/config.pl unset MBEDTLS_HAVEGE_C # depends on timing.c
scripts/config.pl unset MBEDTLS_THREADING_PTHREAD
scripts/config.pl unset MBEDTLS_THREADING_C
scripts/config.pl unset MBEDTLS_MEMORY_BACKTRACE # execinfo.h
scripts/config.pl unset MBEDTLS_MEMORY_BUFFER_ALLOC_C # calls exit
scripts/config.pl set MBEDTLS_NO_UDBL_DIVISION
make CC=arm-none-eabi-gcc AR=arm-none-eabi-ar LD=arm-none-eabi-ld CFLAGS='-Werror -Wall -Wextra' lib
echo "Checking that software 64-bit division is not required"
! grep __aeabi_uldiv library/*.o

msg "build: ARM Compiler 5, make"
cleanup
cp "$CONFIG_H" "$CONFIG_BAK"
scripts/config.pl full
scripts/config.pl unset MBEDTLS_NET_C
scripts/config.pl unset MBEDTLS_TIMING_C
scripts/config.pl unset MBEDTLS_FS_IO
scripts/config.pl unset MBEDTLS_ENTROPY_NV_SEED
scripts/config.pl unset MBEDTLS_HAVE_TIME
scripts/config.pl unset MBEDTLS_HAVE_TIME_DATE
scripts/config.pl set MBEDTLS_NO_PLATFORM_ENTROPY
# following things are not in the default config
scripts/config.pl unset MBEDTLS_DEPRECATED_WARNING
scripts/config.pl unset MBEDTLS_HAVEGE_C # depends on timing.c
scripts/config.pl unset MBEDTLS_THREADING_PTHREAD
scripts/config.pl unset MBEDTLS_THREADING_C
scripts/config.pl unset MBEDTLS_MEMORY_BACKTRACE # execinfo.h
scripts/config.pl unset MBEDTLS_MEMORY_BUFFER_ALLOC_C # calls exit
scripts/config.pl unset MBEDTLS_PLATFORM_TIME_ALT # depends on MBEDTLS_HAVE_TIME

if [ $RUN_ARMCC -ne 0 ]; then
    make CC="$ARMC5_CC" AR="$ARMC5_AR" WARNING_CFLAGS='--strict --c99' lib
    make clean

    # ARM Compiler 6 - Target ARMv7-A
    armc6_build_test "--target=arm-arm-none-eabi -march=armv7-a"

    # ARM Compiler 6 - Target ARMv7-M
    armc6_build_test "--target=arm-arm-none-eabi -march=armv7-m"

    # ARM Compiler 6 - Target ARMv8-A - AArch32
    armc6_build_test "--target=arm-arm-none-eabi -march=armv8.2-a"

    # ARM Compiler 6 - Target ARMv8-M
    armc6_build_test "--target=arm-arm-none-eabi -march=armv8-m.main"

    # ARM Compiler 6 - Target ARMv8-A - AArch64
    armc6_build_test "--target=aarch64-arm-none-eabi -march=armv8.2-a"
fi

msg "build: allow SHA1 in certificates by default"
cleanup
cp "$CONFIG_H" "$CONFIG_BAK"
scripts/config.pl set MBEDTLS_TLS_DEFAULT_ALLOW_SHA1_IN_CERTIFICATES
make CFLAGS='-Werror -Wall -Wextra'
msg "test: allow SHA1 in certificates by default"
make test
if_build_succeeded tests/ssl-opt.sh -f SHA-1

msg "build: Windows cross build - mingw64, make (Link Library)" # ~ 30s
cleanup
make CC=i686-w64-mingw32-gcc AR=i686-w64-mingw32-ar LD=i686-w64-minggw32-ld CFLAGS='-Werror -Wall -Wextra' WINDOWS_BUILD=1 lib programs

# note Make tests only builds the tests, but doesn't run them
make CC=i686-w64-mingw32-gcc AR=i686-w64-mingw32-ar LD=i686-w64-minggw32-ld CFLAGS='-Werror' WINDOWS_BUILD=1 tests
make WINDOWS_BUILD=1 clean

msg "build: Windows cross build - mingw64, make (DLL)" # ~ 30s
make CC=i686-w64-mingw32-gcc AR=i686-w64-mingw32-ar LD=i686-w64-minggw32-ld CFLAGS='-Werror -Wall -Wextra' WINDOWS_BUILD=1 SHARED=1 lib programs
make CC=i686-w64-mingw32-gcc AR=i686-w64-mingw32-ar LD=i686-w64-minggw32-ld CFLAGS='-Werror -Wall -Wextra' WINDOWS_BUILD=1 SHARED=1 tests
make WINDOWS_BUILD=1 clean

# MemSan currently only available on Linux 64 bits
if uname -a | grep 'Linux.*x86_64' >/dev/null; then

    msg "build: MSan (clang)" # ~ 1 min 20s
    cleanup
    cp "$CONFIG_H" "$CONFIG_BAK"
    scripts/config.pl unset MBEDTLS_AESNI_C # memsan doesn't grok asm
    CC=clang cmake -D CMAKE_BUILD_TYPE:String=MemSan .
    make

    msg "test: main suites (MSan)" # ~ 10s
    make test

    msg "test: ssl-opt.sh (MSan)" # ~ 1 min
    if_build_succeeded tests/ssl-opt.sh

    # Optional part(s)

    if [ "$MEMORY" -gt 0 ]; then
        msg "test: compat.sh (MSan)" # ~ 6 min 20s
        if_build_succeeded tests/compat.sh
    fi

else # no MemSan

    msg "build: Release (clang)"
    cleanup
    CC=clang cmake -D CMAKE_BUILD_TYPE:String=Release .
    make

    msg "test: main suites valgrind (Release)"
    make memcheck

    # Optional part(s)
    # Currently broken, programs don't seem to receive signals
    # under valgrind on OS X

    if [ "$MEMORY" -gt 0 ]; then
        msg "test: ssl-opt.sh --memcheck (Release)"
        if_build_succeeded tests/ssl-opt.sh --memcheck
    fi

    if [ "$MEMORY" -gt 1 ]; then
        msg "test: compat.sh --memcheck (Release)"
        if_build_succeeded tests/compat.sh --memcheck
    fi

fi # MemSan

msg "build: cmake 'out-of-source' build"
cleanup
MBEDTLS_ROOT_DIR="$PWD"
mkdir "$OUT_OF_SOURCE_DIR"
cd "$OUT_OF_SOURCE_DIR"
cmake "$MBEDTLS_ROOT_DIR"
make

msg "test: cmake 'out-of-source' build"
make test
cd "$MBEDTLS_ROOT_DIR"
rm -rf "$OUT_OF_SOURCE_DIR"



################################################################
#### Termination
################################################################

msg "Done, cleaning up"
cleanup

final_report<|MERGE_RESOLUTION|>--- conflicted
+++ resolved
@@ -653,12 +653,11 @@
     cleanup
     make CC=gcc CFLAGS='-Werror -Wall -Wextra -m32'
 
-<<<<<<< HEAD
 msg "build: default config, MBEDTLS_RSA_NO_CRT, make, gcc"
 cleanup
 cp "$CONFIG_H" "$CONFIG_BAK"
 scripts/config.pl set MBEDTLS_RSA_NO_CRT
-CC=gcc CFLAGS='-Werror -Wall -Werror -O0' make
+make CC=gcc CFLAGS='-Werror -Wall -Werror -O0'
 
 msg "test: MBEDTLS_RSA_NO_CRT - main suites (inc. selftests) (ASan build)"
 make test
@@ -669,16 +668,7 @@
 scripts/config.pl unset MBEDTLS_HAVE_ASM
 scripts/config.pl unset MBEDTLS_AESNI_C
 scripts/config.pl unset MBEDTLS_PADLOCK_C
-CC=gcc CFLAGS='-Werror -Wall -Wextra -DMBEDTLS_HAVE_INT32' make
-=======
-    msg "build: gcc, force 32-bit compilation"
-    cleanup
-    cp "$CONFIG_H" "$CONFIG_BAK"
-    scripts/config.pl unset MBEDTLS_HAVE_ASM
-    scripts/config.pl unset MBEDTLS_AESNI_C
-    scripts/config.pl unset MBEDTLS_PADLOCK_C
-    make CC=gcc CFLAGS='-Werror -Wall -Wextra -DMBEDTLS_HAVE_INT32'
->>>>>>> 4b660eca
+make CC=gcc CFLAGS='-Werror -Wall -Wextra -DMBEDTLS_HAVE_INT32' make
 
     msg "build: gcc, force 64-bit compilation"
     cleanup
