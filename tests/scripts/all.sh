#! /usr/bin/env bash

# all.sh
#
# Copyright The Mbed TLS Contributors
# SPDX-License-Identifier: Apache-2.0 OR GPL-2.0-or-later



################################################################
#### Documentation
################################################################

# Purpose
# -------
#
# To run all tests possible or available on the platform.
#
# Notes for users
# ---------------
#
# Warning: the test is destructive. It includes various build modes and
# configurations, and can and will arbitrarily change the current CMake
# configuration. The following files must be committed into git:
#    * include/mbedtls/mbedtls_config.h
#    * Makefile, library/Makefile, programs/Makefile, tests/Makefile,
#      programs/fuzz/Makefile
# After running this script, the CMake cache will be lost and CMake
# will no longer be initialised.
#
# The script assumes the presence of a number of tools:
#   * Basic Unix tools (Windows users note: a Unix-style find must be before
#     the Windows find in the PATH)
#   * Perl
#   * GNU Make
#   * CMake
#   * GCC and Clang (recent enough for using ASan with gcc and MemSan with clang, or valgrind)
#   * G++
#   * arm-gcc and mingw-gcc
#   * ArmCC 5 and ArmCC 6, unless invoked with --no-armcc
#   * OpenSSL and GnuTLS command line tools, in suitable versions for the
#     interoperability tests. The following are the official versions at the
#     time of writing:
#     * GNUTLS_{CLI,SERV} = 3.4.10
#     * GNUTLS_NEXT_{CLI,SERV} = 3.7.2
#     * OPENSSL = 1.0.2g (without Debian/Ubuntu patches)
#     * OPENSSL_NEXT = 1.1.1a
# See the invocation of check_tools below for details.
#
# This script must be invoked from the toplevel directory of a git
# working copy of Mbed TLS.
#
# The behavior on an error depends on whether --keep-going (alias -k)
# is in effect.
#  * Without --keep-going: the script stops on the first error without
#    cleaning up. This lets you work in the configuration of the failing
#    component.
#  * With --keep-going: the script runs all requested components and
#    reports failures at the end. In particular the script always cleans
#    up on exit.
#
# Note that the output is not saved. You may want to run
#   script -c tests/scripts/all.sh
# or
#   tests/scripts/all.sh >all.log 2>&1
#
# Notes for maintainers
# ---------------------
#
# The bulk of the code is organized into functions that follow one of the
# following naming conventions:
#  * pre_XXX: things to do before running the tests, in order.
#  * component_XXX: independent components. They can be run in any order.
#      * component_check_XXX: quick tests that aren't worth parallelizing.
#      * component_build_XXX: build things but don't run them.
#      * component_test_XXX: build and test.
#  * support_XXX: if support_XXX exists and returns false then
#    component_XXX is not run by default.
#  * post_XXX: things to do after running the tests.
#  * other: miscellaneous support functions.
#
# Each component must start by invoking `msg` with a short informative message.
#
# Warning: due to the way bash detects errors, the failure of a command
# inside 'if' or '!' is not detected. Use the 'not' function instead of '!'.
#
# Each component is executed in a separate shell process. The component
# fails if any command in it returns a non-zero status.
#
# The framework performs some cleanup tasks after each component. This
# means that components can assume that the working directory is in a
# cleaned-up state, and don't need to perform the cleanup themselves.
# * Run `make clean`.
# * Restore `include/mbedtls/mbedtls_config.h` from a backup made before running
#   the component.
# * Check out `Makefile`, `library/Makefile`, `programs/Makefile`,
#   `tests/Makefile` and `programs/fuzz/Makefile` from git.
#   This cleans up after an in-tree use of CMake.
#
# The tests are roughly in order from fastest to slowest. This doesn't
# have to be exact, but in general you should add slower tests towards
# the end and fast checks near the beginning.



################################################################
#### Initialization and command line parsing
################################################################

# Abort on errors (even on the left-hand side of a pipe).
# Treat uninitialised variables as errors.
set -e -o pipefail -u

# Enable ksh/bash extended file matching patterns
shopt -s extglob

in_mbedtls_repo () {
    test -d include -a -d library -a -d programs -a -d tests
}

in_tf_psa_crypto_repo () {
    test -d include -a -d core -a -d drivers -a -d programs -a -d tests
}

pre_check_environment () {
    if in_mbedtls_repo || in_tf_psa_crypto_repo; then :; else
        echo "Must be run from Mbed TLS / TF-PSA-Crypto root" >&2
        exit 1
    fi
}

pre_initialize_variables () {
    if in_mbedtls_repo; then
        CONFIG_H='include/mbedtls/mbedtls_config.h'
    else
        CONFIG_H='drivers/builtin/include/mbedtls/mbedtls_config.h'
    fi
    CRYPTO_CONFIG_H='include/psa/crypto_config.h'
    CONFIG_TEST_DRIVER_H='tests/include/test/drivers/config_test_driver.h'

    # Files that are clobbered by some jobs will be backed up. Use a different
    # suffix from auxiliary scripts so that all.sh and auxiliary scripts can
    # independently decide when to remove the backup file.
    backup_suffix='.all.bak'
    # Files clobbered by config.py
    files_to_back_up="$CONFIG_H $CRYPTO_CONFIG_H $CONFIG_TEST_DRIVER_H"
    if in_mbedtls_repo; then
        # Files clobbered by in-tree cmake
        files_to_back_up="$files_to_back_up Makefile library/Makefile programs/Makefile tests/Makefile programs/fuzz/Makefile"
    fi

    append_outcome=0
    MEMORY=0
    FORCE=0
    QUIET=0
    KEEP_GOING=0

    # Seed value used with the --release-test option.
    #
    # See also RELEASE_SEED in basic-build-test.sh. Debugging is easier if
    # both values are kept in sync. If you change the value here because it
    # breaks some tests, you'll definitely want to change it in
    # basic-build-test.sh as well.
    RELEASE_SEED=1

    # Specify character collation for regular expressions and sorting with C locale
    export LC_COLLATE=C

    : ${MBEDTLS_TEST_OUTCOME_FILE=}
    : ${MBEDTLS_TEST_PLATFORM="$(uname -s | tr -c \\n0-9A-Za-z _)-$(uname -m | tr -c \\n0-9A-Za-z _)"}
    export MBEDTLS_TEST_OUTCOME_FILE
    export MBEDTLS_TEST_PLATFORM

    # Default commands, can be overridden by the environment
    : ${OPENSSL:="openssl"}
    : ${OPENSSL_NEXT:="$OPENSSL"}
    : ${GNUTLS_CLI:="gnutls-cli"}
    : ${GNUTLS_SERV:="gnutls-serv"}
    : ${OUT_OF_SOURCE_DIR:=./mbedtls_out_of_source_build}
    : ${ARMC5_BIN_DIR:=/usr/bin}
    : ${ARMC6_BIN_DIR:=/usr/bin}
    : ${ARM_NONE_EABI_GCC_PREFIX:=arm-none-eabi-}
    : ${ARM_LINUX_GNUEABI_GCC_PREFIX:=arm-linux-gnueabi-}
    : ${CLANG_LATEST:="clang-latest"}
    : ${CLANG_EARLIEST:="clang-earliest"}
    : ${GCC_LATEST:="gcc-latest"}
    : ${GCC_EARLIEST:="gcc-earliest"}
    # if MAKEFLAGS is not set add the -j option to speed up invocations of make
    if [ -z "${MAKEFLAGS+set}" ]; then
        export MAKEFLAGS="-j$(all_sh_nproc)"
    fi
    # if CC is not set, use clang by default (if present) to improve build times
    if [ -z "${CC+set}" ] && (type clang > /dev/null 2>&1); then
        export CC="clang"
    fi

    # Include more verbose output for failing tests run by CMake or make
    export CTEST_OUTPUT_ON_FAILURE=1

    # CFLAGS and LDFLAGS for Asan builds that don't use CMake
    # default to -O2, use -Ox _after_ this if you want another level
    ASAN_CFLAGS='-O2 -Werror -fsanitize=address,undefined -fno-sanitize-recover=all'
    # Normally, tests should use this compiler for ASAN testing
    ASAN_CC=clang

    # Platform tests have an allocation that returns null
    export ASAN_OPTIONS="allocator_may_return_null=1"
    export MSAN_OPTIONS="allocator_may_return_null=1"

    # Gather the list of available components. These are the functions
    # defined in this script whose name starts with "component_".
    ALL_COMPONENTS=$(compgen -A function component_ | sed 's/component_//')

    # Exclude components that are not supported on this platform.
    SUPPORTED_COMPONENTS=
    for component in $ALL_COMPONENTS; do
        case $(type "support_$component" 2>&1) in
            *' function'*)
                if ! support_$component; then continue; fi;;
        esac
        SUPPORTED_COMPONENTS="$SUPPORTED_COMPONENTS $component"
    done

    # Option to enable linking with pthreads under make
    MAKE_THREADING_FLAGS="THREADING=pthread"
}

# Test whether the component $1 is included in the command line patterns.
is_component_included()
{
    # Temporarily disable wildcard expansion so that $COMMAND_LINE_COMPONENTS
    # only does word splitting.
    set -f
    for pattern in $COMMAND_LINE_COMPONENTS; do
        set +f
        case ${1#component_} in $pattern) return 0;; esac
    done
    set +f
    return 1
}

usage()
{
    cat <<EOF
Usage: $0 [OPTION]... [COMPONENT]...
Run mbedtls release validation tests.
By default, run all tests. With one or more COMPONENT, run only those.
COMPONENT can be the name of a component or a shell wildcard pattern.

Examples:
  $0 "check_*"
    Run all sanity checks.
  $0 --no-armcc --except test_memsan
    Run everything except builds that require armcc and MemSan.

Special options:
  -h|--help             Print this help and exit.
  --list-all-components List all available test components and exit.
  --list-components     List components supported on this platform and exit.

General options:
  -q|--quiet            Only output component names, and errors if any.
  -f|--force            Force the tests to overwrite any modified files.
  -k|--keep-going       Run all tests and report errors at the end.
  -m|--memory           Additional optional memory tests.
     --append-outcome   Append to the outcome file (if used).
     --arm-none-eabi-gcc-prefix=<string>
                        Prefix for a cross-compiler for arm-none-eabi
                        (default: "${ARM_NONE_EABI_GCC_PREFIX}")
     --arm-linux-gnueabi-gcc-prefix=<string>
                        Prefix for a cross-compiler for arm-linux-gnueabi
                        (default: "${ARM_LINUX_GNUEABI_GCC_PREFIX}")
     --armcc            Run ARM Compiler builds (on by default).
     --restore          First clean up the build tree, restoring backed up
                        files. Do not run any components unless they are
                        explicitly specified.
     --error-test       Error test mode: run a failing function in addition
                        to any specified component. May be repeated.
     --except           Exclude the COMPONENTs listed on the command line,
                        instead of running only those.
     --no-append-outcome    Write a new outcome file and analyze it (default).
     --no-armcc         Skip ARM Compiler builds.
     --no-force         Refuse to overwrite modified files (default).
     --no-keep-going    Stop at the first error (default).
     --no-memory        No additional memory tests (default).
     --no-quiet         Print full output from components.
     --out-of-source-dir=<path>  Directory used for CMake out-of-source build tests.
     --outcome-file=<path>  File where test outcomes are written (not done if
                            empty; default: \$MBEDTLS_TEST_OUTCOME_FILE).
     --random-seed      Use a random seed value for randomized tests (default).
  -r|--release-test     Run this script in release mode. This fixes the seed value to ${RELEASE_SEED}.
  -s|--seed             Integer seed value to use for this test run.

Tool path options:
     --armc5-bin-dir=<ARMC5_bin_dir_path>       ARM Compiler 5 bin directory.
     --armc6-bin-dir=<ARMC6_bin_dir_path>       ARM Compiler 6 bin directory.
     --clang-earliest=<Clang_earliest_path>     Earliest version of clang available
     --clang-latest=<Clang_latest_path>         Latest version of clang available
     --gcc-earliest=<GCC_earliest_path>         Earliest version of GCC available
     --gcc-latest=<GCC_latest_path>             Latest version of GCC available
     --gnutls-cli=<GnuTLS_cli_path>             GnuTLS client executable to use for most tests.
     --gnutls-serv=<GnuTLS_serv_path>           GnuTLS server executable to use for most tests.
     --openssl=<OpenSSL_path>                   OpenSSL executable to use for most tests.
     --openssl-next=<OpenSSL_path>              OpenSSL executable to use for recent things like ARIA
EOF
}

# Cleanup before/after running a component.
# Remove built files as well as the cmake cache/config.
# Does not remove generated source files.
cleanup()
{
    if in_mbedtls_repo; then
        command make clean
    fi

    # Remove CMake artefacts
    find . -name .git -prune -o \
           -iname CMakeFiles -exec rm -rf {} \+ -o \
           \( -iname cmake_install.cmake -o \
              -iname CTestTestfile.cmake -o \
              -iname CMakeCache.txt -o \
              -path './cmake/*.cmake' \) -exec rm -f {} \+
    # Recover files overwritten by in-tree CMake builds
    rm -f include/Makefile include/mbedtls/Makefile programs/!(fuzz)/Makefile

    # Remove any artifacts from the component_test_cmake_as_subdirectory test.
    rm -rf programs/test/cmake_subproject/build
    rm -f programs/test/cmake_subproject/Makefile
    rm -f programs/test/cmake_subproject/cmake_subproject

    # Remove any artifacts from the component_test_cmake_as_package test.
    rm -rf programs/test/cmake_package/build
    rm -f programs/test/cmake_package/Makefile
    rm -f programs/test/cmake_package/cmake_package

    # Remove any artifacts from the component_test_cmake_as_installed_package test.
    rm -rf programs/test/cmake_package_install/build
    rm -f programs/test/cmake_package_install/Makefile
    rm -f programs/test/cmake_package_install/cmake_package_install

    # Restore files that may have been clobbered by the job
    for x in $files_to_back_up; do
        if [[ -e "$x$backup_suffix" ]]; then
            cp -p "$x$backup_suffix" "$x"
        fi
    done
}

# Final cleanup when this script exits (except when exiting on a failure
# in non-keep-going mode).
final_cleanup () {
    cleanup

    for x in $files_to_back_up; do
        rm -f "$x$backup_suffix"
    done
}

# Executed on exit. May be redefined depending on command line options.
final_report () {
    :
}

fatal_signal () {
    final_cleanup
    final_report $1
    trap - $1
    kill -$1 $$
}

trap 'fatal_signal HUP' HUP
trap 'fatal_signal INT' INT
trap 'fatal_signal TERM' TERM

# Number of processors on this machine. Used as the default setting
# for parallel make.
all_sh_nproc ()
{
    {
        nproc || # Linux
        sysctl -n hw.ncpuonline || # NetBSD, OpenBSD
        sysctl -n hw.ncpu || # FreeBSD
        echo 1
    } 2>/dev/null
}

msg()
{
    if [ -n "${current_component:-}" ]; then
        current_section="${current_component#component_}: $1"
    else
        current_section="$1"
    fi

    if [ $QUIET -eq 1 ]; then
        return
    fi

    echo ""
    echo "******************************************************************"
    echo "* $current_section "
    printf "* "; date
    echo "******************************************************************"
}

armc6_build_test()
{
    FLAGS="$1"

    msg "build: ARM Compiler 6 ($FLAGS)"
    make clean
    ARM_TOOL_VARIANT="ult" CC="$ARMC6_CC" AR="$ARMC6_AR" CFLAGS="$FLAGS" \
                    WARNING_CFLAGS='-Werror -xc -std=c99' make lib

    msg "size: ARM Compiler 6 ($FLAGS)"
    "$ARMC6_FROMELF" -z library/*.o
}

err_msg()
{
    echo "$1" >&2
}

check_tools()
{
    for tool in "$@"; do
        if ! `type "$tool" >/dev/null 2>&1`; then
            err_msg "$tool not found!"
            exit 1
        fi
    done
}

pre_parse_command_line_for_dirs () {
    # Make an early pass through the options given, so we can set directories
    # for Arm compilers, before SUPPORTED_COMPONENTS is determined.
    while [ $# -gt 0 ]; do
        case "$1" in
            --armc5-bin-dir) shift; ARMC5_BIN_DIR="$1";;
            --armc6-bin-dir) shift; ARMC6_BIN_DIR="$1";;
        esac
        shift
    done
}

pre_parse_command_line () {
    COMMAND_LINE_COMPONENTS=
    all_except=0
    error_test=0
    restore_first=0
    no_armcc=

    # Note that legacy options are ignored instead of being omitted from this
    # list of options, so invocations that worked with previous version of
    # all.sh will still run and work properly.
    while [ $# -gt 0 ]; do
        case "$1" in
            --append-outcome) append_outcome=1;;
            --arm-none-eabi-gcc-prefix) shift; ARM_NONE_EABI_GCC_PREFIX="$1";;
            --arm-linux-gnueabi-gcc-prefix) shift; ARM_LINUX_GNUEABI_GCC_PREFIX="$1";;
            --armcc) no_armcc=;;
            --armc5-bin-dir) shift; ;; # assignment to ARMC5_BIN_DIR done in pre_parse_command_line_for_dirs
            --armc6-bin-dir) shift; ;; # assignment to ARMC6_BIN_DIR done in pre_parse_command_line_for_dirs
            --clang-earliest) shift; CLANG_EARLIEST="$1";;
            --clang-latest) shift; CLANG_LATEST="$1";;
            --error-test) error_test=$((error_test + 1));;
            --except) all_except=1;;
            --force|-f) FORCE=1;;
            --gcc-earliest) shift; GCC_EARLIEST="$1";;
            --gcc-latest) shift; GCC_LATEST="$1";;
            --gnutls-cli) shift; GNUTLS_CLI="$1";;
            --gnutls-legacy-cli) shift;; # ignored for backward compatibility
            --gnutls-legacy-serv) shift;; # ignored for backward compatibility
            --gnutls-serv) shift; GNUTLS_SERV="$1";;
            --help|-h) usage; exit;;
            --keep-going|-k) KEEP_GOING=1;;
            --list-all-components) printf '%s\n' $ALL_COMPONENTS; exit;;
            --list-components) printf '%s\n' $SUPPORTED_COMPONENTS; exit;;
            --memory|-m) MEMORY=1;;
            --no-append-outcome) append_outcome=0;;
            --no-armcc) no_armcc=1;;
            --no-force) FORCE=0;;
            --no-keep-going) KEEP_GOING=0;;
            --no-memory) MEMORY=0;;
            --no-quiet) QUIET=0;;
            --openssl) shift; OPENSSL="$1";;
            --openssl-next) shift; OPENSSL_NEXT="$1";;
            --outcome-file) shift; MBEDTLS_TEST_OUTCOME_FILE="$1";;
            --out-of-source-dir) shift; OUT_OF_SOURCE_DIR="$1";;
            --quiet|-q) QUIET=1;;
            --random-seed) unset SEED;;
            --release-test|-r) SEED=$RELEASE_SEED;;
            --restore) restore_first=1;;
            --seed|-s) shift; SEED="$1";;
            -*)
                echo >&2 "Unknown option: $1"
                echo >&2 "Run $0 --help for usage."
                exit 120
                ;;
            *) COMMAND_LINE_COMPONENTS="$COMMAND_LINE_COMPONENTS $1";;
        esac
        shift
    done

    # With no list of components, run everything.
    if [ -z "$COMMAND_LINE_COMPONENTS" ] && [ $restore_first -eq 0 ]; then
        all_except=1
    fi

    # --no-armcc is a legacy option. The modern way is --except '*_armcc*'.
    # Ignore it if components are listed explicitly on the command line.
    if [ -n "$no_armcc" ] && [ $all_except -eq 1 ]; then
        COMMAND_LINE_COMPONENTS="$COMMAND_LINE_COMPONENTS *_armcc*"
    fi

    # Error out if an explicitly requested component doesn't exist.
    if [ $all_except -eq 0 ]; then
        unsupported=0
        # Temporarily disable wildcard expansion so that $COMMAND_LINE_COMPONENTS
        # only does word splitting.
        set -f
        for component in $COMMAND_LINE_COMPONENTS; do
            set +f
            # If the requested name includes a wildcard character, don't
            # check it. Accept wildcard patterns that don't match anything.
            case $component in
                *[*?\[]*) continue;;
            esac
            case " $SUPPORTED_COMPONENTS " in
                *" $component "*) :;;
                *)
                    echo >&2 "Component $component was explicitly requested, but is not known or not supported."
                    unsupported=$((unsupported + 1));;
            esac
        done
        set +f
        if [ $unsupported -ne 0 ]; then
            exit 2
        fi
    fi

    # Build the list of components to run.
    RUN_COMPONENTS=
    for component in $SUPPORTED_COMPONENTS; do
        if is_component_included "$component"; [ $? -eq $all_except ]; then
            RUN_COMPONENTS="$RUN_COMPONENTS $component"
        fi
    done

    unset all_except
    unset no_armcc
}

pre_check_git () {
    if [ $FORCE -eq 1 ]; then
        rm -rf "$OUT_OF_SOURCE_DIR"
        git checkout-index -f -q $CONFIG_H
        cleanup
    else

        if [ -d "$OUT_OF_SOURCE_DIR" ]; then
            echo "Warning - there is an existing directory at '$OUT_OF_SOURCE_DIR'" >&2
            echo "You can either delete this directory manually, or force the test by rerunning"
            echo "the script as: $0 --force --out-of-source-dir $OUT_OF_SOURCE_DIR"
            exit 1
        fi

        if ! git diff --quiet "$CONFIG_H"; then
            err_msg "Warning - the configuration file '$CONFIG_H' has been edited. "
            echo "You can either delete or preserve your work, or force the test by rerunning the"
            echo "script as: $0 --force"
            exit 1
        fi
    fi
}

pre_restore_files () {
    # If the makefiles have been generated by a framework such as cmake,
    # restore them from git. If the makefiles look like modifications from
    # the ones checked into git, take care not to modify them. Whatever
    # this function leaves behind is what the script will restore before
    # each component.
    case "$(head -n1 Makefile)" in
        *[Gg]enerated*)
            git update-index --no-skip-worktree Makefile library/Makefile programs/Makefile tests/Makefile programs/fuzz/Makefile
            git checkout -- Makefile library/Makefile programs/Makefile tests/Makefile programs/fuzz/Makefile
            ;;
    esac
}

pre_back_up () {
    for x in $files_to_back_up; do
        cp -p "$x" "$x$backup_suffix"
    done
}

pre_setup_keep_going () {
    failure_count=0 # Number of failed components
    last_failure_status=0 # Last failure status in this component

    # See err_trap
    previous_failure_status=0
    previous_failed_command=
    previous_failure_funcall_depth=0
    unset report_failed_command

    start_red=
    end_color=
    if [ -t 1 ]; then
        case "${TERM:-}" in
            *color*|cygwin|linux|rxvt*|screen|[Eex]term*)
                start_red=$(printf '\033[31m')
                end_color=$(printf '\033[0m')
                ;;
        esac
    fi

    # Keep a summary of failures in a file. We'll print it out at the end.
    failure_summary_file=$PWD/all-sh-failures-$$.log
    : >"$failure_summary_file"

    # Whether it makes sense to keep a component going after the specified
    # command fails (test command) or not (configure or build).
    # This function normally receives the failing simple command
    # ($BASH_COMMAND) as an argument, but if $report_failed_command is set,
    # this is passed instead.
    # This doesn't have to be 100% accurate: all failures are recorded anyway.
    # False positives result in running things that can't be expected to
    # work. False negatives result in things not running after something else
    # failed even though they might have given useful feedback.
    can_keep_going_after_failure () {
        case "$1" in
            "msg "*) false;;
            "cd "*) false;;
            "diff "*) true;;
            *make*[\ /]tests*) false;; # make tests, make CFLAGS=-I../tests, ...
            *test*) true;; # make test, tests/stuff, env V=v tests/stuff, ...
            *make*check*) true;;
            "grep "*) true;;
            "[ "*) true;;
            "! "*) true;;
            *) false;;
        esac
    }

    # This function runs if there is any error in a component.
    # It must either exit with a nonzero status, or set
    # last_failure_status to a nonzero value.
    err_trap () {
        # Save $? (status of the failing command). This must be the very
        # first thing, before $? is overridden.
        last_failure_status=$?
        failed_command=${report_failed_command-$BASH_COMMAND}

        if [[ $last_failure_status -eq $previous_failure_status &&
              "$failed_command" == "$previous_failed_command" &&
              ${#FUNCNAME[@]} == $((previous_failure_funcall_depth - 1)) ]]
        then
            # The same command failed twice in a row, but this time one level
            # less deep in the function call stack. This happens when the last
            # command of a function returns a nonzero status, and the function
            # returns that same status. Ignore the second failure.
            previous_failure_funcall_depth=${#FUNCNAME[@]}
            return
        fi
        previous_failure_status=$last_failure_status
        previous_failed_command=$failed_command
        previous_failure_funcall_depth=${#FUNCNAME[@]}

        text="$current_section: $failed_command -> $last_failure_status"
        echo "${start_red}^^^^$text^^^^${end_color}" >&2
        echo "$text" >>"$failure_summary_file"

        # If the command is fatal (configure or build command), stop this
        # component. Otherwise (test command) keep the component running
        # (run more tests from the same build).
        if ! can_keep_going_after_failure "$failed_command"; then
            exit $last_failure_status
        fi
    }

    final_report () {
        if [ $failure_count -gt 0 ]; then
            echo
            echo "!!!!!!!!!!!!!!!!!!!!!!!!!!!!!!!!!!!!!!!!!!!!!!!!!!!!!!!!!!!!!!!!!!"
            echo "${start_red}FAILED: $failure_count components${end_color}"
            cat "$failure_summary_file"
            echo "!!!!!!!!!!!!!!!!!!!!!!!!!!!!!!!!!!!!!!!!!!!!!!!!!!!!!!!!!!!!!!!!!!"
        elif [ -z "${1-}" ]; then
            echo "SUCCESS :)"
        fi
        if [ -n "${1-}" ]; then
            echo "Killed by SIG$1."
        fi
        rm -f "$failure_summary_file"
        if [ $failure_count -gt 0 ]; then
            exit 1
        fi
    }
}

# record_status() and if_build_succeeded() are kept temporarily for backward
# compatibility. Don't use them in new components.
record_status () {
    "$@"
}
if_build_succeeded () {
    "$@"
}

# '! true' does not trigger the ERR trap. Arrange to trigger it, with
# a reasonably informative error message (not just "$@").
not () {
    if "$@"; then
        report_failed_command="! $*"
        false
        unset report_failed_command
    fi
}

pre_prepare_outcome_file () {
    case "$MBEDTLS_TEST_OUTCOME_FILE" in
      [!/]*) MBEDTLS_TEST_OUTCOME_FILE="$PWD/$MBEDTLS_TEST_OUTCOME_FILE";;
    esac
    if [ -n "$MBEDTLS_TEST_OUTCOME_FILE" ] && [ "$append_outcome" -eq 0 ]; then
        rm -f "$MBEDTLS_TEST_OUTCOME_FILE"
    fi
}

pre_print_configuration () {
    if [ $QUIET -eq 1 ]; then
        return
    fi

    msg "info: $0 configuration"
    echo "MEMORY: $MEMORY"
    echo "FORCE: $FORCE"
    echo "MBEDTLS_TEST_OUTCOME_FILE: ${MBEDTLS_TEST_OUTCOME_FILE:-(none)}"
    echo "SEED: ${SEED-"UNSET"}"
    echo
    echo "OPENSSL: $OPENSSL"
    echo "OPENSSL_NEXT: $OPENSSL_NEXT"
    echo "GNUTLS_CLI: $GNUTLS_CLI"
    echo "GNUTLS_SERV: $GNUTLS_SERV"
    echo "ARMC5_BIN_DIR: $ARMC5_BIN_DIR"
    echo "ARMC6_BIN_DIR: $ARMC6_BIN_DIR"
}

# Make sure the tools we need are available.
pre_check_tools () {
    # Build the list of variables to pass to output_env.sh.
    set env

    case " $RUN_COMPONENTS " in
        # Require OpenSSL and GnuTLS if running any tests (as opposed to
        # only doing builds). Not all tests run OpenSSL and GnuTLS, but this
        # is a good enough approximation in practice.
        *" test_"*)
            # To avoid setting OpenSSL and GnuTLS for each call to compat.sh
            # and ssl-opt.sh, we just export the variables they require.
            export OPENSSL="$OPENSSL"
            export GNUTLS_CLI="$GNUTLS_CLI"
            export GNUTLS_SERV="$GNUTLS_SERV"
            # Avoid passing --seed flag in every call to ssl-opt.sh
            if [ -n "${SEED-}" ]; then
                export SEED
            fi
            set "$@" OPENSSL="$OPENSSL"
            set "$@" GNUTLS_CLI="$GNUTLS_CLI" GNUTLS_SERV="$GNUTLS_SERV"
            check_tools "$OPENSSL" "$OPENSSL_NEXT" \
                        "$GNUTLS_CLI" "$GNUTLS_SERV"
            ;;
    esac

    case " $RUN_COMPONENTS " in
        *_doxygen[_\ ]*) check_tools "doxygen" "dot";;
    esac

    case " $RUN_COMPONENTS " in
        *_arm_none_eabi_gcc[_\ ]*) check_tools "${ARM_NONE_EABI_GCC_PREFIX}gcc";;
    esac

    case " $RUN_COMPONENTS " in
        *_mingw[_\ ]*) check_tools "i686-w64-mingw32-gcc";;
    esac

    case " $RUN_COMPONENTS " in
        *" test_zeroize "*) check_tools "gdb";;
    esac

    case " $RUN_COMPONENTS " in
        *_armcc*)
            ARMC5_CC="$ARMC5_BIN_DIR/armcc"
            ARMC5_AR="$ARMC5_BIN_DIR/armar"
            ARMC5_FROMELF="$ARMC5_BIN_DIR/fromelf"
            ARMC6_CC="$ARMC6_BIN_DIR/armclang"
            ARMC6_AR="$ARMC6_BIN_DIR/armar"
            ARMC6_FROMELF="$ARMC6_BIN_DIR/fromelf"
            check_tools "$ARMC5_CC" "$ARMC5_AR" "$ARMC5_FROMELF" \
                        "$ARMC6_CC" "$ARMC6_AR" "$ARMC6_FROMELF";;
    esac

    # past this point, no call to check_tool, only printing output
    if [ $QUIET -eq 1 ]; then
        return
    fi

    msg "info: output_env.sh"
    case $RUN_COMPONENTS in
        *_armcc*)
            set "$@" ARMC5_CC="$ARMC5_CC" ARMC6_CC="$ARMC6_CC" RUN_ARMCC=1;;
        *) set "$@" RUN_ARMCC=0;;
    esac
    "$@" scripts/output_env.sh
}

pre_generate_files() {
    # since make doesn't have proper dependencies, remove any possibly outdate
    # file that might be around before generating fresh ones
    make neat
    if [ $QUIET -eq 1 ]; then
        make generated_files >/dev/null
    else
        make generated_files
    fi
}

################################################################
#### Helpers for components using libtestdriver1
################################################################

# How to use libtestdriver1
# -------------------------
#
# 1. Define the list algorithms and key types to accelerate,
#    designated the same way as PSA_WANT_ macros but without PSA_WANT_.
#    Examples:
#      - loc_accel_list="ALG_JPAKE"
#      - loc_accel_list="ALG_FFDH KEY_TYPE_DH_KEY_PAIR KEY_TYPE_DH_PUBLIC_KEY"
# 2. Make configurations changes for the driver and/or main libraries.
#    2a. Call helper_libtestdriver1_adjust_config <base>, where the argument
#        can be either "default" to start with the default config, or a name
#        supported by scripts/config.py (for example, "full"). This selects
#        the base to use, and makes common adjustments.
#    2b. If desired, adjust the PSA_WANT symbols in psa/crypto_config.h.
#        These changes affect both the driver and the main libraries.
#        (Note: they need to have the same set of PSA_WANT symbols, as that
#        determines the ABI between them.)
#    2c. Adjust MBEDTLS_ symbols in mbedtls_config.h. This only affects the
#        main libraries. Typically, you want to disable the module(s) that are
#        being accelerated. You may need to also disable modules that depend
#        on them or options that are not supported with drivers.
#    2d. On top of psa/crypto_config.h, the driver library uses its own config
#        file: tests/include/test/drivers/config_test_driver.h. You usually
#        don't need to edit it: using loc_extra_list (see below) is preferred.
#        However, when there's no PSA symbol for what you want to enable,
#        calling scripts/config.py on this file remains the only option.
# 3. Build the driver library, then the main libraries, test, and programs.
#    3a. Call helper_libtestdriver1_make_drivers "$loc_accel_list". You may
#        need to enable more algorithms here, typically hash algorithms when
#        accelerating some signature algorithms (ECDSA, RSAv2). This is done
#        by passing a 2nd argument listing the extra algorithms.
#        Example:
#          loc_extra_list="ALG_SHA_224 ALG_SHA_256 ALG_SHA_384 ALG_SHA_512"
#          helper_libtestdriver1_make_drivers "$loc_accel_list" "$loc_extra_list"
#    3b. Call helper_libtestdriver1_make_main "$loc_accel_list". Any
#        additional arguments will be passed to make: this can be useful if
#        you don't want to build everything when iterating during development.
#        Example:
#          helper_libtestdriver1_make_main "$loc_accel_list" -C tests test_suite_foo
# 4. Run the tests you want.

# Adjust the configuration - for both libtestdriver1 and main library,
# as they should have the same PSA_WANT macros.
helper_libtestdriver1_adjust_config() {
    base_config=$1
    # Select the base configuration
    if [ "$base_config" != "default" ]; then
        scripts/config.py "$base_config"
    fi

    # Enable PSA-based config (necessary to use drivers)
    scripts/config.py set MBEDTLS_PSA_CRYPTO_CONFIG

    # Dynamic secure element support is a deprecated feature and needs to be disabled here.
    # This is done to have the same form of psa_key_attributes_s for libdriver and library.
    scripts/config.py unset MBEDTLS_PSA_CRYPTO_SE_C
}

# When called with no parameter this function disables all builtin curves.
# The function optionally accepts 1 parameter: a space-separated list of the
# curves that should be kept enabled.
helper_disable_builtin_curves() {
    allowed_list="${1:-}"
    scripts/config.py unset-all "MBEDTLS_ECP_DP_[0-9A-Z_a-z]*_ENABLED"

    for curve in $allowed_list; do
        scripts/config.py set $curve
    done
}

# Helper returning the list of supported elliptic curves from CRYPTO_CONFIG_H,
# without the "PSA_WANT_" prefix. This becomes handy for accelerating curves
# in the following helpers.
helper_get_psa_curve_list () {
    loc_list=""
    for item in $(sed -n 's/^#define PSA_WANT_\(ECC_[0-9A-Z_a-z]*\).*/\1/p' <"$CRYPTO_CONFIG_H"); do
        loc_list="$loc_list $item"
    done

    echo "$loc_list"
}

# Get the list of uncommented PSA_WANT_KEY_TYPE_xxx_ from CRYPTO_CONFIG_H. This
# is useful to easily get a list of key type symbols to accelerate.
# The function accepts a single argument which is the key type: ECC, DH, RSA.
helper_get_psa_key_type_list() {
    key_type="$1"
    loc_list=""
    for item in $(sed -n "s/^#define PSA_WANT_\(KEY_TYPE_${key_type}_[0-9A-Z_a-z]*\).*/\1/p" <"$CRYPTO_CONFIG_H"); do
        # Skip DERIVE for elliptic keys since there is no driver dispatch for
        # it so it cannot be accelerated.
        if [ "$item" != "KEY_TYPE_ECC_KEY_PAIR_DERIVE" ]; then
            loc_list="$loc_list $item"
        fi
    done

    echo "$loc_list"
}

# Build the drivers library libtestdriver1.a (with ASan).
#
# Parameters:
# 1. a space-separated list of things to accelerate;
# 2. optional: a space-separate list of things to also support.
# Here "things" are PSA_WANT_ symbols but with PSA_WANT_ removed.
helper_libtestdriver1_make_drivers() {
    loc_accel_flags=$( echo "$1 ${2-}" | sed 's/[^ ]* */-DLIBTESTDRIVER1_MBEDTLS_PSA_ACCEL_&/g' )
    make CC=$ASAN_CC -C tests libtestdriver1.a CFLAGS=" $ASAN_CFLAGS $loc_accel_flags" LDFLAGS="$ASAN_CFLAGS" $MAKE_THREADING_FLAGS
}

# Build the main libraries, programs and tests,
# linking to the drivers library (with ASan).
#
# Parameters:
# 1. a space-separated list of things to accelerate;
# *. remaining arguments if any are passed directly to make
#    (examples: lib, -C tests test_suite_xxx, etc.)
# Here "things" are PSA_WANT_ symbols but with PSA_WANT_ removed.
helper_libtestdriver1_make_main() {
    loc_accel_list=$1
    shift

    # we need flags both with and without the LIBTESTDRIVER1_ prefix
    loc_accel_flags=$( echo "$loc_accel_list" | sed 's/[^ ]* */-DLIBTESTDRIVER1_MBEDTLS_PSA_ACCEL_&/g' )
    loc_accel_flags="$loc_accel_flags $( echo "$loc_accel_list" | sed 's/[^ ]* */-DMBEDTLS_PSA_ACCEL_&/g' )"
    make CC=$ASAN_CC CFLAGS="$ASAN_CFLAGS -I../tests/include -I../tests -I../../tests -DPSA_CRYPTO_DRIVER_TEST -DMBEDTLS_TEST_LIBTESTDRIVER1 $loc_accel_flags" LDFLAGS="-ltestdriver1 $ASAN_CFLAGS" $MAKE_THREADING_FLAGS "$@"
}

################################################################
#### Basic checks
################################################################

#
# Test Suites to be executed
#
# The test ordering tries to optimize for the following criteria:
# 1. Catch possible problems early, by running first tests that run quickly
#    and/or are more likely to fail than others (eg I use Clang most of the
#    time, so start with a GCC build).
# 2. Minimize total running time, by avoiding useless rebuilds
#
# Indicative running times are given for reference.

component_check_recursion () {
    msg "Check: recursion.pl" # < 1s
    tests/scripts/recursion.pl library/*.c
}

component_check_generated_files () {
    msg "Check: check-generated-files, files generated with make" # 2s
    make generated_files
    tests/scripts/check-generated-files.sh

    msg "Check: check-generated-files -u, files present" # 2s
    tests/scripts/check-generated-files.sh -u
    # Check that the generated files are considered up to date.
    tests/scripts/check-generated-files.sh

    msg "Check: check-generated-files -u, files absent" # 2s
    command make neat
    tests/scripts/check-generated-files.sh -u
    # Check that the generated files are considered up to date.
    tests/scripts/check-generated-files.sh

    # This component ends with the generated files present in the source tree.
    # This is necessary for subsequent components!
}

component_check_doxy_blocks () {
    msg "Check: doxygen markup outside doxygen blocks" # < 1s
    tests/scripts/check-doxy-blocks.pl
}

component_check_files () {
    msg "Check: file sanity checks (permissions, encodings)" # < 1s
    tests/scripts/check_files.py
}

component_check_changelog () {
    msg "Check: changelog entries" # < 1s
    rm -f ChangeLog.new
    scripts/assemble_changelog.py -o ChangeLog.new
    if [ -e ChangeLog.new ]; then
        # Show the diff for information. It isn't an error if the diff is
        # non-empty.
        diff -u ChangeLog ChangeLog.new || true
        rm ChangeLog.new
    fi
}

component_check_names () {
    msg "Check: declared and exported names (builds the library)" # < 3s
    tests/scripts/check_names.py -v
}

component_check_test_cases () {
    msg "Check: test case descriptions" # < 1s
    if [ $QUIET -eq 1 ]; then
        opt='--quiet'
    else
        opt=''
    fi
    tests/scripts/check_test_cases.py -q $opt
    unset opt
}

component_check_test_dependencies () {
    msg "Check: test case dependencies: legacy vs PSA" # < 1s
    # The purpose of this component is to catch unjustified dependencies on
    # legacy feature macros (MBEDTLS_xxx) in PSA tests. Generally speaking,
    # PSA test should use PSA feature macros (PSA_WANT_xxx, more rarely
    # MBEDTLS_PSA_xxx).
    #
    # Most of the time, use of legacy MBEDTLS_xxx macros are mistakes, which
    # this component is meant to catch. However a few of them are justified,
    # mostly by the absence of a PSA equivalent, so this component includes a
    # list of expected exceptions.

    found="check-test-deps-found-$$"
    expected="check-test-deps-expected-$$"

    # Find legacy dependencies in PSA tests
    grep 'depends_on' \
        tests/suites/test_suite_psa*.data tests/suites/test_suite_psa*.function |
        grep -Eo '!?MBEDTLS_[^: ]*' |
        grep -v MBEDTLS_PSA_ |
        sort -u > $found

    # Expected ones with justification - keep in sorted order by ASCII table!
    rm -f $expected
    # No PSA equivalent - WANT_KEY_TYPE_AES means all sizes
    echo "!MBEDTLS_AES_ONLY_128_BIT_KEY_LENGTH" >> $expected
    # No PSA equivalent - used to skip decryption tests in PSA-ECB, CBC/XTS/NIST_KW/DES
    echo "!MBEDTLS_BLOCK_CIPHER_NO_DECRYPT" >> $expected
    # This is used by import_rsa_made_up() in test_suite_psa_crypto in order
    # to build a fake RSA key of the wanted size based on
    # PSA_VENDOR_RSA_MAX_KEY_BITS. The legacy module is only used by
    # the test code and that's probably the most convenient way of achieving
    # the test's goal.
    echo "MBEDTLS_ASN1_WRITE_C" >> $expected
    # No PSA equivalent - we should probably have one in the future.
    echo "MBEDTLS_ECP_RESTARTABLE" >> $expected
    # No PSA equivalent - needed by some init tests
    echo "MBEDTLS_ENTROPY_NV_SEED" >> $expected
    # Used by two tests that are about an extension to the PSA standard;
    # as such, no PSA equivalent.
    echo "MBEDTLS_PEM_PARSE_C" >> $expected

    # Compare reality with expectation.
    # We want an exact match, to ensure the above list remains up-to-date.
    #
    # The output should be empty. When it's not:
    # - Each '+' line is a macro that was found but not expected. You want to
    # find where that macro occurs, and either replace it with PSA macros, or
    # add it to the exceptions list above with a justification.
    # - Each '-' line is a macro that was expected but not found; it means the
    # exceptions list above should be updated by removing that macro.
    diff -U0 $expected $found

    rm $found $expected
}

component_check_doxygen_warnings () {
    msg "Check: doxygen warnings (builds the documentation)" # ~ 3s
    tests/scripts/doxygen.sh
}



################################################################
#### Build and test many configurations and targets
################################################################

component_test_default_out_of_box () {
    msg "build: make, default config (out-of-box)" # ~1min
    make
    # Disable fancy stuff
    unset MBEDTLS_TEST_OUTCOME_FILE

    msg "test: main suites make, default config (out-of-box)" # ~10s
    make test

    msg "selftest: make, default config (out-of-box)" # ~10s
    programs/test/selftest

    msg "program demos: make, default config (out-of-box)" # ~10s
    tests/scripts/run_demos.py
}

component_test_default_cmake_gcc_asan () {
    msg "build: cmake, gcc, ASan" # ~ 1 min 50s
    CC=gcc cmake -D CMAKE_BUILD_TYPE:String=Asan .
    make

    msg "test: main suites (inc. selftests) (ASan build)" # ~ 50s
    make test

    msg "program demos (ASan build)" # ~10s
    tests/scripts/run_demos.py

    msg "test: selftest (ASan build)" # ~ 10s
    programs/test/selftest

    msg "test: metatests (GCC, ASan build)"
    tests/scripts/run-metatests.sh any asan

    msg "test: ssl-opt.sh (ASan build)" # ~ 1 min
    tests/ssl-opt.sh

    msg "test: compat.sh (ASan build)" # ~ 6 min
    tests/compat.sh

    msg "test: context-info.sh (ASan build)" # ~ 15 sec
    tests/context-info.sh
}

component_test_default_cmake_gcc_asan_new_bignum () {
    msg "build: cmake, gcc, ASan" # ~ 1 min 50s
    scripts/config.py set MBEDTLS_ECP_WITH_MPI_UINT
    CC=gcc cmake -D CMAKE_BUILD_TYPE:String=Asan .
    make

    msg "test: main suites (inc. selftests) (ASan build)" # ~ 50s
    make test

    msg "test: selftest (ASan build)" # ~ 10s
    programs/test/selftest

    msg "test: ssl-opt.sh (ASan build)" # ~ 1 min
    tests/ssl-opt.sh

    msg "test: compat.sh (ASan build)" # ~ 6 min
    tests/compat.sh

    msg "test: context-info.sh (ASan build)" # ~ 15 sec
    tests/context-info.sh
}

component_test_full_cmake_gcc_asan () {
    msg "build: full config, cmake, gcc, ASan"
    scripts/config.py full
    CC=gcc cmake -D CMAKE_BUILD_TYPE:String=Asan .
    make

    msg "test: main suites (inc. selftests) (full config, ASan build)"
    make test

    msg "test: selftest (ASan build)" # ~ 10s
    programs/test/selftest

    msg "test: ssl-opt.sh (full config, ASan build)"
    tests/ssl-opt.sh

    msg "test: compat.sh (full config, ASan build)"
    tests/compat.sh

    msg "test: context-info.sh (full config, ASan build)" # ~ 15 sec
    tests/context-info.sh
}


component_test_full_cmake_gcc_asan_new_bignum () {
    msg "build: full config, cmake, gcc, ASan"
    scripts/config.py full
    scripts/config.py set MBEDTLS_ECP_WITH_MPI_UINT
    CC=gcc cmake -D CMAKE_BUILD_TYPE:String=Asan .
    make

    msg "test: main suites (inc. selftests) (full config, ASan build)"
    make test

    msg "test: selftest (ASan build)" # ~ 10s
    programs/test/selftest

    msg "test: ssl-opt.sh (full config, ASan build)"
    tests/ssl-opt.sh

    msg "test: compat.sh (full config, ASan build)"
    tests/compat.sh

    msg "test: context-info.sh (full config, ASan build)" # ~ 15 sec
    tests/context-info.sh
}

component_test_psa_crypto_key_id_encodes_owner () {
    msg "build: full config + PSA_CRYPTO_KEY_ID_ENCODES_OWNER, cmake, gcc, ASan"
    scripts/config.py full
    scripts/config.py set MBEDTLS_PSA_CRYPTO_KEY_ID_ENCODES_OWNER
    CC=gcc cmake -D CMAKE_BUILD_TYPE:String=Asan .
    make

    msg "test: full config - USE_PSA_CRYPTO + PSA_CRYPTO_KEY_ID_ENCODES_OWNER, cmake, gcc, ASan"
    make test
}

# check_renamed_symbols HEADER LIB
# Check that if HEADER contains '#define MACRO ...' then MACRO is not a symbol
# name is LIB.
check_renamed_symbols () {
    ! nm "$2" | sed 's/.* //' |
      grep -x -F "$(sed -n 's/^ *# *define  *\([A-Z_a-z][0-9A-Z_a-z]*\)..*/\1/p' "$1")"
}

component_build_psa_crypto_spm () {
    msg "build: full config + PSA_CRYPTO_KEY_ID_ENCODES_OWNER + PSA_CRYPTO_SPM, make, gcc"
    scripts/config.py full
    scripts/config.py unset MBEDTLS_PSA_CRYPTO_BUILTIN_KEYS
    scripts/config.py set MBEDTLS_PSA_CRYPTO_KEY_ID_ENCODES_OWNER
    scripts/config.py set MBEDTLS_PSA_CRYPTO_SPM
    # We can only compile, not link, since our test and sample programs
    # aren't equipped for the modified names used when MBEDTLS_PSA_CRYPTO_SPM
    # is active.
    make CC=gcc CFLAGS='-Werror -Wall -Wextra -I../tests/include/spe' lib

    # Check that if a symbol is renamed by crypto_spe.h, the non-renamed
    # version is not present.
    echo "Checking for renamed symbols in the library"
    check_renamed_symbols tests/include/spe/crypto_spe.h library/libmbedcrypto.a
}

component_test_psa_crypto_client () {
    msg "build: default config - PSA_CRYPTO_C + PSA_CRYPTO_CLIENT, make"
    scripts/config.py unset MBEDTLS_PSA_CRYPTO_C
    scripts/config.py unset MBEDTLS_PSA_CRYPTO_STORAGE_C
    scripts/config.py set MBEDTLS_PSA_CRYPTO_CLIENT
    scripts/config.py unset MBEDTLS_LMS_C
    scripts/config.py unset MBEDTLS_LMS_PRIVATE
    make

    msg "test: default config - PSA_CRYPTO_C + PSA_CRYPTO_CLIENT, make"
    make test
}

component_test_psa_crypto_rsa_no_genprime() {
    msg "build: default config minus MBEDTLS_GENPRIME"
    scripts/config.py unset MBEDTLS_GENPRIME
    make

    msg "test: default config minus MBEDTLS_GENPRIME"
    make test
}

component_test_ref_configs () {
    msg "test/build: ref-configs (ASan build)" # ~ 6 min 20s
    # test-ref-configs works by overwriting mbedtls_config.h; this makes cmake
    # want to re-generate generated files that depend on it, quite correctly.
    # However this doesn't work as the generation script expects a specific
    # format for mbedtls_config.h, which the other files don't follow. Also,
    # cmake can't know this, but re-generation is actually not necessary as
    # the generated files only depend on the list of available options, not
    # whether they're on or off. So, disable cmake's (over-sensitive here)
    # dependency resolution for generated files and just rely on them being
    # present (thanks to pre_generate_files) by turning GEN_FILES off.
    CC=$ASAN_CC cmake -D GEN_FILES=Off -D CMAKE_BUILD_TYPE:String=Asan .
    tests/scripts/test-ref-configs.pl
}

component_test_no_renegotiation () {
    msg "build: Default + !MBEDTLS_SSL_RENEGOTIATION (ASan build)" # ~ 6 min
    scripts/config.py unset MBEDTLS_SSL_RENEGOTIATION
    CC=$ASAN_CC cmake -D CMAKE_BUILD_TYPE:String=Asan .
    make

    msg "test: !MBEDTLS_SSL_RENEGOTIATION - main suites (inc. selftests) (ASan build)" # ~ 50s
    make test

    msg "test: !MBEDTLS_SSL_RENEGOTIATION - ssl-opt.sh (ASan build)" # ~ 6 min
    tests/ssl-opt.sh
}

component_test_no_pem_no_fs () {
    msg "build: Default + !MBEDTLS_PEM_PARSE_C + !MBEDTLS_FS_IO (ASan build)"
    scripts/config.py unset MBEDTLS_PEM_PARSE_C
    scripts/config.py unset MBEDTLS_FS_IO
    scripts/config.py unset MBEDTLS_PSA_ITS_FILE_C # requires a filesystem
    scripts/config.py unset MBEDTLS_PSA_CRYPTO_STORAGE_C # requires PSA ITS
    CC=$ASAN_CC cmake -D CMAKE_BUILD_TYPE:String=Asan .
    make

    msg "test: !MBEDTLS_PEM_PARSE_C !MBEDTLS_FS_IO - main suites (inc. selftests) (ASan build)" # ~ 50s
    make test

    msg "test: !MBEDTLS_PEM_PARSE_C !MBEDTLS_FS_IO - ssl-opt.sh (ASan build)" # ~ 6 min
    tests/ssl-opt.sh
}

component_test_rsa_no_crt () {
    msg "build: Default + RSA_NO_CRT (ASan build)" # ~ 6 min
    scripts/config.py set MBEDTLS_RSA_NO_CRT
    CC=$ASAN_CC cmake -D CMAKE_BUILD_TYPE:String=Asan .
    make

    msg "test: RSA_NO_CRT - main suites (inc. selftests) (ASan build)" # ~ 50s
    make test

    msg "test: RSA_NO_CRT - RSA-related part of ssl-opt.sh (ASan build)" # ~ 5s
    tests/ssl-opt.sh -f RSA

    msg "test: RSA_NO_CRT - RSA-related part of compat.sh (ASan build)" # ~ 3 min
    tests/compat.sh -t RSA

    msg "test: RSA_NO_CRT - RSA-related part of context-info.sh (ASan build)" # ~ 15 sec
    tests/context-info.sh
}

component_test_no_ctr_drbg_classic () {
    msg "build: Full minus CTR_DRBG, classic crypto in TLS"
    scripts/config.py full
    scripts/config.py unset MBEDTLS_CTR_DRBG_C
    scripts/config.py unset MBEDTLS_USE_PSA_CRYPTO
    scripts/config.py unset MBEDTLS_SSL_PROTO_TLS1_3

    CC=$ASAN_CC cmake -D CMAKE_BUILD_TYPE:String=Asan .
    make

    msg "test: Full minus CTR_DRBG, classic crypto - main suites"
    make test

    # In this configuration, the TLS test programs use HMAC_DRBG.
    # The SSL tests are slow, so run a small subset, just enough to get
    # confidence that the SSL code copes with HMAC_DRBG.
    msg "test: Full minus CTR_DRBG, classic crypto - ssl-opt.sh (subset)"
    tests/ssl-opt.sh -f 'Default\|SSL async private.*delay=\|tickets enabled on server'

    msg "test: Full minus CTR_DRBG, classic crypto - compat.sh (subset)"
    tests/compat.sh -m tls12 -t 'ECDSA PSK' -V NO -p OpenSSL
}

component_test_no_ctr_drbg_use_psa () {
    msg "build: Full minus CTR_DRBG, PSA crypto in TLS"
    scripts/config.py full
    scripts/config.py unset MBEDTLS_CTR_DRBG_C
    scripts/config.py set MBEDTLS_USE_PSA_CRYPTO

    CC=$ASAN_CC cmake -D CMAKE_BUILD_TYPE:String=Asan .
    make

    msg "test: Full minus CTR_DRBG, USE_PSA_CRYPTO - main suites"
    make test

    # In this configuration, the TLS test programs use HMAC_DRBG.
    # The SSL tests are slow, so run a small subset, just enough to get
    # confidence that the SSL code copes with HMAC_DRBG.
    msg "test: Full minus CTR_DRBG, USE_PSA_CRYPTO - ssl-opt.sh (subset)"
    tests/ssl-opt.sh -f 'Default\|SSL async private.*delay=\|tickets enabled on server'

    msg "test: Full minus CTR_DRBG, USE_PSA_CRYPTO - compat.sh (subset)"
    tests/compat.sh -m tls12 -t 'ECDSA PSK' -V NO -p OpenSSL
}

component_test_no_hmac_drbg_classic () {
    msg "build: Full minus HMAC_DRBG, classic crypto in TLS"
    scripts/config.py full
    scripts/config.py unset MBEDTLS_HMAC_DRBG_C
    scripts/config.py unset MBEDTLS_ECDSA_DETERMINISTIC # requires HMAC_DRBG
    scripts/config.py unset MBEDTLS_USE_PSA_CRYPTO
    scripts/config.py unset MBEDTLS_SSL_PROTO_TLS1_3

    CC=$ASAN_CC cmake -D CMAKE_BUILD_TYPE:String=Asan .
    make

    msg "test: Full minus HMAC_DRBG, classic crypto - main suites"
    make test

    # Normally our ECDSA implementation uses deterministic ECDSA. But since
    # HMAC_DRBG is disabled in this configuration, randomized ECDSA is used
    # instead.
    # Test SSL with non-deterministic ECDSA. Only test features that
    # might be affected by how ECDSA signature is performed.
    msg "test: Full minus HMAC_DRBG, classic crypto - ssl-opt.sh (subset)"
    tests/ssl-opt.sh -f 'Default\|SSL async private: sign'

    # To save time, only test one protocol version, since this part of
    # the protocol is identical in (D)TLS up to 1.2.
    msg "test: Full minus HMAC_DRBG, classic crypto - compat.sh (ECDSA)"
    tests/compat.sh -m tls12 -t 'ECDSA'
}

component_test_no_hmac_drbg_use_psa () {
    msg "build: Full minus HMAC_DRBG, PSA crypto in TLS"
    scripts/config.py full
    scripts/config.py unset MBEDTLS_HMAC_DRBG_C
    scripts/config.py unset MBEDTLS_ECDSA_DETERMINISTIC # requires HMAC_DRBG
    scripts/config.py set MBEDTLS_USE_PSA_CRYPTO

    CC=$ASAN_CC cmake -D CMAKE_BUILD_TYPE:String=Asan .
    make

    msg "test: Full minus HMAC_DRBG, USE_PSA_CRYPTO - main suites"
    make test

    # Normally our ECDSA implementation uses deterministic ECDSA. But since
    # HMAC_DRBG is disabled in this configuration, randomized ECDSA is used
    # instead.
    # Test SSL with non-deterministic ECDSA. Only test features that
    # might be affected by how ECDSA signature is performed.
    msg "test: Full minus HMAC_DRBG, USE_PSA_CRYPTO - ssl-opt.sh (subset)"
    tests/ssl-opt.sh -f 'Default\|SSL async private: sign'

    # To save time, only test one protocol version, since this part of
    # the protocol is identical in (D)TLS up to 1.2.
    msg "test: Full minus HMAC_DRBG, USE_PSA_CRYPTO - compat.sh (ECDSA)"
    tests/compat.sh -m tls12 -t 'ECDSA'
}

component_test_psa_external_rng_no_drbg_classic () {
    msg "build: PSA_CRYPTO_EXTERNAL_RNG minus *_DRBG, classic crypto in TLS"
    scripts/config.py full
    scripts/config.py unset MBEDTLS_USE_PSA_CRYPTO
    scripts/config.py unset MBEDTLS_SSL_PROTO_TLS1_3
    scripts/config.py set MBEDTLS_PSA_CRYPTO_EXTERNAL_RNG
    scripts/config.py unset MBEDTLS_ENTROPY_C
    scripts/config.py unset MBEDTLS_ENTROPY_NV_SEED
    scripts/config.py unset MBEDTLS_PLATFORM_NV_SEED_ALT
    scripts/config.py unset MBEDTLS_CTR_DRBG_C
    scripts/config.py unset MBEDTLS_HMAC_DRBG_C
    scripts/config.py unset MBEDTLS_ECDSA_DETERMINISTIC # requires HMAC_DRBG
    # When MBEDTLS_USE_PSA_CRYPTO is disabled and there is no DRBG,
    # the SSL test programs don't have an RNG and can't work. Explicitly
    # make them use the PSA RNG with -DMBEDTLS_TEST_USE_PSA_CRYPTO_RNG.
    make CC=$ASAN_CC CFLAGS="$ASAN_CFLAGS -DMBEDTLS_TEST_USE_PSA_CRYPTO_RNG" LDFLAGS="$ASAN_CFLAGS" $MAKE_THREADING_FLAGS

    msg "test: PSA_CRYPTO_EXTERNAL_RNG minus *_DRBG, classic crypto - main suites"
    make test

    msg "test: PSA_CRYPTO_EXTERNAL_RNG minus *_DRBG, classic crypto - ssl-opt.sh (subset)"
    tests/ssl-opt.sh -f 'Default'
}

component_test_psa_external_rng_no_drbg_use_psa () {
    msg "build: PSA_CRYPTO_EXTERNAL_RNG minus *_DRBG, PSA crypto in TLS"
    scripts/config.py full
    scripts/config.py set MBEDTLS_PSA_CRYPTO_EXTERNAL_RNG
    scripts/config.py unset MBEDTLS_ENTROPY_C
    scripts/config.py unset MBEDTLS_ENTROPY_NV_SEED
    scripts/config.py unset MBEDTLS_PLATFORM_NV_SEED_ALT
    scripts/config.py unset MBEDTLS_CTR_DRBG_C
    scripts/config.py unset MBEDTLS_HMAC_DRBG_C
    scripts/config.py unset MBEDTLS_ECDSA_DETERMINISTIC # requires HMAC_DRBG
    make CC=$ASAN_CC CFLAGS="$ASAN_CFLAGS" LDFLAGS="$ASAN_CFLAGS" $MAKE_THREADING_FLAGS

    msg "test: PSA_CRYPTO_EXTERNAL_RNG minus *_DRBG, PSA crypto - main suites"
    make test

    msg "test: PSA_CRYPTO_EXTERNAL_RNG minus *_DRBG, PSA crypto - ssl-opt.sh (subset)"
    tests/ssl-opt.sh -f 'Default\|opaque'
}

component_test_psa_external_rng_use_psa_crypto () {
    msg "build: full + PSA_CRYPTO_EXTERNAL_RNG + USE_PSA_CRYPTO minus CTR_DRBG"
    scripts/config.py full
    scripts/config.py set MBEDTLS_PSA_CRYPTO_EXTERNAL_RNG
    scripts/config.py set MBEDTLS_USE_PSA_CRYPTO
    scripts/config.py unset MBEDTLS_CTR_DRBG_C
    make CC=$ASAN_CC CFLAGS="$ASAN_CFLAGS" LDFLAGS="$ASAN_CFLAGS" $MAKE_THREADING_FLAGS

    msg "test: full + PSA_CRYPTO_EXTERNAL_RNG + USE_PSA_CRYPTO minus CTR_DRBG"
    make test

    msg "test: full + PSA_CRYPTO_EXTERNAL_RNG + USE_PSA_CRYPTO minus CTR_DRBG"
    tests/ssl-opt.sh -f 'Default\|opaque'
}

component_test_psa_inject_entropy () {
    msg "build: full + MBEDTLS_PSA_INJECT_ENTROPY"
    scripts/config.py full
    scripts/config.py set MBEDTLS_PSA_INJECT_ENTROPY
    scripts/config.py set MBEDTLS_ENTROPY_NV_SEED
    scripts/config.py set MBEDTLS_NO_DEFAULT_ENTROPY_SOURCES
    scripts/config.py unset MBEDTLS_PLATFORM_NV_SEED_ALT
    scripts/config.py unset MBEDTLS_PLATFORM_STD_NV_SEED_READ
    scripts/config.py unset MBEDTLS_PLATFORM_STD_NV_SEED_WRITE
    make CC=$ASAN_CC CFLAGS="$ASAN_CFLAGS '-DMBEDTLS_USER_CONFIG_FILE=\"../tests/configs/user-config-for-test.h\"'" LDFLAGS="$ASAN_CFLAGS" $MAKE_THREADING_FLAGS

    msg "test: full + MBEDTLS_PSA_INJECT_ENTROPY"
    make test
}

component_test_sw_inet_pton () {
    msg "build: default plus MBEDTLS_TEST_SW_INET_PTON"

    # MBEDTLS_TEST_HOOKS required for x509_crt_parse_cn_inet_pton
    scripts/config.py set MBEDTLS_TEST_HOOKS
    make CFLAGS="-DMBEDTLS_TEST_SW_INET_PTON"

    msg "test: default plus MBEDTLS_TEST_SW_INET_PTON"
    make test
}

component_test_crypto_full_md_light_only () {
    msg "build: crypto_full with only the light subset of MD"
    scripts/config.py crypto_full
    scripts/config.py unset MBEDTLS_PSA_CRYPTO_CONFIG
    # Disable MD
    scripts/config.py unset MBEDTLS_MD_C
    # Disable direct dependencies of MD_C
    scripts/config.py unset MBEDTLS_HKDF_C
    scripts/config.py unset MBEDTLS_HMAC_DRBG_C
    scripts/config.py unset MBEDTLS_PKCS7_C
    # Disable indirect dependencies of MD_C
    scripts/config.py unset MBEDTLS_ECDSA_DETERMINISTIC # needs HMAC_DRBG
    # Disable things that would auto-enable MD_C
    scripts/config.py unset MBEDTLS_PKCS5_C

    # Note: MD-light is auto-enabled in build_info.h by modules that need it,
    # which we haven't disabled, so no need to explicitly enable it.
    make CC=$ASAN_CC CFLAGS="$ASAN_CFLAGS" LDFLAGS="$ASAN_CFLAGS" $MAKE_THREADING_FLAGS

    # Make sure we don't have the HMAC functions, but the hashing functions
    not grep mbedtls_md_hmac library/md.o
    grep mbedtls_md library/md.o

    msg "test: crypto_full with only the light subset of MD"
    make $MAKE_THREADING_FLAGS test
}

component_test_full_no_cipher () {
    msg "build: full no CIPHER no PSA_CRYPTO_C"
    scripts/config.py full
    scripts/config.py unset MBEDTLS_CIPHER_C
    # Don't pull in cipher via PSA mechanisms
    # (currently ignored anyway because we completely disable PSA)
    scripts/config.py unset MBEDTLS_PSA_CRYPTO_CONFIG
    # Disable features that depend on CIPHER_C
    scripts/config.py unset MBEDTLS_CMAC_C
    scripts/config.py unset MBEDTLS_NIST_KW_C
    scripts/config.py unset MBEDTLS_PKCS12_C
    scripts/config.py unset MBEDTLS_PKCS5_C
    scripts/config.py unset MBEDTLS_PSA_CRYPTO_C
    scripts/config.py unset MBEDTLS_SSL_TLS_C
    scripts/config.py unset MBEDTLS_SSL_TICKET_C
    # Disable features that depend on PSA_CRYPTO_C
    scripts/config.py unset MBEDTLS_PSA_CRYPTO_SE_C
    scripts/config.py unset MBEDTLS_PSA_CRYPTO_STORAGE_C
    scripts/config.py unset MBEDTLS_USE_PSA_CRYPTO
    scripts/config.py unset MBEDTLS_LMS_C
    scripts/config.py unset MBEDTLS_LMS_PRIVATE

    msg "test: full no CIPHER no PSA_CRYPTO_C"
    make $MAKE_THREADING_FLAGS test
}

# This is a common configurator and test function that is used in:
# - component_test_full_no_cipher_with_crypto
# - component_test_full_no_cipher_with_crypto_config
# It accepts 2 input parameters:
# - $1: boolean value which basically reflects status of MBEDTLS_PSA_CRYPTO_CONFIG
# - $2: a text string which describes the test component
common_test_full_no_cipher_with_psa_crypto () {
    USE_CRYPTO_CONFIG="$1"
    COMPONENT_DESCRIPTION="$2"

    msg "build: $COMPONENT_DESCRIPTION"

    scripts/config.py full
    scripts/config.py unset MBEDTLS_CIPHER_C

    if [ "$USE_CRYPTO_CONFIG" -eq 1 ]; then
        # The built-in implementation of the following algs/key-types depends
        # on CIPHER_C so we disable them.
        # This does not hold for KEY_TYPE_CHACHA20 and ALG_CHACHA20_POLY1305
        # so we keep them enabled.
        scripts/config.py -f $CRYPTO_CONFIG_H unset PSA_WANT_ALG_CCM_STAR_NO_TAG
        scripts/config.py -f $CRYPTO_CONFIG_H unset PSA_WANT_ALG_CMAC
        scripts/config.py -f $CRYPTO_CONFIG_H unset PSA_WANT_ALG_CBC_NO_PADDING
        scripts/config.py -f $CRYPTO_CONFIG_H unset PSA_WANT_ALG_CBC_PKCS7
        scripts/config.py -f $CRYPTO_CONFIG_H unset PSA_WANT_ALG_CFB
        scripts/config.py -f $CRYPTO_CONFIG_H unset PSA_WANT_ALG_CTR
        scripts/config.py -f $CRYPTO_CONFIG_H unset PSA_WANT_ALG_ECB_NO_PADDING
        scripts/config.py -f $CRYPTO_CONFIG_H unset PSA_WANT_ALG_OFB
        scripts/config.py -f $CRYPTO_CONFIG_H unset PSA_WANT_ALG_STREAM_CIPHER
        scripts/config.py -f $CRYPTO_CONFIG_H unset PSA_WANT_KEY_TYPE_DES
    else
        # Don't pull in cipher via PSA mechanisms
        scripts/config.py unset MBEDTLS_PSA_CRYPTO_CONFIG
        # Disable cipher modes/keys that make PSA depend on CIPHER_C.
        # Keep CHACHA20 and CHACHAPOLY enabled since they do not depend on CIPHER_C.
        scripts/config.py unset-all MBEDTLS_CIPHER_MODE
        scripts/config.py unset MBEDTLS_DES_C
        # Dependencies on AES_C
        scripts/config.py unset MBEDTLS_CTR_DRBG_C
    fi
    # The following modules directly depends on CIPHER_C
    scripts/config.py unset MBEDTLS_CMAC_C
    scripts/config.py unset MBEDTLS_NIST_KW_C
    scripts/config.py unset MBEDTLS_PKCS12_C
    scripts/config.py unset MBEDTLS_PKCS5_C

    make $MAKE_THREADING_FLAGS

    # Ensure that CIPHER_C was not re-enabled
    not grep mbedtls_cipher_init library/cipher.o

    msg "test: $COMPONENT_DESCRIPTION"
    make test
}

component_test_full_no_cipher_with_crypto() {
    common_test_full_no_cipher_with_psa_crypto 0 "full no CIPHER no CRYPTO_CONFIG"
}

component_test_full_no_cipher_with_crypto_config() {
    common_test_full_no_cipher_with_psa_crypto 1 "full no CIPHER"
}

component_test_full_no_ccm() {
    msg "build: full no PSA_WANT_ALG_CCM"

    # Full config enables:
    # - USE_PSA_CRYPTO so that TLS code dispatches cipher/AEAD to PSA
    # - CRYPTO_CONFIG so that PSA_WANT config symbols are evaluated
    scripts/config.py full

    # Disable PSA_WANT_ALG_CCM so that CCM is not supported in PSA. CCM_C is still
    # enabled, but not used from TLS since USE_PSA is set.
    # This is helpful to ensure that TLS tests below have proper dependencies.
    #
    # Note: also PSA_WANT_ALG_CCM_STAR_NO_TAG is enabled, but it does not cause
    # PSA_WANT_ALG_CCM to be re-enabled.
    scripts/config.py -f "$CRYPTO_CONFIG_H" unset PSA_WANT_ALG_CCM

    make $MAKE_THREADING_FLAGS

    msg "test: full no PSA_WANT_ALG_CCM"
    make test
}

component_test_full_no_ccm_star_no_tag() {
    msg "build: full no PSA_WANT_ALG_CCM_STAR_NO_TAG"

    # Full config enables CRYPTO_CONFIG so that PSA_WANT config symbols are evaluated
    scripts/config.py full

    # Disable CCM_STAR_NO_TAG, which is the target of this test, as well as all
    # other components that enable MBEDTLS_PSA_BUILTIN_CIPHER internal symbol.
    # This basically disables all unauthenticated ciphers on the PSA side, while
    # keeping AEADs enabled.
    #
    # Note: PSA_WANT_ALG_CCM is enabled, but it does not cause
    # PSA_WANT_ALG_CCM_STAR_NO_TAG to be re-enabled.
    scripts/config.py -f "$CRYPTO_CONFIG_H" unset PSA_WANT_ALG_CCM_STAR_NO_TAG
    scripts/config.py -f "$CRYPTO_CONFIG_H" unset PSA_WANT_ALG_STREAM_CIPHER
    scripts/config.py -f "$CRYPTO_CONFIG_H" unset PSA_WANT_ALG_CTR
    scripts/config.py -f "$CRYPTO_CONFIG_H" unset PSA_WANT_ALG_CFB
    scripts/config.py -f "$CRYPTO_CONFIG_H" unset PSA_WANT_ALG_OFB
    scripts/config.py -f "$CRYPTO_CONFIG_H" unset PSA_WANT_ALG_ECB_NO_PADDING
    scripts/config.py -f "$CRYPTO_CONFIG_H" unset PSA_WANT_ALG_CBC_NO_PADDING
    scripts/config.py -f "$CRYPTO_CONFIG_H" unset PSA_WANT_ALG_CBC_PKCS7

    make $MAKE_THREADING_FLAGS

    # Ensure MBEDTLS_PSA_BUILTIN_CIPHER was not enabled
    not grep mbedtls_psa_cipher library/psa_crypto_cipher.o

    msg "test: full no PSA_WANT_ALG_CCM_STAR_NO_TAG"
    make test
}

component_test_full_no_bignum () {
    msg "build: full minus bignum"
    scripts/config.py full
    scripts/config.py unset MBEDTLS_BIGNUM_C
    # Direct dependencies of bignum
    scripts/config.py unset MBEDTLS_ECP_C
    scripts/config.py unset MBEDTLS_RSA_C
    scripts/config.py unset MBEDTLS_DHM_C
    # Direct dependencies of ECP
    scripts/config.py unset MBEDTLS_ECDH_C
    scripts/config.py unset MBEDTLS_ECDSA_C
    scripts/config.py unset MBEDTLS_ECJPAKE_C
    scripts/config.py unset MBEDTLS_ECP_RESTARTABLE
    # Disable what auto-enables ECP_LIGHT
    scripts/config.py unset MBEDTLS_PK_PARSE_EC_EXTENDED
    scripts/config.py unset MBEDTLS_PK_PARSE_EC_COMPRESSED
    # Indirect dependencies of ECP
    scripts/config.py unset MBEDTLS_KEY_EXCHANGE_ECDH_ECDSA_ENABLED
    scripts/config.py unset MBEDTLS_KEY_EXCHANGE_ECDH_RSA_ENABLED
    scripts/config.py unset MBEDTLS_KEY_EXCHANGE_ECDHE_PSK_ENABLED
    scripts/config.py unset MBEDTLS_KEY_EXCHANGE_ECDHE_RSA_ENABLED
    scripts/config.py unset MBEDTLS_KEY_EXCHANGE_ECDHE_ECDSA_ENABLED
    scripts/config.py unset MBEDTLS_KEY_EXCHANGE_ECJPAKE_ENABLED
    scripts/config.py unset MBEDTLS_SSL_TLS1_3_KEY_EXCHANGE_MODE_EPHEMERAL_ENABLED
    scripts/config.py unset MBEDTLS_SSL_TLS1_3_KEY_EXCHANGE_MODE_PSK_EPHEMERAL_ENABLED
    # Direct dependencies of DHM
    scripts/config.py unset MBEDTLS_KEY_EXCHANGE_DHE_PSK_ENABLED
    # Direct dependencies of RSA
    scripts/config.py unset MBEDTLS_KEY_EXCHANGE_DHE_RSA_ENABLED
    scripts/config.py unset MBEDTLS_KEY_EXCHANGE_RSA_PSK_ENABLED
    scripts/config.py unset MBEDTLS_KEY_EXCHANGE_RSA_ENABLED
    scripts/config.py unset MBEDTLS_X509_RSASSA_PSS_SUPPORT
    # PK and its dependencies
    scripts/config.py unset MBEDTLS_PK_C
    scripts/config.py unset MBEDTLS_PK_PARSE_C
    scripts/config.py unset MBEDTLS_PK_WRITE_C
    scripts/config.py unset MBEDTLS_X509_USE_C
    scripts/config.py unset MBEDTLS_X509_CRT_PARSE_C
    scripts/config.py unset MBEDTLS_X509_CRL_PARSE_C
    scripts/config.py unset MBEDTLS_X509_CSR_PARSE_C
    scripts/config.py unset MBEDTLS_X509_CREATE_C
    scripts/config.py unset MBEDTLS_X509_CRT_WRITE_C
    scripts/config.py unset MBEDTLS_X509_CSR_WRITE_C
    scripts/config.py unset MBEDTLS_PKCS7_C
    scripts/config.py unset MBEDTLS_SSL_SERVER_NAME_INDICATION
    scripts/config.py unset MBEDTLS_SSL_ASYNC_PRIVATE
    scripts/config.py unset MBEDTLS_X509_TRUSTED_CERTIFICATE_CALLBACK

    make $MAKE_THREADING_FLAGS

    msg "test: full minus bignum"
    make test
}

component_test_tls1_2_default_stream_cipher_only () {
    msg "build: default with only stream cipher"

    # Disable AEAD (controlled by the presence of one of GCM_C, CCM_C, CHACHAPOLY_C
    scripts/config.py unset MBEDTLS_GCM_C
    scripts/config.py unset MBEDTLS_CCM_C
    scripts/config.py unset MBEDTLS_CHACHAPOLY_C
    # Disable CBC-legacy (controlled by MBEDTLS_CIPHER_MODE_CBC plus at least one block cipher (AES, ARIA, Camellia, DES))
    scripts/config.py unset MBEDTLS_CIPHER_MODE_CBC
    # Disable CBC-EtM (controlled by the same as CBC-legacy plus MBEDTLS_SSL_ENCRYPT_THEN_MAC)
    scripts/config.py unset MBEDTLS_SSL_ENCRYPT_THEN_MAC
    # Enable stream (currently that's just the NULL pseudo-cipher (controlled by MBEDTLS_CIPHER_NULL_CIPHER))
    scripts/config.py set MBEDTLS_CIPHER_NULL_CIPHER
    # Modules that depend on AEAD
    scripts/config.py unset MBEDTLS_SSL_CONTEXT_SERIALIZATION
    scripts/config.py unset MBEDTLS_SSL_TICKET_C

    make

    msg "test: default with only stream cipher"
    make test

    # Not running ssl-opt.sh because most tests require a non-NULL ciphersuite.
}

component_test_tls1_2_default_stream_cipher_only_use_psa () {
    msg "build: default with only stream cipher use psa"

    scripts/config.py set MBEDTLS_USE_PSA_CRYPTO
    # Disable AEAD (controlled by the presence of one of GCM_C, CCM_C, CHACHAPOLY_C)
    scripts/config.py unset MBEDTLS_GCM_C
    scripts/config.py unset MBEDTLS_CCM_C
    scripts/config.py unset MBEDTLS_CHACHAPOLY_C
    # Disable CBC-legacy (controlled by MBEDTLS_CIPHER_MODE_CBC plus at least one block cipher (AES, ARIA, Camellia, DES))
    scripts/config.py unset MBEDTLS_CIPHER_MODE_CBC
    # Disable CBC-EtM (controlled by the same as CBC-legacy plus MBEDTLS_SSL_ENCRYPT_THEN_MAC)
    scripts/config.py unset MBEDTLS_SSL_ENCRYPT_THEN_MAC
    # Enable stream (currently that's just the NULL pseudo-cipher (controlled by MBEDTLS_CIPHER_NULL_CIPHER))
    scripts/config.py set MBEDTLS_CIPHER_NULL_CIPHER
    # Modules that depend on AEAD
    scripts/config.py unset MBEDTLS_SSL_CONTEXT_SERIALIZATION
    scripts/config.py unset MBEDTLS_SSL_TICKET_C

    make

    msg "test: default with only stream cipher use psa"
    make test

    # Not running ssl-opt.sh because most tests require a non-NULL ciphersuite.
}

component_test_tls1_2_default_cbc_legacy_cipher_only () {
    msg "build: default with only CBC-legacy cipher"

    # Disable AEAD (controlled by the presence of one of GCM_C, CCM_C, CHACHAPOLY_C)
    scripts/config.py unset MBEDTLS_GCM_C
    scripts/config.py unset MBEDTLS_CCM_C
    scripts/config.py unset MBEDTLS_CHACHAPOLY_C
    # Enable CBC-legacy (controlled by MBEDTLS_CIPHER_MODE_CBC plus at least one block cipher (AES, ARIA, Camellia, DES))
    scripts/config.py set MBEDTLS_CIPHER_MODE_CBC
    # Disable CBC-EtM (controlled by the same as CBC-legacy plus MBEDTLS_SSL_ENCRYPT_THEN_MAC)
    scripts/config.py unset MBEDTLS_SSL_ENCRYPT_THEN_MAC
    # Disable stream (currently that's just the NULL pseudo-cipher (controlled by MBEDTLS_CIPHER_NULL_CIPHER))
    scripts/config.py unset MBEDTLS_CIPHER_NULL_CIPHER
    # Modules that depend on AEAD
    scripts/config.py unset MBEDTLS_SSL_CONTEXT_SERIALIZATION
    scripts/config.py unset MBEDTLS_SSL_TICKET_C

    make

    msg "test: default with only CBC-legacy cipher"
    make test

    msg "test: default with only CBC-legacy cipher - ssl-opt.sh (subset)"
    tests/ssl-opt.sh -f "TLS 1.2"
}

component_test_tls1_2_deafult_cbc_legacy_cipher_only_use_psa () {
    msg "build: default with only CBC-legacy cipher use psa"

    scripts/config.py set MBEDTLS_USE_PSA_CRYPTO
    # Disable AEAD (controlled by the presence of one of GCM_C, CCM_C, CHACHAPOLY_C)
    scripts/config.py unset MBEDTLS_GCM_C
    scripts/config.py unset MBEDTLS_CCM_C
    scripts/config.py unset MBEDTLS_CHACHAPOLY_C
    # Enable CBC-legacy (controlled by MBEDTLS_CIPHER_MODE_CBC plus at least one block cipher (AES, ARIA, Camellia, DES))
    scripts/config.py set MBEDTLS_CIPHER_MODE_CBC
    # Disable CBC-EtM (controlled by the same as CBC-legacy plus MBEDTLS_SSL_ENCRYPT_THEN_MAC)
    scripts/config.py unset MBEDTLS_SSL_ENCRYPT_THEN_MAC
    # Disable stream (currently that's just the NULL pseudo-cipher (controlled by MBEDTLS_CIPHER_NULL_CIPHER))
    scripts/config.py unset MBEDTLS_CIPHER_NULL_CIPHER
    # Modules that depend on AEAD
    scripts/config.py unset MBEDTLS_SSL_CONTEXT_SERIALIZATION
    scripts/config.py unset MBEDTLS_SSL_TICKET_C

    make

    msg "test: default with only CBC-legacy cipher use psa"
    make test

    msg "test: default with only CBC-legacy cipher use psa - ssl-opt.sh (subset)"
    tests/ssl-opt.sh -f "TLS 1.2"
}

component_test_tls1_2_default_cbc_legacy_cbc_etm_cipher_only () {
    msg "build: default with only CBC-legacy and CBC-EtM ciphers"

    # Disable AEAD (controlled by the presence of one of GCM_C, CCM_C, CHACHAPOLY_C)
    scripts/config.py unset MBEDTLS_GCM_C
    scripts/config.py unset MBEDTLS_CCM_C
    scripts/config.py unset MBEDTLS_CHACHAPOLY_C
    # Enable CBC-legacy (controlled by MBEDTLS_CIPHER_MODE_CBC plus at least one block cipher (AES, ARIA, Camellia, DES))
    scripts/config.py set MBEDTLS_CIPHER_MODE_CBC
    # Enable CBC-EtM (controlled by the same as CBC-legacy plus MBEDTLS_SSL_ENCRYPT_THEN_MAC)
    scripts/config.py set MBEDTLS_SSL_ENCRYPT_THEN_MAC
    # Disable stream (currently that's just the NULL pseudo-cipher (controlled by MBEDTLS_CIPHER_NULL_CIPHER))
    scripts/config.py unset MBEDTLS_CIPHER_NULL_CIPHER
    # Modules that depend on AEAD
    scripts/config.py unset MBEDTLS_SSL_CONTEXT_SERIALIZATION
    scripts/config.py unset MBEDTLS_SSL_TICKET_C

    make

    msg "test: default with only CBC-legacy and CBC-EtM ciphers"
    make test

    msg "test: default with only CBC-legacy and CBC-EtM ciphers - ssl-opt.sh (subset)"
    tests/ssl-opt.sh -f "TLS 1.2"
}

component_test_tls1_2_default_cbc_legacy_cbc_etm_cipher_only_use_psa () {
    msg "build: default with only CBC-legacy and CBC-EtM ciphers use psa"

    scripts/config.py set MBEDTLS_USE_PSA_CRYPTO
    # Disable AEAD (controlled by the presence of one of GCM_C, CCM_C, CHACHAPOLY_C)
    scripts/config.py unset MBEDTLS_GCM_C
    scripts/config.py unset MBEDTLS_CCM_C
    scripts/config.py unset MBEDTLS_CHACHAPOLY_C
    # Enable CBC-legacy (controlled by MBEDTLS_CIPHER_MODE_CBC plus at least one block cipher (AES, ARIA, Camellia, DES))
    scripts/config.py set MBEDTLS_CIPHER_MODE_CBC
    # Enable CBC-EtM (controlled by the same as CBC-legacy plus MBEDTLS_SSL_ENCRYPT_THEN_MAC)
    scripts/config.py set MBEDTLS_SSL_ENCRYPT_THEN_MAC
    # Disable stream (currently that's just the NULL pseudo-cipher (controlled by MBEDTLS_CIPHER_NULL_CIPHER))
    scripts/config.py unset MBEDTLS_CIPHER_NULL_CIPHER
    # Modules that depend on AEAD
    scripts/config.py unset MBEDTLS_SSL_CONTEXT_SERIALIZATION
    scripts/config.py unset MBEDTLS_SSL_TICKET_C

    make

    msg "test: default with only CBC-legacy and CBC-EtM ciphers use psa"
    make test

    msg "test: default with only CBC-legacy and CBC-EtM ciphers use psa - ssl-opt.sh (subset)"
    tests/ssl-opt.sh -f "TLS 1.2"
}

# We're not aware of any other (open source) implementation of EC J-PAKE in TLS
# that we could use for interop testing. However, we now have sort of two
# implementations ourselves: one using PSA, the other not. At least test that
# these two interoperate with each other.
component_test_tls1_2_ecjpake_compatibility() {
    msg "build: TLS1.2 server+client w/ EC-JPAKE w/o USE_PSA"
    scripts/config.py set MBEDTLS_KEY_EXCHANGE_ECJPAKE_ENABLED
    # Explicitly make lib first to avoid a race condition:
    # https://github.com/Mbed-TLS/mbedtls/issues/8229
    make lib
    make -C programs ssl/ssl_server2 ssl/ssl_client2
    cp programs/ssl/ssl_server2 s2_no_use_psa
    cp programs/ssl/ssl_client2 c2_no_use_psa

    msg "build: TLS1.2 server+client w/ EC-JPAKE w/ USE_PSA"
    scripts/config.py set MBEDTLS_USE_PSA_CRYPTO
    make clean
    make lib
    make -C programs ssl/ssl_server2 ssl/ssl_client2
    make -C programs test/udp_proxy test/query_compile_time_config

    msg "test: server w/o USE_PSA - client w/ USE_PSA, text password"
    P_SRV=../s2_no_use_psa tests/ssl-opt.sh -f "ECJPAKE: working, TLS"
    msg "test: server w/o USE_PSA - client w/ USE_PSA, opaque password"
    P_SRV=../s2_no_use_psa tests/ssl-opt.sh -f "ECJPAKE: opaque password client only, working, TLS"
    msg "test: client w/o USE_PSA - server w/ USE_PSA, text password"
    P_CLI=../c2_no_use_psa tests/ssl-opt.sh -f "ECJPAKE: working, TLS"
    msg "test: client w/o USE_PSA - server w/ USE_PSA, opaque password"
    P_CLI=../c2_no_use_psa tests/ssl-opt.sh -f "ECJPAKE: opaque password server only, working, TLS"

    rm s2_no_use_psa c2_no_use_psa
}

component_test_everest () {
    msg "build: Everest ECDH context (ASan build)" # ~ 6 min
    scripts/config.py set MBEDTLS_ECDH_VARIANT_EVEREST_ENABLED
    CC=clang cmake -D CMAKE_BUILD_TYPE:String=Asan .
    make

    msg "test: Everest ECDH context - main suites (inc. selftests) (ASan build)" # ~ 50s
    make test

    msg "test: metatests (clang, ASan)"
    tests/scripts/run-metatests.sh any asan

    msg "test: Everest ECDH context - ECDH-related part of ssl-opt.sh (ASan build)" # ~ 5s
    tests/ssl-opt.sh -f ECDH

    msg "test: Everest ECDH context - compat.sh with some ECDH ciphersuites (ASan build)" # ~ 3 min
    # Exclude some symmetric ciphers that are redundant here to gain time.
    tests/compat.sh -f ECDH -V NO -e 'ARIA\|CAMELLIA\|CHACHA'
}

component_test_everest_curve25519_only () {
    msg "build: Everest ECDH context, only Curve25519" # ~ 6 min
    scripts/config.py set MBEDTLS_ECDH_VARIANT_EVEREST_ENABLED
    scripts/config.py unset MBEDTLS_ECDSA_C
    scripts/config.py unset MBEDTLS_KEY_EXCHANGE_ECDH_ECDSA_ENABLED
    scripts/config.py unset MBEDTLS_KEY_EXCHANGE_ECDHE_ECDSA_ENABLED
    scripts/config.py unset MBEDTLS_ECJPAKE_C
    # Disable all curves
    scripts/config.py unset-all "MBEDTLS_ECP_DP_[0-9A-Z_a-z]*_ENABLED"
    scripts/config.py set MBEDTLS_ECP_DP_CURVE25519_ENABLED

    make CC=$ASAN_CC CFLAGS="$ASAN_CFLAGS" LDFLAGS="$ASAN_CFLAGS"

    msg "test: Everest ECDH context, only Curve25519" # ~ 50s
    make test
}

component_test_small_ssl_out_content_len () {
    msg "build: small SSL_OUT_CONTENT_LEN (ASan build)"
    scripts/config.py set MBEDTLS_SSL_IN_CONTENT_LEN 16384
    scripts/config.py set MBEDTLS_SSL_OUT_CONTENT_LEN 4096
    CC=$ASAN_CC cmake -D CMAKE_BUILD_TYPE:String=Asan .
    make

    msg "test: small SSL_OUT_CONTENT_LEN - ssl-opt.sh MFL and large packet tests"
    tests/ssl-opt.sh -f "Max fragment\|Large packet"
}

component_test_small_ssl_in_content_len () {
    msg "build: small SSL_IN_CONTENT_LEN (ASan build)"
    scripts/config.py set MBEDTLS_SSL_IN_CONTENT_LEN 4096
    scripts/config.py set MBEDTLS_SSL_OUT_CONTENT_LEN 16384
    CC=$ASAN_CC cmake -D CMAKE_BUILD_TYPE:String=Asan .
    make

    msg "test: small SSL_IN_CONTENT_LEN - ssl-opt.sh MFL tests"
    tests/ssl-opt.sh -f "Max fragment"
}

component_test_small_ssl_dtls_max_buffering () {
    msg "build: small MBEDTLS_SSL_DTLS_MAX_BUFFERING #0"
    scripts/config.py set MBEDTLS_SSL_DTLS_MAX_BUFFERING 1000
    CC=$ASAN_CC cmake -D CMAKE_BUILD_TYPE:String=Asan .
    make

    msg "test: small MBEDTLS_SSL_DTLS_MAX_BUFFERING #0 - ssl-opt.sh specific reordering test"
    tests/ssl-opt.sh -f "DTLS reordering: Buffer out-of-order hs msg before reassembling next, free buffered msg"
}

component_test_small_mbedtls_ssl_dtls_max_buffering () {
    msg "build: small MBEDTLS_SSL_DTLS_MAX_BUFFERING #1"
    scripts/config.py set MBEDTLS_SSL_DTLS_MAX_BUFFERING 190
    CC=$ASAN_CC cmake -D CMAKE_BUILD_TYPE:String=Asan .
    make

    msg "test: small MBEDTLS_SSL_DTLS_MAX_BUFFERING #1 - ssl-opt.sh specific reordering test"
    tests/ssl-opt.sh -f "DTLS reordering: Buffer encrypted Finished message, drop for fragmented NewSessionTicket"
}

component_test_psa_collect_statuses () {
  msg "build+test: psa_collect_statuses" # ~30s
  scripts/config.py full
  tests/scripts/psa_collect_statuses.py --make-vars="$MAKE_THREADING_FLAGS"
  # Check that psa_crypto_init() succeeded at least once
  grep -q '^0:psa_crypto_init:' tests/statuses.log
  rm -f tests/statuses.log
}

component_test_full_cmake_clang () {
    msg "build: cmake, full config, clang" # ~ 50s
    scripts/config.py full
    CC=clang CXX=clang cmake -D CMAKE_BUILD_TYPE:String=Release -D ENABLE_TESTING=On -D TEST_CPP=1 .
    make

    msg "test: main suites (full config, clang)" # ~ 5s
    make test

    msg "test: cpp_dummy_build (full config, clang)" # ~ 1s
    programs/test/cpp_dummy_build

    msg "test: metatests (clang)"
    tests/scripts/run-metatests.sh any pthread

    msg "program demos (full config, clang)" # ~10s
    tests/scripts/run_demos.py

    msg "test: psa_constant_names (full config, clang)" # ~ 1s
    tests/scripts/test_psa_constant_names.py

    msg "test: ssl-opt.sh default, ECJPAKE, SSL async (full config)" # ~ 1s
    tests/ssl-opt.sh -f 'Default\|ECJPAKE\|SSL async private'

    msg "test: compat.sh NULL (full config)" # ~ 2 min
    tests/compat.sh -e '^$' -f 'NULL'

    msg "test: compat.sh ARIA + ChachaPoly"
    env OPENSSL="$OPENSSL_NEXT" tests/compat.sh -e '^$' -f 'ARIA\|CHACHA'
}

skip_suites_without_constant_flow () {
    # Skip the test suites that don't have any constant-flow annotations.
    # This will need to be adjusted if we ever start declaring things as
    # secret from macros or functions inside tests/include or tests/src.
    SKIP_TEST_SUITES=$(
        git -C tests/suites grep -L TEST_CF_ 'test_suite_*.function' |
            sed 's/test_suite_//; s/\.function$//' |
            tr '\n' ,)
    export SKIP_TEST_SUITES
}

skip_all_except_given_suite () {
    # Skip all but the given test suite
    SKIP_TEST_SUITES=$(
        ls -1 tests/suites/test_suite_*.function |
        grep -v $1.function |
         sed 's/tests.suites.test_suite_//; s/\.function$//' |
        tr '\n' ,)
    export SKIP_TEST_SUITES
}

component_test_memsan_constant_flow () {
    # This tests both (1) accesses to undefined memory, and (2) branches or
    # memory access depending on secret values. To distinguish between those:
    # - unset MBEDTLS_TEST_CONSTANT_FLOW_MEMSAN - does the failure persist?
    # - or alternatively, change the build type to MemSanDbg, which enables
    # origin tracking and nicer stack traces (which are useful for debugging
    # anyway), and check if the origin was TEST_CF_SECRET() or something else.
    msg "build: cmake MSan (clang), full config minus MBEDTLS_USE_PSA_CRYPTO with constant flow testing"
    scripts/config.py full
    scripts/config.py set MBEDTLS_TEST_CONSTANT_FLOW_MEMSAN
    scripts/config.py unset MBEDTLS_USE_PSA_CRYPTO
    scripts/config.py unset MBEDTLS_AESNI_C # memsan doesn't grok asm
    CC=clang cmake -D CMAKE_BUILD_TYPE:String=MemSan .
    make

    msg "test: main suites (full minus MBEDTLS_USE_PSA_CRYPTO, Msan + constant flow)"
    make test
}

component_test_memsan_constant_flow_psa () {
    # This tests both (1) accesses to undefined memory, and (2) branches or
    # memory access depending on secret values. To distinguish between those:
    # - unset MBEDTLS_TEST_CONSTANT_FLOW_MEMSAN - does the failure persist?
    # - or alternatively, change the build type to MemSanDbg, which enables
    # origin tracking and nicer stack traces (which are useful for debugging
    # anyway), and check if the origin was TEST_CF_SECRET() or something else.
    msg "build: cmake MSan (clang), full config with constant flow testing"
    scripts/config.py full
    scripts/config.py set MBEDTLS_TEST_CONSTANT_FLOW_MEMSAN
    scripts/config.py unset MBEDTLS_AESNI_C # memsan doesn't grok asm
    CC=clang cmake -D CMAKE_BUILD_TYPE:String=MemSan .
    make

    msg "test: main suites (Msan + constant flow)"
    make test
}

component_release_test_valgrind_constant_flow () {
    # This tests both (1) everything that valgrind's memcheck usually checks
    # (heap buffer overflows, use of uninitialized memory, use-after-free,
    # etc.) and (2) branches or memory access depending on secret values,
    # which will be reported as uninitialized memory. To distinguish between
    # secret and actually uninitialized:
    # - unset MBEDTLS_TEST_CONSTANT_FLOW_VALGRIND - does the failure persist?
    # - or alternatively, build with debug info and manually run the offending
    # test suite with valgrind --track-origins=yes, then check if the origin
    # was TEST_CF_SECRET() or something else.
    msg "build: cmake release GCC, full config minus MBEDTLS_USE_PSA_CRYPTO with constant flow testing"
    scripts/config.py full
    scripts/config.py set MBEDTLS_TEST_CONSTANT_FLOW_VALGRIND
    scripts/config.py unset MBEDTLS_USE_PSA_CRYPTO
    skip_suites_without_constant_flow
    cmake -D CMAKE_BUILD_TYPE:String=Release .
    make

    # this only shows a summary of the results (how many of each type)
    # details are left in Testing/<date>/DynamicAnalysis.xml
    msg "test: some suites (full minus MBEDTLS_USE_PSA_CRYPTO, valgrind + constant flow)"
    make memcheck

    # Test asm path in constant time module - by default, it will test the plain C
    # path under Valgrind or Memsan. Running only the constant_time tests is fast (<1s)
    msg "test: valgrind asm constant_time"
    scripts/config.py --force set MBEDTLS_TEST_CONSTANT_FLOW_ASM
    skip_all_except_given_suite test_suite_constant_time
    cmake -D CMAKE_BUILD_TYPE:String=Release .
    make clean
    make
    make memcheck
}

component_release_test_valgrind_constant_flow_psa () {
    # This tests both (1) everything that valgrind's memcheck usually checks
    # (heap buffer overflows, use of uninitialized memory, use-after-free,
    # etc.) and (2) branches or memory access depending on secret values,
    # which will be reported as uninitialized memory. To distinguish between
    # secret and actually uninitialized:
    # - unset MBEDTLS_TEST_CONSTANT_FLOW_VALGRIND - does the failure persist?
    # - or alternatively, build with debug info and manually run the offending
    # test suite with valgrind --track-origins=yes, then check if the origin
    # was TEST_CF_SECRET() or something else.
    msg "build: cmake release GCC, full config with constant flow testing"
    scripts/config.py full
    scripts/config.py set MBEDTLS_TEST_CONSTANT_FLOW_VALGRIND
    skip_suites_without_constant_flow
    cmake -D CMAKE_BUILD_TYPE:String=Release .
    make

    # this only shows a summary of the results (how many of each type)
    # details are left in Testing/<date>/DynamicAnalysis.xml
    msg "test: some suites (valgrind + constant flow)"
    make memcheck
}

component_test_tsan () {
    msg "build: TSan (clang)"
    scripts/config.py full
    scripts/config.py set MBEDTLS_THREADING_C
    scripts/config.py set MBEDTLS_THREADING_PTHREAD

    CC=clang cmake -D CMAKE_BUILD_TYPE:String=TSan .
    make

    msg "test: main suites (TSan)"
    make test
}

component_test_default_no_deprecated () {
    # Test that removing the deprecated features from the default
    # configuration leaves something consistent.
    msg "build: make, default + MBEDTLS_DEPRECATED_REMOVED" # ~ 30s
    scripts/config.py set MBEDTLS_DEPRECATED_REMOVED
    make CFLAGS='-O -Werror -Wall -Wextra'

    msg "test: make, default + MBEDTLS_DEPRECATED_REMOVED" # ~ 5s
    make test
}

component_test_full_no_deprecated () {
    msg "build: make, full_no_deprecated config" # ~ 30s
    scripts/config.py full_no_deprecated
<<<<<<< HEAD
    make CFLAGS='-O -Werror -Wall -Wextra'
=======
    make CC=gcc CFLAGS='-O -Werror -Wall -Wextra' $MAKE_THREADING_FLAGS
>>>>>>> 0e6fdc4f

    msg "test: make, full_no_deprecated config" # ~ 5s
    make test

    msg "test: ensure that X509 has no direct dependency on BIGNUM_C"
    not grep mbedtls_mpi library/libmbedx509.a
}

component_test_full_no_deprecated_deprecated_warning () {
    # Test that there is nothing deprecated in "full_no_deprecated".
    # A deprecated feature would trigger a warning (made fatal) from
    # MBEDTLS_DEPRECATED_WARNING.
    msg "build: make, full_no_deprecated config, MBEDTLS_DEPRECATED_WARNING" # ~ 30s
    scripts/config.py full_no_deprecated
    scripts/config.py unset MBEDTLS_DEPRECATED_REMOVED
    scripts/config.py set MBEDTLS_DEPRECATED_WARNING
<<<<<<< HEAD
    make CFLAGS='-O -Werror -Wall -Wextra'
=======
    make CC=gcc CFLAGS='-O -Werror -Wall -Wextra' $MAKE_THREADING_FLAGS
>>>>>>> 0e6fdc4f

    msg "test: make, full_no_deprecated config, MBEDTLS_DEPRECATED_WARNING" # ~ 5s
    make test
}

component_test_full_deprecated_warning () {
    # Test that when MBEDTLS_DEPRECATED_WARNING is enabled, the build passes
    # with only certain whitelisted types of warnings.
    msg "build: make, full config + MBEDTLS_DEPRECATED_WARNING, expect warnings" # ~ 30s
    scripts/config.py full
    scripts/config.py set MBEDTLS_DEPRECATED_WARNING
    # Expect warnings from '#warning' directives in check_config.h.
    # Note that gcc is required to allow the use of -Wno-error=cpp, which allows us to
    # display #warning messages without them being treated as errors.
    make CC=gcc CFLAGS='-O -Werror -Wall -Wextra -Wno-error=cpp' lib programs

    msg "build: make tests, full config + MBEDTLS_DEPRECATED_WARNING, expect warnings" # ~ 30s
    # Set MBEDTLS_TEST_DEPRECATED to enable tests for deprecated features.
    # By default those are disabled when MBEDTLS_DEPRECATED_WARNING is set.
    # Expect warnings from '#warning' directives in check_config.h and
    # from the use of deprecated functions in test suites.
    make CC=gcc CFLAGS='-O -Werror -Wall -Wextra -Wno-error=deprecated-declarations -Wno-error=cpp -DMBEDTLS_TEST_DEPRECATED' $MAKE_THREADING_FLAGS tests

    msg "test: full config + MBEDTLS_TEST_DEPRECATED" # ~ 30s
    make test

    msg "program demos: full config + MBEDTLS_TEST_DEPRECATED" # ~10s
    tests/scripts/run_demos.py
}

# Check that the specified libraries exist and are empty.
are_empty_libraries () {
  nm "$@" >/dev/null 2>/dev/null
  ! nm "$@" 2>/dev/null | grep -v ':$' | grep .
}

component_build_crypto_default () {
  msg "build: make, crypto only"
  scripts/config.py crypto
  make CFLAGS='-O1 -Werror'
  are_empty_libraries library/libmbedx509.* library/libmbedtls.*
}

component_build_crypto_full () {
  msg "build: make, crypto only, full config"
  scripts/config.py crypto_full
  make CFLAGS='-O1 -Werror' $MAKE_THREADING_FLAGS
  are_empty_libraries library/libmbedx509.* library/libmbedtls.*
}

component_test_crypto_for_psa_service () {
  msg "build: make, config for PSA crypto service"
  scripts/config.py crypto
  scripts/config.py set MBEDTLS_PSA_CRYPTO_KEY_ID_ENCODES_OWNER
  # Disable things that are not needed for just cryptography, to
  # reach a configuration that would be typical for a PSA cryptography
  # service providing all implemented PSA algorithms.
  # System stuff
  scripts/config.py unset MBEDTLS_ERROR_C
  scripts/config.py unset MBEDTLS_TIMING_C
  scripts/config.py unset MBEDTLS_VERSION_FEATURES
  # Crypto stuff with no PSA interface
  scripts/config.py unset MBEDTLS_BASE64_C
  # Keep MBEDTLS_CIPHER_C because psa_crypto_cipher, CCM and GCM need it.
  scripts/config.py unset MBEDTLS_HKDF_C # PSA's HKDF is independent
  # Keep MBEDTLS_MD_C because deterministic ECDSA needs it for HMAC_DRBG.
  scripts/config.py unset MBEDTLS_NIST_KW_C
  scripts/config.py unset MBEDTLS_PEM_PARSE_C
  scripts/config.py unset MBEDTLS_PEM_WRITE_C
  scripts/config.py unset MBEDTLS_PKCS12_C
  scripts/config.py unset MBEDTLS_PKCS5_C
  # MBEDTLS_PK_PARSE_C and MBEDTLS_PK_WRITE_C are actually currently needed
  # in PSA code to work with RSA keys. We don't require users to set those:
  # they will be reenabled in build_info.h.
  scripts/config.py unset MBEDTLS_PK_C
  scripts/config.py unset MBEDTLS_PK_PARSE_C
  scripts/config.py unset MBEDTLS_PK_WRITE_C
  make CFLAGS='-O1 -Werror' all test
  are_empty_libraries library/libmbedx509.* library/libmbedtls.*
}

component_build_crypto_baremetal () {
  msg "build: make, crypto only, baremetal config"
  scripts/config.py crypto_baremetal
  make CFLAGS="-O1 -Werror -I$PWD/tests/include/baremetal-override/"
  are_empty_libraries library/libmbedx509.* library/libmbedtls.*
}
support_build_crypto_baremetal () {
    support_build_baremetal "$@"
}

component_build_baremetal () {
  msg "build: make, baremetal config"
  scripts/config.py baremetal
  make CFLAGS="-O1 -Werror -I$PWD/tests/include/baremetal-override/"
}
support_build_baremetal () {
    # Older Glibc versions include time.h from other headers such as stdlib.h,
    # which makes the no-time.h-in-baremetal check fail. Ubuntu 16.04 has this
    # problem, Ubuntu 18.04 is ok.
    ! grep -q -F time.h /usr/include/x86_64-linux-gnu/sys/types.h
}

# depends.py family of tests
component_test_depends_py_cipher_id () {
    msg "test/build: depends.py cipher_id (gcc)"
    tests/scripts/depends.py cipher_id --unset-use-psa --make-vars="$MAKE_THREADING_FLAGS"
}

component_test_depends_py_cipher_chaining () {
    msg "test/build: depends.py cipher_chaining (gcc)"
    tests/scripts/depends.py cipher_chaining --unset-use-psa --make-vars="$MAKE_THREADING_FLAGS"
}

component_test_depends_py_cipher_padding () {
    msg "test/build: depends.py cipher_padding (gcc)"
    tests/scripts/depends.py cipher_padding --unset-use-psa --make-vars="$MAKE_THREADING_FLAGS"
}

component_test_depends_py_curves () {
    msg "test/build: depends.py curves (gcc)"
    tests/scripts/depends.py curves --unset-use-psa --make-vars="$MAKE_THREADING_FLAGS"
}

component_test_depends_py_hashes () {
    msg "test/build: depends.py hashes (gcc)"
    tests/scripts/depends.py hashes --unset-use-psa --make-vars="$MAKE_THREADING_FLAGS"
}

component_test_depends_py_kex () {
    msg "test/build: depends.py kex (gcc)"
    tests/scripts/depends.py kex --unset-use-psa --make-vars="$MAKE_THREADING_FLAGS"
}

component_test_depends_py_pkalgs () {
    msg "test/build: depends.py pkalgs (gcc)"
    tests/scripts/depends.py pkalgs --unset-use-psa --make-vars="$MAKE_THREADING_FLAGS"
}

# PSA equivalents of the depends.py tests
component_test_depends_py_cipher_id_psa () {
    msg "test/build: depends.py cipher_id (gcc) with MBEDTLS_USE_PSA_CRYPTO defined"
    tests/scripts/depends.py cipher_id --make-vars="$MAKE_THREADING_FLAGS"
}

component_test_depends_py_cipher_chaining_psa () {
    msg "test/build: depends.py cipher_chaining (gcc) with MBEDTLS_USE_PSA_CRYPTO defined"
    tests/scripts/depends.py cipher_chaining --make-vars="$MAKE_THREADING_FLAGS"
}

component_test_depends_py_cipher_padding_psa () {
    msg "test/build: depends.py cipher_padding (gcc) with MBEDTLS_USE_PSA_CRYPTO defined"
    tests/scripts/depends.py cipher_padding --make-vars="$MAKE_THREADING_FLAGS"
}

component_test_depends_py_curves_psa () {
    msg "test/build: depends.py curves (gcc) with MBEDTLS_USE_PSA_CRYPTO defined"
    tests/scripts/depends.py curves --make-vars="$MAKE_THREADING_FLAGS"
}

component_test_depends_py_hashes_psa () {
    msg "test/build: depends.py hashes (gcc) with MBEDTLS_USE_PSA_CRYPTO defined"
    tests/scripts/depends.py hashes --make-vars="$MAKE_THREADING_FLAGS"
}

component_test_depends_py_kex_psa () {
    msg "test/build: depends.py kex (gcc) with MBEDTLS_USE_PSA_CRYPTO defined"
    tests/scripts/depends.py kex --make-vars="$MAKE_THREADING_FLAGS"
}

component_test_depends_py_pkalgs_psa () {
    msg "test/build: depends.py pkalgs (gcc) with MBEDTLS_USE_PSA_CRYPTO defined"
    tests/scripts/depends.py pkalgs --make-vars="$MAKE_THREADING_FLAGS"
}

component_build_no_pk_rsa_alt_support () {
    msg "build: !MBEDTLS_PK_RSA_ALT_SUPPORT" # ~30s

    scripts/config.py full
    scripts/config.py unset MBEDTLS_PK_RSA_ALT_SUPPORT
    scripts/config.py set MBEDTLS_RSA_C
    scripts/config.py set MBEDTLS_X509_CRT_WRITE_C

    # Only compile - this is primarily to test for compile issues
<<<<<<< HEAD
    make CFLAGS='-Werror -Wall -Wextra -I../tests/include/alt-dummy'
=======
    make CC=gcc CFLAGS='-Werror -Wall -Wextra -I../tests/include/alt-dummy' $MAKE_THREADING_FLAGS
>>>>>>> 0e6fdc4f
}

component_build_module_alt () {
    msg "build: MBEDTLS_XXX_ALT" # ~30s
    scripts/config.py full

    # Disable options that are incompatible with some ALT implementations:
    # aesni.c and padlock.c reference mbedtls_aes_context fields directly.
    scripts/config.py unset MBEDTLS_AESNI_C
    scripts/config.py unset MBEDTLS_PADLOCK_C
    scripts/config.py unset MBEDTLS_AESCE_C
    # MBEDTLS_ECP_RESTARTABLE is documented as incompatible.
    scripts/config.py unset MBEDTLS_ECP_RESTARTABLE
    # You can only have one threading implementation: alt or pthread, not both.
    scripts/config.py unset MBEDTLS_THREADING_PTHREAD
    # The SpecifiedECDomain parsing code accesses mbedtls_ecp_group fields
    # directly and assumes the implementation works with partial groups.
    scripts/config.py unset MBEDTLS_PK_PARSE_EC_EXTENDED
    # MBEDTLS_SHA256_*ALT can't be used with MBEDTLS_SHA256_USE_ARMV8_A_CRYPTO_*
    scripts/config.py unset MBEDTLS_SHA256_USE_ARMV8_A_CRYPTO_IF_PRESENT
    scripts/config.py unset MBEDTLS_SHA256_USE_ARMV8_A_CRYPTO_ONLY
    # MBEDTLS_SHA512_*ALT can't be used with MBEDTLS_SHA512_USE_A64_CRYPTO_*
    scripts/config.py unset MBEDTLS_SHA512_USE_A64_CRYPTO_IF_PRESENT
    scripts/config.py unset MBEDTLS_SHA512_USE_A64_CRYPTO_ONLY

    # Enable all MBEDTLS_XXX_ALT for whole modules. Do not enable
    # MBEDTLS_XXX_YYY_ALT which are for single functions.
    scripts/config.py set-all 'MBEDTLS_([A-Z0-9]*|NIST_KW)_ALT'
    scripts/config.py unset MBEDTLS_DHM_ALT #incompatible with MBEDTLS_DEBUG_C

    # We can only compile, not link, since we don't have any implementations
    # suitable for testing with the dummy alt headers.
    make CFLAGS='-Werror -Wall -Wextra -I../tests/include/alt-dummy' lib
}

component_build_dhm_alt () {
    msg "build: MBEDTLS_DHM_ALT" # ~30s
    scripts/config.py full
    scripts/config.py set MBEDTLS_DHM_ALT
    # debug.c currently references mbedtls_dhm_context fields directly.
    scripts/config.py unset MBEDTLS_DEBUG_C
    # We can only compile, not link, since we don't have any implementations
    # suitable for testing with the dummy alt headers.
    make CFLAGS='-Werror -Wall -Wextra -I../tests/include/alt-dummy' lib
}

component_test_no_use_psa_crypto_full_cmake_asan() {
    # full minus MBEDTLS_USE_PSA_CRYPTO: run the same set of tests as basic-build-test.sh
    msg "build: cmake, full config minus MBEDTLS_USE_PSA_CRYPTO, ASan"
    scripts/config.py full
    scripts/config.py unset MBEDTLS_PSA_CRYPTO_C
    scripts/config.py unset MBEDTLS_USE_PSA_CRYPTO
    scripts/config.py unset MBEDTLS_SSL_PROTO_TLS1_3
    scripts/config.py unset MBEDTLS_PSA_ITS_FILE_C
    scripts/config.py unset MBEDTLS_PSA_CRYPTO_SE_C
    scripts/config.py unset MBEDTLS_PSA_CRYPTO_STORAGE_C
    scripts/config.py unset MBEDTLS_LMS_C
    scripts/config.py unset MBEDTLS_LMS_PRIVATE
    CC=$ASAN_CC cmake -D CMAKE_BUILD_TYPE:String=Asan .
    make

    msg "test: main suites (full minus MBEDTLS_USE_PSA_CRYPTO)"
    make test

    # Note: ssl-opt.sh has some test cases that depend on
    # MBEDTLS_ECP_RESTARTABLE && !MBEDTLS_USE_PSA_CRYPTO
    # This is the only component where those tests are not skipped.
    msg "test: ssl-opt.sh (full minus MBEDTLS_USE_PSA_CRYPTO)"
    tests/ssl-opt.sh

    msg "test: compat.sh default (full minus MBEDTLS_USE_PSA_CRYPTO)"
    tests/compat.sh

    msg "test: compat.sh NULL (full minus MBEDTLS_USE_PSA_CRYPTO)"
    tests/compat.sh -f 'NULL'

    msg "test: compat.sh ARIA + ChachaPoly (full minus MBEDTLS_USE_PSA_CRYPTO)"
    env OPENSSL="$OPENSSL_NEXT" tests/compat.sh -e '^$' -f 'ARIA\|CHACHA'
}

component_test_psa_crypto_config_accel_ecdsa () {
    msg "build: MBEDTLS_PSA_CRYPTO_CONFIG with accelerated ECDSA"

    # Algorithms and key types to accelerate
    loc_accel_list="ALG_ECDSA ALG_DETERMINISTIC_ECDSA \
                    $(helper_get_psa_key_type_list "ECC") \
                    $(helper_get_psa_curve_list)"

    # Configure
    # ---------

    # Start from default config (no USE_PSA) + TLS 1.3
    helper_libtestdriver1_adjust_config "default"
    scripts/config.py set MBEDTLS_SSL_PROTO_TLS1_3

    # Disable the module that's accelerated
    scripts/config.py unset MBEDTLS_ECDSA_C

    # Disable things that depend on it
    scripts/config.py unset MBEDTLS_KEY_EXCHANGE_ECDHE_ECDSA_ENABLED
    scripts/config.py unset MBEDTLS_KEY_EXCHANGE_ECDH_ECDSA_ENABLED

    # Build
    # -----

    # These hashes are needed for some ECDSA signature tests.
    loc_extra_list="ALG_SHA_224 ALG_SHA_256 ALG_SHA_384 ALG_SHA_512 \
                    ALG_SHA3_224 ALG_SHA3_256 ALG_SHA3_384 ALG_SHA3_512"

    helper_libtestdriver1_make_drivers "$loc_accel_list" "$loc_extra_list"

    helper_libtestdriver1_make_main "$loc_accel_list"

    # Make sure this was not re-enabled by accident (additive config)
    not grep mbedtls_ecdsa_ library/ecdsa.o

    # Run the tests
    # -------------

    msg "test: MBEDTLS_PSA_CRYPTO_CONFIG with accelerated ECDSA"
    make test
}

component_test_psa_crypto_config_accel_ecdh () {
    msg "build: MBEDTLS_PSA_CRYPTO_CONFIG with accelerated ECDH"

    # Algorithms and key types to accelerate
    loc_accel_list="ALG_ECDH \
                    $(helper_get_psa_key_type_list "ECC") \
                    $(helper_get_psa_curve_list)"

    # Configure
    # ---------

    # Start from default config (no TLS 1.3, no USE_PSA)
    helper_libtestdriver1_adjust_config "default"

    # Disable the module that's accelerated
    scripts/config.py unset MBEDTLS_ECDH_C

    # Disable things that depend on it
    scripts/config.py unset MBEDTLS_KEY_EXCHANGE_ECDH_RSA_ENABLED
    scripts/config.py unset MBEDTLS_KEY_EXCHANGE_ECDH_ECDSA_ENABLED
    scripts/config.py unset MBEDTLS_KEY_EXCHANGE_ECDHE_ECDSA_ENABLED
    scripts/config.py unset MBEDTLS_KEY_EXCHANGE_ECDHE_RSA_ENABLED
    scripts/config.py unset MBEDTLS_KEY_EXCHANGE_ECDHE_PSK_ENABLED

    # Build
    # -----

    helper_libtestdriver1_make_drivers "$loc_accel_list"

    helper_libtestdriver1_make_main "$loc_accel_list"

    # Make sure this was not re-enabled by accident (additive config)
    not grep mbedtls_ecdh_ library/ecdh.o

    # Run the tests
    # -------------

    msg "test: MBEDTLS_PSA_CRYPTO_CONFIG with accelerated ECDH"
    make test
}

component_test_psa_crypto_config_accel_ffdh () {
    msg "build: full with accelerated FFDH"

    # Algorithms and key types to accelerate
    loc_accel_list="ALG_FFDH \
                    $(helper_get_psa_key_type_list "DH")"

    # Configure
    # ---------

    # start with full (USE_PSA and TLS 1.3)
    helper_libtestdriver1_adjust_config "full"

    # Disable the module that's accelerated
    scripts/config.py unset MBEDTLS_DHM_C

    # Disable things that depend on it
    scripts/config.py unset MBEDTLS_KEY_EXCHANGE_DHE_PSK_ENABLED
    scripts/config.py unset MBEDTLS_KEY_EXCHANGE_DHE_RSA_ENABLED

    # Build
    # -----

    helper_libtestdriver1_make_drivers "$loc_accel_list"

    helper_libtestdriver1_make_main "$loc_accel_list"

    # Make sure this was not re-enabled by accident (additive config)
    not grep mbedtls_dhm_ library/dhm.o

    # Run the tests
    # -------------

    msg "test: full with accelerated FFDH"
    make test

    msg "ssl-opt: full with accelerated FFDH alg"
    tests/ssl-opt.sh -f "ffdh"
}

component_test_psa_crypto_config_reference_ffdh () {
    msg "build: full with non-accelerated FFDH"

    # Start with full (USE_PSA and TLS 1.3)
    helper_libtestdriver1_adjust_config "full"

    # Disable things that are not supported
    scripts/config.py unset MBEDTLS_KEY_EXCHANGE_DHE_PSK_ENABLED
    scripts/config.py unset MBEDTLS_KEY_EXCHANGE_DHE_RSA_ENABLED
    make $MAKE_THREADING_FLAGS

    msg "test suites: full with non-accelerated FFDH alg"
    make test

    msg "ssl-opt: full with non-accelerated FFDH alg"
    tests/ssl-opt.sh -f "ffdh"
}

component_test_psa_crypto_config_accel_pake() {
    msg "build: full with accelerated PAKE"

    loc_accel_list="ALG_JPAKE \
                    $(helper_get_psa_key_type_list "ECC") \
                    $(helper_get_psa_curve_list)"

    # Configure
    # ---------

    helper_libtestdriver1_adjust_config "full"

    # Make built-in fallback not available
    scripts/config.py unset MBEDTLS_ECJPAKE_C
    scripts/config.py unset MBEDTLS_KEY_EXCHANGE_ECJPAKE_ENABLED

    # Build
    # -----

    helper_libtestdriver1_make_drivers "$loc_accel_list"

    helper_libtestdriver1_make_main "$loc_accel_list"

    # Make sure this was not re-enabled by accident (additive config)
    not grep mbedtls_ecjpake_init library/ecjpake.o

    # Run the tests
    # -------------

    msg "test: full with accelerated PAKE"
    make $MAKE_THREADING_FLAGS test
}

component_test_psa_crypto_config_accel_ecc_some_key_types () {
    msg "build: full with accelerated EC algs and some key types"

    # Algorithms and key types to accelerate
    # For key types, use an explicitly list to omit GENERATE (and DERIVE)
    loc_accel_list="ALG_ECDSA ALG_DETERMINISTIC_ECDSA \
                    ALG_ECDH \
                    ALG_JPAKE \
                    KEY_TYPE_ECC_PUBLIC_KEY \
                    KEY_TYPE_ECC_KEY_PAIR_BASIC \
                    KEY_TYPE_ECC_KEY_PAIR_IMPORT \
                    KEY_TYPE_ECC_KEY_PAIR_EXPORT \
                    $(helper_get_psa_curve_list)"

    # Configure
    # ---------

    # start with config full for maximum coverage (also enables USE_PSA)
    helper_libtestdriver1_adjust_config "full"

    # Disable modules that are accelerated - some will be re-enabled
    scripts/config.py unset MBEDTLS_ECDSA_C
    scripts/config.py unset MBEDTLS_ECDH_C
    scripts/config.py unset MBEDTLS_ECJPAKE_C
    scripts/config.py unset MBEDTLS_ECP_C

    # Disable all curves - those that aren't accelerated should be re-enabled
    helper_disable_builtin_curves

    # Restartable feature is not yet supported by PSA. Once it will in
    # the future, the following line could be removed (see issues
    # 6061, 6332 and following ones)
    scripts/config.py unset MBEDTLS_ECP_RESTARTABLE

    # this is not supported by the driver API yet
    scripts/config.py -f "$CRYPTO_CONFIG_H" unset PSA_WANT_KEY_TYPE_ECC_KEY_PAIR_DERIVE

    # Build
    # -----

    # These hashes are needed for some ECDSA signature tests.
    loc_extra_list="ALG_SHA_1 ALG_SHA_224 ALG_SHA_256 ALG_SHA_384 ALG_SHA_512 \
                    ALG_SHA3_224 ALG_SHA3_256 ALG_SHA3_384 ALG_SHA3_512"
    helper_libtestdriver1_make_drivers "$loc_accel_list" "$loc_extra_list"

    helper_libtestdriver1_make_main "$loc_accel_list"

    # ECP should be re-enabled but not the others
    not grep mbedtls_ecdh_ library/ecdh.o
    not grep mbedtls_ecdsa library/ecdsa.o
    not grep mbedtls_ecjpake  library/ecjpake.o
    grep mbedtls_ecp library/ecp.o

    # Run the tests
    # -------------

    msg "test suites: full with accelerated EC algs and some key types"
    make $MAKE_THREADING_FLAGS test
}

# Run tests with only (non-)Weierstrass accelerated
# Common code used in:
# - component_test_psa_crypto_config_accel_ecc_weierstrass_curves
# - component_test_psa_crypto_config_accel_ecc_non_weierstrass_curves
common_test_psa_crypto_config_accel_ecc_some_curves () {
    weierstrass=$1
    if [ $weierstrass -eq 1 ]; then
        desc="Weierstrass"
    else
        desc="non-Weierstrass"
    fi

    msg "build: crypto_full minus PK with accelerated EC algs and $desc curves"

    # Note: Curves are handled in a special way by the libtestdriver machinery,
    # so we only want to include them in the accel list when building the main
    # libraries, hence the use of a separate variable.
    # Note: the following loop is a modified version of
    # helper_get_psa_curve_list that only keeps Weierstrass families.
    loc_weierstrass_list=""
    loc_non_weierstrass_list=""
    for item in $(sed -n 's/^#define PSA_WANT_\(ECC_[0-9A-Z_a-z]*\).*/\1/p' <"$CRYPTO_CONFIG_H"); do
        case $item in
            ECC_BRAINPOOL*|ECC_SECP*)
                loc_weierstrass_list="$loc_weierstrass_list $item"
                ;;
            *)
                loc_non_weierstrass_list="$loc_non_weierstrass_list $item"
                ;;
        esac
    done
    if [ $weierstrass -eq 1 ]; then
        loc_curve_list=$loc_weierstrass_list
    else
        loc_curve_list=$loc_non_weierstrass_list
    fi

    # Algorithms and key types to accelerate
    loc_accel_list="ALG_ECDSA ALG_DETERMINISTIC_ECDSA \
                    ALG_ECDH \
                    ALG_JPAKE \
                    $(helper_get_psa_key_type_list "ECC") \
                    $loc_curve_list"

    # Configure
    # ---------

    # Start with config crypto_full and remove PK_C:
    # that's what's supported now, see docs/driver-only-builds.md.
    helper_libtestdriver1_adjust_config "crypto_full"
    scripts/config.py unset MBEDTLS_PK_C
    scripts/config.py unset MBEDTLS_PK_PARSE_C
    scripts/config.py unset MBEDTLS_PK_WRITE_C
    # We need to disable RSA too or PK will be re-enabled.
    scripts/config.py -f "$CRYPTO_CONFIG_H" unset-all "PSA_WANT_KEY_TYPE_RSA_[0-9A-Z_a-z]*"
    scripts/config.py -f "$CRYPTO_CONFIG_H" unset-all "PSA_WANT_ALG_RSA_[0-9A-Z_a-z]*"
    scripts/config.py unset MBEDTLS_RSA_C
    scripts/config.py unset MBEDTLS_PKCS1_V15
    scripts/config.py unset MBEDTLS_PKCS1_V21

    # Disable modules that are accelerated - some will be re-enabled
    scripts/config.py unset MBEDTLS_ECDSA_C
    scripts/config.py unset MBEDTLS_ECDH_C
    scripts/config.py unset MBEDTLS_ECJPAKE_C
    scripts/config.py unset MBEDTLS_ECP_C

    # Disable all curves - those that aren't accelerated should be re-enabled
    helper_disable_builtin_curves

    # Restartable feature is not yet supported by PSA. Once it will in
    # the future, the following line could be removed (see issues
    # 6061, 6332 and following ones)
    scripts/config.py unset MBEDTLS_ECP_RESTARTABLE

    # this is not supported by the driver API yet
    scripts/config.py -f "$CRYPTO_CONFIG_H" unset PSA_WANT_KEY_TYPE_ECC_KEY_PAIR_DERIVE

    # Build
    # -----

    # These hashes are needed for some ECDSA signature tests.
    loc_extra_list="ALG_SHA_1 ALG_SHA_224 ALG_SHA_256 ALG_SHA_384 ALG_SHA_512 \
                    ALG_SHA3_224 ALG_SHA3_256 ALG_SHA3_384 ALG_SHA3_512"
    helper_libtestdriver1_make_drivers "$loc_accel_list" "$loc_extra_list"

    helper_libtestdriver1_make_main "$loc_accel_list"

    # We expect ECDH to be re-enabled for the missing curves
    grep mbedtls_ecdh_ library/ecdh.o
    # We expect ECP to be re-enabled, however the parts specific to the
    # families of curves that are accelerated should be ommited.
    # - functions with mxz in the name are specific to Montgomery curves
    # - ecp_muladd is specific to Weierstrass curves
    ##nm library/ecp.o | tee ecp.syms
    if [ $weierstrass -eq 1 ]; then
        not grep mbedtls_ecp_muladd library/ecp.o
        grep mxz library/ecp.o
    else
        grep mbedtls_ecp_muladd library/ecp.o
        not grep mxz library/ecp.o
    fi
    # We expect ECDSA and ECJPAKE to be re-enabled only when
    # Weierstrass curves are not accelerated
    if [ $weierstrass -eq 1 ]; then
        not grep mbedtls_ecdsa library/ecdsa.o
        not grep mbedtls_ecjpake  library/ecjpake.o
    else
        grep mbedtls_ecdsa library/ecdsa.o
        grep mbedtls_ecjpake  library/ecjpake.o
    fi

    # Run the tests
    # -------------

    msg "test suites: crypto_full minus PK with accelerated EC algs and $desc curves"
    make test
}

component_test_psa_crypto_config_accel_ecc_weierstrass_curves () {
    common_test_psa_crypto_config_accel_ecc_some_curves 1
}

component_test_psa_crypto_config_accel_ecc_non_weierstrass_curves () {
    common_test_psa_crypto_config_accel_ecc_some_curves 0
}

# Auxiliary function to build config for all EC based algorithms (EC-JPAKE,
# ECDH, ECDSA) with and without drivers.
# The input parameter is a boolean value which indicates:
# - 0 keep built-in EC algs,
# - 1 exclude built-in EC algs (driver only).
#
# This is used by the two following components to ensure they always use the
# same config, except for the use of driver or built-in EC algorithms:
# - component_test_psa_crypto_config_accel_ecc_ecp_light_only;
# - component_test_psa_crypto_config_reference_ecc_ecp_light_only.
# This supports comparing their test coverage with analyze_outcomes.py.
config_psa_crypto_config_ecp_light_only () {
    driver_only="$1"
    # start with config full for maximum coverage (also enables USE_PSA)
    helper_libtestdriver1_adjust_config "full"
    if [ "$driver_only" -eq 1 ]; then
        # Disable modules that are accelerated
        scripts/config.py unset MBEDTLS_ECDSA_C
        scripts/config.py unset MBEDTLS_ECDH_C
        scripts/config.py unset MBEDTLS_ECJPAKE_C
        scripts/config.py unset MBEDTLS_ECP_C
    fi

    # Restartable feature is not yet supported by PSA. Once it will in
    # the future, the following line could be removed (see issues
    # 6061, 6332 and following ones)
    scripts/config.py unset MBEDTLS_ECP_RESTARTABLE
}

# Keep in sync with component_test_psa_crypto_config_reference_ecc_ecp_light_only
component_test_psa_crypto_config_accel_ecc_ecp_light_only () {
    msg "build: full with accelerated EC algs"

    # Algorithms and key types to accelerate
    loc_accel_list="ALG_ECDSA ALG_DETERMINISTIC_ECDSA \
                    ALG_ECDH \
                    ALG_JPAKE \
                    $(helper_get_psa_key_type_list "ECC") \
                    $(helper_get_psa_curve_list)"

    # Configure
    # ---------

    # Use the same config as reference, only without built-in EC algs
    config_psa_crypto_config_ecp_light_only 1

    # Do not disable builtin curves because that support is required for:
    # - MBEDTLS_PK_PARSE_EC_EXTENDED
    # - MBEDTLS_PK_PARSE_EC_COMPRESSED

    # Build
    # -----

    # These hashes are needed for some ECDSA signature tests.
    loc_extra_list="ALG_SHA_1 ALG_SHA_224 ALG_SHA_256 ALG_SHA_384 ALG_SHA_512 \
                    ALG_SHA3_224 ALG_SHA3_256 ALG_SHA3_384 ALG_SHA3_512"
    helper_libtestdriver1_make_drivers "$loc_accel_list" "$loc_extra_list"

    helper_libtestdriver1_make_main "$loc_accel_list"

    # Make sure any built-in EC alg was not re-enabled by accident (additive config)
    not grep mbedtls_ecdsa_ library/ecdsa.o
    not grep mbedtls_ecdh_ library/ecdh.o
    not grep mbedtls_ecjpake_ library/ecjpake.o
    not grep mbedtls_ecp_mul library/ecp.o

    # Run the tests
    # -------------

    msg "test suites: full with accelerated EC algs"
    make $MAKE_THREADING_FLAGS test

    msg "ssl-opt: full with accelerated EC algs"
    tests/ssl-opt.sh
}

# Keep in sync with component_test_psa_crypto_config_accel_ecc_ecp_light_only
component_test_psa_crypto_config_reference_ecc_ecp_light_only () {
    msg "build: MBEDTLS_PSA_CRYPTO_CONFIG with non-accelerated EC algs"

    config_psa_crypto_config_ecp_light_only 0

    make $MAKE_THREADING_FLAGS

    msg "test suites: full with non-accelerated EC algs"
    make test

    msg "ssl-opt: full with non-accelerated EC algs"
    tests/ssl-opt.sh
}

# This helper function is used by:
# - component_test_psa_crypto_config_accel_ecc_no_ecp_at_all()
# - component_test_psa_crypto_config_reference_ecc_no_ecp_at_all()
# to ensure that both tests use the same underlying configuration when testing
# driver's coverage with analyze_outcomes.py.
#
# This functions accepts 1 boolean parameter as follows:
# - 1: building with accelerated EC algorithms (ECDSA, ECDH, ECJPAKE), therefore
#      excluding their built-in implementation as well as ECP_C & ECP_LIGHT
# - 0: include built-in implementation of EC algorithms.
#
# PK_C and RSA_C are always disabled to ensure there is no remaining dependency
# on the ECP module.
config_psa_crypto_no_ecp_at_all () {
    driver_only="$1"
    # start with full config for maximum coverage (also enables USE_PSA)
    helper_libtestdriver1_adjust_config "full"

    if [ "$driver_only" -eq 1 ]; then
        # Disable modules that are accelerated
        scripts/config.py unset MBEDTLS_ECDSA_C
        scripts/config.py unset MBEDTLS_ECDH_C
        scripts/config.py unset MBEDTLS_ECJPAKE_C
        # Disable ECP module (entirely)
        scripts/config.py unset MBEDTLS_ECP_C
    fi

    # Disable all the features that auto-enable ECP_LIGHT (see build_info.h)
    scripts/config.py unset MBEDTLS_PK_PARSE_EC_EXTENDED
    scripts/config.py unset MBEDTLS_PK_PARSE_EC_COMPRESSED
    scripts/config.py -f "$CRYPTO_CONFIG_H" unset PSA_WANT_KEY_TYPE_ECC_KEY_PAIR_DERIVE

    # Restartable feature is not yet supported by PSA. Once it will in
    # the future, the following line could be removed (see issues
    # 6061, 6332 and following ones)
    scripts/config.py unset MBEDTLS_ECP_RESTARTABLE
}

# Build and test a configuration where driver accelerates all EC algs while
# all support and dependencies from ECP and ECP_LIGHT are removed on the library
# side.
#
# Keep in sync with component_test_psa_crypto_config_reference_ecc_no_ecp_at_all()
component_test_psa_crypto_config_accel_ecc_no_ecp_at_all () {
    msg "build: full + accelerated EC algs - ECP"

    # Algorithms and key types to accelerate
    loc_accel_list="ALG_ECDSA ALG_DETERMINISTIC_ECDSA \
                    ALG_ECDH \
                    ALG_JPAKE \
                    $(helper_get_psa_key_type_list "ECC") \
                    $(helper_get_psa_curve_list)"

    # Configure
    # ---------

    # Set common configurations between library's and driver's builds
    config_psa_crypto_no_ecp_at_all 1
    # Disable all the builtin curves. All the required algs are accelerated.
    helper_disable_builtin_curves

    # Build
    # -----

    # Things we wanted supported in libtestdriver1, but not accelerated in the main library:
    # SHA-1 and all SHA-2/3 variants, as they are used by ECDSA deterministic.
    loc_extra_list="ALG_SHA_1 ALG_SHA_224 ALG_SHA_256 ALG_SHA_384 ALG_SHA_512 \
                    ALG_SHA3_224 ALG_SHA3_256 ALG_SHA3_384 ALG_SHA3_512"

    helper_libtestdriver1_make_drivers "$loc_accel_list" "$loc_extra_list"

    helper_libtestdriver1_make_main "$loc_accel_list"

    # Make sure any built-in EC alg was not re-enabled by accident (additive config)
    not grep mbedtls_ecdsa_ library/ecdsa.o
    not grep mbedtls_ecdh_ library/ecdh.o
    not grep mbedtls_ecjpake_ library/ecjpake.o
    # Also ensure that ECP module was not re-enabled
    not grep mbedtls_ecp_ library/ecp.o

    # Run the tests
    # -------------

    msg "test: full + accelerated EC algs - ECP"
    make $MAKE_THREADING_FLAGS test

    msg "ssl-opt: full + accelerated EC algs - ECP"
    tests/ssl-opt.sh
}

# Reference function used for driver's coverage analysis in analyze_outcomes.py
# in conjunction with component_test_psa_crypto_config_accel_ecc_no_ecp_at_all().
# Keep in sync with its accelerated counterpart.
component_test_psa_crypto_config_reference_ecc_no_ecp_at_all () {
    msg "build: full + non accelerated EC algs"

    config_psa_crypto_no_ecp_at_all 0

    make $MAKE_THREADING_FLAGS

    msg "test: full + non accelerated EC algs"
    make test

    msg "ssl-opt: full + non accelerated EC algs"
    tests/ssl-opt.sh
}

# This is a common configuration helper used directly from:
# - common_test_psa_crypto_config_accel_ecc_ffdh_no_bignum
# - common_test_psa_crypto_config_reference_ecc_ffdh_no_bignum
# and indirectly from:
# - component_test_psa_crypto_config_accel_ecc_no_bignum
#       - accelerate all EC algs, disable RSA and FFDH
# - component_test_psa_crypto_config_reference_ecc_no_bignum
#       - this is the reference component of the above
#       - it still disables RSA and FFDH, but it uses builtin EC algs
# - component_test_psa_crypto_config_accel_ecc_ffdh_no_bignum
#       - accelerate all EC and FFDH algs, disable only RSA
# - component_test_psa_crypto_config_reference_ecc_ffdh_no_bignum
#       - this is the reference component of the above
#       - it still disables RSA, but it uses builtin EC and FFDH algs
#
# This function accepts 2 parameters:
# $1: a boolean value which states if we are testing an accelerated scenario
#     or not.
# $2: a string value which states which components are tested. Allowed values
#     are "ECC" or "ECC_DH".
config_psa_crypto_config_accel_ecc_ffdh_no_bignum() {
    driver_only="$1"
    test_target="$2"
    # start with full config for maximum coverage (also enables USE_PSA)
    helper_libtestdriver1_adjust_config "full"

    if [ "$driver_only" -eq 1 ]; then
        # Disable modules that are accelerated
        scripts/config.py unset MBEDTLS_ECDSA_C
        scripts/config.py unset MBEDTLS_ECDH_C
        scripts/config.py unset MBEDTLS_ECJPAKE_C
        # Disable ECP module (entirely)
        scripts/config.py unset MBEDTLS_ECP_C
        # Also disable bignum
        scripts/config.py unset MBEDTLS_BIGNUM_C
    fi

    # Disable all the features that auto-enable ECP_LIGHT (see build_info.h)
    scripts/config.py unset MBEDTLS_PK_PARSE_EC_EXTENDED
    scripts/config.py unset MBEDTLS_PK_PARSE_EC_COMPRESSED
    scripts/config.py -f "$CRYPTO_CONFIG_H" unset PSA_WANT_KEY_TYPE_ECC_KEY_PAIR_DERIVE

    # RSA support is intentionally disabled on this test because RSA_C depends
    # on BIGNUM_C.
    scripts/config.py -f "$CRYPTO_CONFIG_H" unset-all "PSA_WANT_KEY_TYPE_RSA_[0-9A-Z_a-z]*"
    scripts/config.py -f "$CRYPTO_CONFIG_H" unset-all "PSA_WANT_ALG_RSA_[0-9A-Z_a-z]*"
    scripts/config.py unset MBEDTLS_RSA_C
    scripts/config.py unset MBEDTLS_PKCS1_V15
    scripts/config.py unset MBEDTLS_PKCS1_V21
    scripts/config.py unset MBEDTLS_X509_RSASSA_PSS_SUPPORT
    # Also disable key exchanges that depend on RSA
    scripts/config.py unset MBEDTLS_KEY_EXCHANGE_RSA_PSK_ENABLED
    scripts/config.py unset MBEDTLS_KEY_EXCHANGE_RSA_ENABLED
    scripts/config.py unset MBEDTLS_KEY_EXCHANGE_DHE_RSA_ENABLED
    scripts/config.py unset MBEDTLS_KEY_EXCHANGE_ECDHE_RSA_ENABLED
    scripts/config.py unset MBEDTLS_KEY_EXCHANGE_ECDH_RSA_ENABLED

    if [ "$test_target" = "ECC" ]; then
        # When testing ECC only, we disable FFDH support, both from builtin and
        # PSA sides, and also disable the key exchanges that depend on DHM.
        scripts/config.py -f include/psa/crypto_config.h unset PSA_WANT_ALG_FFDH
        scripts/config.py -f "$CRYPTO_CONFIG_H" unset-all "PSA_WANT_KEY_TYPE_DH_[0-9A-Z_a-z]*"
        scripts/config.py unset MBEDTLS_DHM_C
        scripts/config.py unset MBEDTLS_KEY_EXCHANGE_DHE_PSK_ENABLED
        scripts/config.py unset MBEDTLS_KEY_EXCHANGE_DHE_RSA_ENABLED
    else
        # When testing ECC and DH instead, we disable DHM and depending key
        # exchanges only in the accelerated build
        if [ "$driver_only" -eq 1 ]; then
            scripts/config.py unset MBEDTLS_DHM_C
            scripts/config.py unset MBEDTLS_KEY_EXCHANGE_DHE_PSK_ENABLED
            scripts/config.py unset MBEDTLS_KEY_EXCHANGE_DHE_RSA_ENABLED
        fi
    fi

    # Restartable feature is not yet supported by PSA. Once it will in
    # the future, the following line could be removed (see issues
    # 6061, 6332 and following ones)
    scripts/config.py unset MBEDTLS_ECP_RESTARTABLE
}

# Common helper used by:
# - component_test_psa_crypto_config_accel_ecc_no_bignum
# - component_test_psa_crypto_config_accel_ecc_ffdh_no_bignum
#
# The goal is to build and test accelerating either:
# - ECC only or
# - both ECC and FFDH
#
# It is meant to be used in conjunction with
# common_test_psa_crypto_config_reference_ecc_ffdh_no_bignum() for drivers
# coverage analysis in the "analyze_outcomes.py" script.
common_test_psa_crypto_config_accel_ecc_ffdh_no_bignum () {
    test_target="$1"

    # This is an internal helper to simplify text message handling
    if [ "$test_target" = "ECC_DH" ]; then
        accel_text="ECC/FFDH"
        removed_text="ECP - DH"
    else
        accel_text="ECC"
        removed_text="ECP"
    fi

    msg "build: full + accelerated $accel_text algs + USE_PSA - $removed_text - BIGNUM"

    # By default we accelerate all EC keys/algs
    loc_accel_list="ALG_ECDSA ALG_DETERMINISTIC_ECDSA \
                    ALG_ECDH \
                    ALG_JPAKE \
                    $(helper_get_psa_key_type_list "ECC") \
                    $(helper_get_psa_curve_list)"
    # Optionally we can also add DH to the list of accelerated items
    if [ "$test_target" = "ECC_DH" ]; then
        loc_accel_list="$loc_accel_list \
                        ALG_FFDH \
                        $(helper_get_psa_key_type_list "DH")"
    fi

    # Configure
    # ---------

    # Set common configurations between library's and driver's builds
    config_psa_crypto_config_accel_ecc_ffdh_no_bignum 1 "$test_target"
    # Disable all the builtin curves. All the required algs are accelerated.
    helper_disable_builtin_curves

    # Build
    # -----

    # Things we wanted supported in libtestdriver1, but not accelerated in the main library:
    # SHA-1 and all SHA-2/3 variants, as they are used by ECDSA deterministic.
    loc_extra_list="ALG_SHA_1 ALG_SHA_224 ALG_SHA_256 ALG_SHA_384 ALG_SHA_512 \
                    ALG_SHA3_224 ALG_SHA3_256 ALG_SHA3_384 ALG_SHA3_512"

    helper_libtestdriver1_make_drivers "$loc_accel_list" "$loc_extra_list"

    helper_libtestdriver1_make_main "$loc_accel_list"

    # Make sure any built-in EC alg was not re-enabled by accident (additive config)
    not grep mbedtls_ecdsa_ library/ecdsa.o
    not grep mbedtls_ecdh_ library/ecdh.o
    not grep mbedtls_ecjpake_ library/ecjpake.o
    # Also ensure that ECP, RSA, [DHM] or BIGNUM modules were not re-enabled
    not grep mbedtls_ecp_ library/ecp.o
    not grep mbedtls_rsa_ library/rsa.o
    not grep mbedtls_mpi_ library/bignum.o
    not grep mbedtls_dhm_ library/dhm.o

    # Run the tests
    # -------------

    msg "test suites: full + accelerated $accel_text algs + USE_PSA - $removed_text - DHM - BIGNUM"

    make $MAKE_THREADING_FLAGS test

    msg "ssl-opt: full + accelerated $accel_text algs + USE_PSA - $removed_text - BIGNUM"
    tests/ssl-opt.sh
}

# Common helper used by:
# - component_test_psa_crypto_config_reference_ecc_no_bignum
# - component_test_psa_crypto_config_reference_ecc_ffdh_no_bignum
#
# The goal is to build and test a reference scenario (i.e. with builtin
# components) compared to the ones used in
# common_test_psa_crypto_config_accel_ecc_ffdh_no_bignum() above.
#
# It is meant to be used in conjunction with
# common_test_psa_crypto_config_accel_ecc_ffdh_no_bignum() for drivers'
# coverage analysis in "analyze_outcomes.py" script.
common_test_psa_crypto_config_reference_ecc_ffdh_no_bignum () {
    test_target="$1"

    # This is an internal helper to simplify text message handling
    if [ "$test_target" = "ECC_DH" ]; then
        accel_text="ECC/FFDH"
    else
        accel_text="ECC"
    fi

    msg "build: full + non accelerated $accel_text algs + USE_PSA"

    config_psa_crypto_config_accel_ecc_ffdh_no_bignum 0 "$test_target"

    make $MAKE_THREADING_FLAGS

    msg "test suites: full + non accelerated EC algs + USE_PSA"
    make test

    msg "ssl-opt: full + non accelerated $accel_text algs + USE_PSA"
    tests/ssl-opt.sh
}

component_test_psa_crypto_config_accel_ecc_no_bignum () {
    common_test_psa_crypto_config_accel_ecc_ffdh_no_bignum "ECC"
}

component_test_psa_crypto_config_reference_ecc_no_bignum () {
    common_test_psa_crypto_config_reference_ecc_ffdh_no_bignum "ECC"
}

component_test_psa_crypto_config_accel_ecc_ffdh_no_bignum () {
    common_test_psa_crypto_config_accel_ecc_ffdh_no_bignum "ECC_DH"
}

component_test_psa_crypto_config_reference_ecc_ffdh_no_bignum () {
    common_test_psa_crypto_config_reference_ecc_ffdh_no_bignum "ECC_DH"
}

# Helper for setting common configurations between:
# - component_test_tfm_config_p256m_driver_accel_ec()
# - component_test_tfm_config()
common_tfm_config () {
    # Enable TF-M config
    cp configs/config-tfm.h "$CONFIG_H"
    echo "#undef MBEDTLS_PSA_CRYPTO_CONFIG_FILE" >> "$CONFIG_H"
    cp configs/ext/crypto_config_profile_medium.h "$CRYPTO_CONFIG_H"

    # Other config adjustment to make the tests pass.
    # This should probably be adopted upstream.
    #
    # - USE_PSA_CRYPTO for PK_HAVE_ECC_KEYS
    echo "#define MBEDTLS_USE_PSA_CRYPTO" >> "$CONFIG_H"

    # Config adjustment for better test coverage in our environment.
    # This is not needed just to build and pass tests.
    #
    # Enable filesystem I/O for the benefit of PK parse/write tests.
    echo "#define MBEDTLS_FS_IO" >> "$CONFIG_H"
}

# Keep this in sync with component_test_tfm_config() as they are both meant
# to be used in analyze_outcomes.py for driver's coverage analysis.
component_test_tfm_config_p256m_driver_accel_ec () {
    msg "build: TF-M config + p256m driver + accel ECDH(E)/ECDSA"

    common_tfm_config

    # Build crypto library
    make CC=$ASAN_CC CFLAGS="$ASAN_CFLAGS -I../tests/include/spe" LDFLAGS="$ASAN_CFLAGS"

    # Make sure any built-in EC alg was not re-enabled by accident (additive config)
    not grep mbedtls_ecdsa_ library/ecdsa.o
    not grep mbedtls_ecdh_ library/ecdh.o
    not grep mbedtls_ecjpake_ library/ecjpake.o
    # Also ensure that ECP, RSA, DHM or BIGNUM modules were not re-enabled
    not grep mbedtls_ecp_ library/ecp.o
    not grep mbedtls_rsa_ library/rsa.o
    not grep mbedtls_dhm_ library/dhm.o
    not grep mbedtls_mpi_ library/bignum.o
    # Check that p256m was built
    grep -q p256_ecdsa_ library/libmbedcrypto.a

    # In "config-tfm.h" we disabled CIPHER_C tweaking TF-M's configuration
    # files, so we want to ensure that it has not be re-enabled accidentally.
    not grep mbedtls_cipher library/cipher.o

    # Run the tests
    msg "test: TF-M config + p256m driver + accel ECDH(E)/ECDSA"
    make test
}

# Keep this in sync with component_test_tfm_config_p256m_driver_accel_ec() as
# they are both meant to be used in analyze_outcomes.py for driver's coverage
# analysis.
component_test_tfm_config() {
    common_tfm_config

    # Disable P256M driver, which is on by default, so that analyze_outcomes
    # can compare this test with test_tfm_config_p256m_driver_accel_ec
    echo "#undef MBEDTLS_PSA_P256M_DRIVER_ENABLED" >> "$CONFIG_H"

    msg "build: TF-M config"
    make CFLAGS='-Werror -Wall -Wextra -I../tests/include/spe' tests

    # Check that p256m was not built
    not grep p256_ecdsa_ library/libmbedcrypto.a

    # In "config-tfm.h" we disabled CIPHER_C tweaking TF-M's configuration
    # files, so we want to ensure that it has not be re-enabled accidentally.
    not grep mbedtls_cipher library/cipher.o

    msg "test: TF-M config"
    make test
}

# Common helper for component_full_without_ecdhe_ecdsa() and
# component_full_without_ecdhe_ecdsa_and_tls13() which:
# - starts from the "full" configuration minus the list of symbols passed in
#   as 1st parameter
# - build
# - test only TLS (i.e. test_suite_tls and ssl-opt)
build_full_minus_something_and_test_tls () {
    symbols_to_disable="$1"

    msg "build: full minus something, test TLS"

    scripts/config.py full
    for sym in $symbols_to_disable; do
        echo "Disabling $sym"
        scripts/config.py unset $sym
    done

    make $MAKE_THREADING_FLAGS

    msg "test: full minus something, test TLS"
    ( cd tests; ./test_suite_ssl )

    msg "ssl-opt: full minus something, test TLS"
    tests/ssl-opt.sh
}

component_full_without_ecdhe_ecdsa () {
    build_full_minus_something_and_test_tls "MBEDTLS_KEY_EXCHANGE_ECDHE_ECDSA_ENABLED"
}

component_full_without_ecdhe_ecdsa_and_tls13 () {
    build_full_minus_something_and_test_tls "MBEDTLS_KEY_EXCHANGE_ECDHE_ECDSA_ENABLED
                                             MBEDTLS_SSL_PROTO_TLS1_3"
}

# This is an helper used by:
# - component_test_psa_ecc_key_pair_no_derive
# - component_test_psa_ecc_key_pair_no_generate
# The goal is to test with all PSA_WANT_KEY_TYPE_xxx_KEY_PAIR_yyy symbols
# enabled, but one. Input arguments are as follows:
# - $1 is the key type under test, i.e. ECC/RSA/DH
# - $2 is the key option to be unset (i.e. generate, derive, etc)
build_and_test_psa_want_key_pair_partial() {
    key_type=$1
    unset_option=$2
    disabled_psa_want="PSA_WANT_KEY_TYPE_${key_type}_KEY_PAIR_${unset_option}"

    msg "build: full - MBEDTLS_USE_PSA_CRYPTO - ${disabled_psa_want}"
    scripts/config.py full
    scripts/config.py unset MBEDTLS_USE_PSA_CRYPTO
    scripts/config.py unset MBEDTLS_SSL_PROTO_TLS1_3

    # All the PSA_WANT_KEY_TYPE_xxx_KEY_PAIR_yyy are enabled by default in
    # crypto_config.h so we just disable the one we don't want.
    scripts/config.py -f "$CRYPTO_CONFIG_H" unset "$disabled_psa_want"

    make CC=$ASAN_CC CFLAGS="$ASAN_CFLAGS" LDFLAGS="$ASAN_CFLAGS" $MAKE_THREADING_FLAGS

    msg "test: full - MBEDTLS_USE_PSA_CRYPTO - ${disabled_psa_want}"
    make test
}

component_test_psa_ecc_key_pair_no_derive() {
    build_and_test_psa_want_key_pair_partial "ECC" "DERIVE"
}

component_test_psa_ecc_key_pair_no_generate() {
    build_and_test_psa_want_key_pair_partial "ECC" "GENERATE"
}

config_psa_crypto_accel_rsa () {
    driver_only=$1

    # Start from crypto_full config (no X.509, no TLS)
    helper_libtestdriver1_adjust_config "crypto_full"

    if [ "$driver_only" -eq 1 ]; then
        # Remove RSA support and its dependencies
        scripts/config.py unset MBEDTLS_RSA_C
        scripts/config.py unset MBEDTLS_PKCS1_V15
        scripts/config.py unset MBEDTLS_PKCS1_V21

        # We need PEM parsing in the test library as well to support the import
        # of PEM encoded RSA keys.
        scripts/config.py -f "$CONFIG_TEST_DRIVER_H" set MBEDTLS_PEM_PARSE_C
        scripts/config.py -f "$CONFIG_TEST_DRIVER_H" set MBEDTLS_BASE64_C
    fi
}

component_test_psa_crypto_config_accel_rsa_crypto () {
    msg "build: crypto_full with accelerated RSA"

    loc_accel_list="ALG_RSA_OAEP ALG_RSA_PSS \
                    ALG_RSA_PKCS1V15_CRYPT ALG_RSA_PKCS1V15_SIGN \
                    KEY_TYPE_RSA_PUBLIC_KEY \
                    KEY_TYPE_RSA_KEY_PAIR_BASIC \
                    KEY_TYPE_RSA_KEY_PAIR_GENERATE \
                    KEY_TYPE_RSA_KEY_PAIR_IMPORT \
                    KEY_TYPE_RSA_KEY_PAIR_EXPORT"

    # Configure
    # ---------

    config_psa_crypto_accel_rsa 1

    # Build
    # -----

    # These hashes are needed for unit tests.
    loc_extra_list="ALG_SHA_1 ALG_SHA_224 ALG_SHA_256 ALG_SHA_384 ALG_SHA_512 \
                    ALG_SHA3_224 ALG_SHA3_256 ALG_SHA3_384 ALG_SHA3_512 ALG_MD5"
    helper_libtestdriver1_make_drivers "$loc_accel_list" "$loc_extra_list"

    helper_libtestdriver1_make_main "$loc_accel_list"

    # Make sure this was not re-enabled by accident (additive config)
    not grep mbedtls_rsa library/rsa.o

    # Run the tests
    # -------------

    msg "test: crypto_full with accelerated RSA"
    make $MAKE_THREADING_FLAGS test
}

component_test_psa_crypto_config_reference_rsa_crypto () {
    msg "build: crypto_full with non-accelerated RSA"

    # Configure
    # ---------
    config_psa_crypto_accel_rsa 0

    # Build
    # -----
    make $MAKE_THREADING_FLAGS

    # Run the tests
    # -------------
    msg "test: crypto_full with non-accelerated RSA"
    make test
}

# This is a temporary test to verify that full RSA support is present even when
# only one single new symbols (PSA_WANT_KEY_TYPE_RSA_KEY_PAIR_BASIC) is defined.
component_test_new_psa_want_key_pair_symbol() {
    msg "Build: crypto config - MBEDTLS_RSA_C + PSA_WANT_KEY_TYPE_RSA_KEY_PAIR_BASIC"

    # Create a temporary output file unless there is already one set
    if [ "$MBEDTLS_TEST_OUTCOME_FILE" ]; then
        REMOVE_OUTCOME_ON_EXIT="no"
    else
        REMOVE_OUTCOME_ON_EXIT="yes"
        MBEDTLS_TEST_OUTCOME_FILE="$PWD/out.csv"
        export MBEDTLS_TEST_OUTCOME_FILE
    fi

    # Start from crypto configuration
    scripts/config.py crypto

    # Remove RSA support and its dependencies
    scripts/config.py unset MBEDTLS_PKCS1_V15
    scripts/config.py unset MBEDTLS_PKCS1_V21
    scripts/config.py unset MBEDTLS_KEY_EXCHANGE_DHE_RSA_ENABLED
    scripts/config.py unset MBEDTLS_KEY_EXCHANGE_ECDH_RSA_ENABLED
    scripts/config.py unset MBEDTLS_KEY_EXCHANGE_ECDHE_RSA_ENABLED
    scripts/config.py unset MBEDTLS_KEY_EXCHANGE_RSA_PSK_ENABLED
    scripts/config.py unset MBEDTLS_KEY_EXCHANGE_RSA_ENABLED
    scripts/config.py unset MBEDTLS_RSA_C
    scripts/config.py unset MBEDTLS_X509_RSASSA_PSS_SUPPORT

    # Enable PSA support
    scripts/config.py set MBEDTLS_PSA_CRYPTO_CONFIG

    # Keep only PSA_WANT_KEY_TYPE_RSA_KEY_PAIR_BASIC enabled in order to ensure
    # that proper translations is done in crypto_legacy.h.
    scripts/config.py -f "$CRYPTO_CONFIG_H" unset PSA_WANT_KEY_TYPE_RSA_KEY_PAIR_IMPORT
    scripts/config.py -f "$CRYPTO_CONFIG_H" unset PSA_WANT_KEY_TYPE_RSA_KEY_PAIR_EXPORT
    scripts/config.py -f "$CRYPTO_CONFIG_H" unset PSA_WANT_KEY_TYPE_RSA_KEY_PAIR_GENERATE

    make

    msg "Test: crypto config - MBEDTLS_RSA_C + PSA_WANT_KEY_TYPE_RSA_KEY_PAIR_BASIC"
    make test

    # Parse only 1 relevant line from the outcome file, i.e. a test which is
    # performing RSA signature.
    msg "Verify that 'RSA PKCS1 Sign #1 (SHA512, 1536 bits RSA)' is PASS"
    cat $MBEDTLS_TEST_OUTCOME_FILE | grep 'RSA PKCS1 Sign #1 (SHA512, 1536 bits RSA)' | grep -q "PASS"

    if [ "$REMOVE_OUTCOME_ON_EXIT" == "yes" ]; then
        rm $MBEDTLS_TEST_OUTCOME_FILE
    fi
}

component_test_psa_crypto_config_accel_hash () {
    msg "test: MBEDTLS_PSA_CRYPTO_CONFIG with accelerated hash"

    loc_accel_list="ALG_MD5 ALG_RIPEMD160 ALG_SHA_1 \
                    ALG_SHA_224 ALG_SHA_256 ALG_SHA_384 ALG_SHA_512 \
                    ALG_SHA3_224 ALG_SHA3_256 ALG_SHA3_384 ALG_SHA3_512"

    # Configure
    # ---------

    # Start from default config (no TLS 1.3, no USE_PSA)
    helper_libtestdriver1_adjust_config "default"

    # Disable the things that are being accelerated
    scripts/config.py unset MBEDTLS_MD5_C
    scripts/config.py unset MBEDTLS_RIPEMD160_C
    scripts/config.py unset MBEDTLS_SHA1_C
    scripts/config.py unset MBEDTLS_SHA224_C
    scripts/config.py unset MBEDTLS_SHA256_C
    scripts/config.py unset MBEDTLS_SHA384_C
    scripts/config.py unset MBEDTLS_SHA512_C
    scripts/config.py unset MBEDTLS_SHA3_C

    # Build
    # -----

    helper_libtestdriver1_make_drivers "$loc_accel_list"

    helper_libtestdriver1_make_main "$loc_accel_list"

    # There's a risk of something getting re-enabled via config_psa.h;
    # make sure it did not happen. Note: it's OK for MD_C to be enabled.
    not grep mbedtls_md5 library/md5.o
    not grep mbedtls_sha1 library/sha1.o
    not grep mbedtls_sha256 library/sha256.o
    not grep mbedtls_sha512 library/sha512.o
    not grep mbedtls_ripemd160 library/ripemd160.o

    # Run the tests
    # -------------

    msg "test: MBEDTLS_PSA_CRYPTO_CONFIG with accelerated hash"
    make test
}

component_test_psa_crypto_config_accel_hash_keep_builtins () {
    msg "test: MBEDTLS_PSA_CRYPTO_CONFIG with accelerated+builtin hash"
    # This component ensures that all the test cases for
    # md_psa_dynamic_dispatch with legacy+driver in test_suite_md are run.

    loc_accel_list="ALG_MD5 ALG_RIPEMD160 ALG_SHA_1 \
                    ALG_SHA_224 ALG_SHA_256 ALG_SHA_384 ALG_SHA_512 \
                    ALG_SHA3_224 ALG_SHA3_256 ALG_SHA3_384 ALG_SHA3_512"

    # Start from default config (no TLS 1.3, no USE_PSA)
    helper_libtestdriver1_adjust_config "default"

    helper_libtestdriver1_make_drivers "$loc_accel_list"

    helper_libtestdriver1_make_main "$loc_accel_list"

    msg "test: MBEDTLS_PSA_CRYPTO_CONFIG with accelerated+builtin hash"
    make test
}

# Auxiliary function to build config for hashes with and without drivers
config_psa_crypto_hash_use_psa () {
    driver_only="$1"
    # start with config full for maximum coverage (also enables USE_PSA)
    helper_libtestdriver1_adjust_config "full"
    if [ "$driver_only" -eq 1 ]; then
        # disable the built-in implementation of hashes
        scripts/config.py unset MBEDTLS_MD5_C
        scripts/config.py unset MBEDTLS_RIPEMD160_C
        scripts/config.py unset MBEDTLS_SHA1_C
        scripts/config.py unset MBEDTLS_SHA224_C
        scripts/config.py unset MBEDTLS_SHA256_C # see external RNG below
        scripts/config.py unset MBEDTLS_SHA256_USE_ARMV8_A_CRYPTO_IF_PRESENT
        scripts/config.py unset MBEDTLS_SHA384_C
        scripts/config.py unset MBEDTLS_SHA512_C
        scripts/config.py unset MBEDTLS_SHA512_USE_A64_CRYPTO_IF_PRESENT
        scripts/config.py unset MBEDTLS_SHA3_C
    fi
}

# Note that component_test_psa_crypto_config_reference_hash_use_psa
# is related to this component and both components need to be kept in sync.
# For details please see comments for component_test_psa_crypto_config_reference_hash_use_psa.
component_test_psa_crypto_config_accel_hash_use_psa () {
    msg "test: full with accelerated hashes"

    loc_accel_list="ALG_MD5 ALG_RIPEMD160 ALG_SHA_1 \
                    ALG_SHA_224 ALG_SHA_256 ALG_SHA_384 ALG_SHA_512 \
                    ALG_SHA3_224 ALG_SHA3_256 ALG_SHA3_384 ALG_SHA3_512"

    # Configure
    # ---------

    config_psa_crypto_hash_use_psa 1

    # Build
    # -----

    helper_libtestdriver1_make_drivers "$loc_accel_list"

    helper_libtestdriver1_make_main "$loc_accel_list"

    # There's a risk of something getting re-enabled via config_psa.h;
    # make sure it did not happen. Note: it's OK for MD_C to be enabled.
    not grep mbedtls_md5 library/md5.o
    not grep mbedtls_sha1 library/sha1.o
    not grep mbedtls_sha256 library/sha256.o
    not grep mbedtls_sha512 library/sha512.o
    not grep mbedtls_ripemd160 library/ripemd160.o

    # Run the tests
    # -------------

    msg "test: full with accelerated hashes"
    make test

    # This is mostly useful so that we can later compare outcome files with
    # the reference config in analyze_outcomes.py, to check that the
    # dependency declarations in ssl-opt.sh and in TLS code are correct.
    msg "test: ssl-opt.sh, full with accelerated hashes"
    tests/ssl-opt.sh

    # This is to make sure all ciphersuites are exercised, but we don't need
    # interop testing (besides, we already got some from ssl-opt.sh).
    msg "test: compat.sh, full with accelerated hashes"
    tests/compat.sh -p mbedTLS -V YES
}

# This component provides reference configuration for test_psa_crypto_config_accel_hash_use_psa
# without accelerated hash. The outcome from both components are used by the analyze_outcomes.py
# script to find regression in test coverage when accelerated hash is used (tests and ssl-opt).
# Both components need to be kept in sync.
component_test_psa_crypto_config_reference_hash_use_psa() {
    msg "test: full without accelerated hashes"

    config_psa_crypto_hash_use_psa 0

    make $MAKE_THREADING_FLAGS

    msg "test: full without accelerated hashes"
    make test

    msg "test: ssl-opt.sh, full without accelerated hashes"
    tests/ssl-opt.sh
}

component_test_psa_crypto_config_accel_cipher () {
    msg "test: MBEDTLS_PSA_CRYPTO_CONFIG with accelerated cipher"

    loc_accel_list="ALG_ECB_NO_PADDING ALG_CBC_NO_PADDING ALG_CBC_PKCS7 \
                    ALG_CTR ALG_CFB ALG_OFB ALG_XTS ALG_CMAC \
                    KEY_TYPE_DES"

    # Configure
    # ---------

    # Start from the full config
    helper_libtestdriver1_adjust_config "full"

    # Disable the things that are being accelerated
    scripts/config.py unset MBEDTLS_CIPHER_MODE_CBC
    scripts/config.py unset MBEDTLS_CIPHER_PADDING_PKCS7
    scripts/config.py unset MBEDTLS_CIPHER_MODE_CTR
    scripts/config.py unset MBEDTLS_CIPHER_MODE_CFB
    scripts/config.py unset MBEDTLS_CIPHER_MODE_OFB
    scripts/config.py unset MBEDTLS_CIPHER_MODE_XTS
    scripts/config.py unset MBEDTLS_DES_C
    scripts/config.py unset MBEDTLS_CMAC_C

    # Build
    # -----

    helper_libtestdriver1_make_drivers "$loc_accel_list"

    helper_libtestdriver1_make_main "$loc_accel_list"

    # Make sure this was not re-enabled by accident (additive config)
    not grep mbedtls_des* library/des.o

    # Run the tests
    # -------------

    msg "test: MBEDTLS_PSA_CRYPTO_CONFIG with accelerated cipher"
    make test
}

component_test_psa_crypto_config_accel_aead () {
    msg "test: MBEDTLS_PSA_CRYPTO_CONFIG with accelerated AEAD"

    loc_accel_list="ALG_GCM ALG_CCM ALG_CHACHA20_POLY1305 \
                    KEY_TYPE_AES KEY_TYPE_CHACHA20 KEY_TYPE_ARIA KEY_TYPE_CAMELLIA"

    # Configure
    # ---------

    # Start from full config
    helper_libtestdriver1_adjust_config "full"

    # Disable things that are being accelerated
    scripts/config.py unset MBEDTLS_GCM_C
    scripts/config.py unset MBEDTLS_CCM_C
    scripts/config.py unset MBEDTLS_CHACHAPOLY_C

    # Disable CCM_STAR_NO_TAG because this re-enables CCM_C.
    scripts/config.py -f "$CRYPTO_CONFIG_H" unset PSA_WANT_ALG_CCM_STAR_NO_TAG

    # Build
    # -----

    helper_libtestdriver1_make_drivers "$loc_accel_list"

    helper_libtestdriver1_make_main "$loc_accel_list"

    # Make sure this was not re-enabled by accident (additive config)
    not grep mbedtls_ccm library/ccm.o
    not grep mbedtls_gcm library/gcm.o
    not grep mbedtls_chachapoly library/chachapoly.o

    # Run the tests
    # -------------

    msg "test: MBEDTLS_PSA_CRYPTO_CONFIG with accelerated AEAD"
    make test
}

# This is a common configuration function used in:
# - component_test_psa_crypto_config_accel_cipher_aead
# - component_test_psa_crypto_config_reference_cipher_aead
common_psa_crypto_config_accel_cipher_aead() {
    # Start from the full config
    helper_libtestdriver1_adjust_config "full"

    # CIPHER_C is disabled in the accelerated test component so we disable
    # all the features that depend on it both in the accelerated and in the
    # reference components.
    scripts/config.py unset MBEDTLS_PKCS5_C
    scripts/config.py unset MBEDTLS_PKCS12_C

    scripts/config.py unset MBEDTLS_NIST_KW_C
}

# The 2 following test components, i.e.
# - component_test_psa_crypto_config_accel_cipher_aead
# - component_test_psa_crypto_config_reference_cipher_aead
# are meant to be used together in analyze_outcomes.py script in order to test
# driver's coverage for ciphers and AEADs.
component_test_psa_crypto_config_accel_cipher_aead () {
    msg "build: full config with accelerated cipher and AEAD"

    loc_accel_list="ALG_ECB_NO_PADDING ALG_CBC_NO_PADDING ALG_CBC_PKCS7 ALG_CTR ALG_CFB \
                    ALG_OFB ALG_XTS ALG_STREAM_CIPHER ALG_CCM_STAR_NO_TAG \
                    ALG_GCM ALG_CCM ALG_CHACHA20_POLY1305 ALG_CMAC \
                    KEY_TYPE_DES KEY_TYPE_AES KEY_TYPE_ARIA KEY_TYPE_CHACHA20 KEY_TYPE_CAMELLIA"

    # Configure
    # ---------

    common_psa_crypto_config_accel_cipher_aead

    # Disable the things that are being accelerated
    scripts/config.py unset MBEDTLS_CIPHER_MODE_CBC
    scripts/config.py unset MBEDTLS_CIPHER_PADDING_PKCS7
    scripts/config.py unset MBEDTLS_CIPHER_MODE_CTR
    scripts/config.py unset MBEDTLS_CIPHER_MODE_CFB
    scripts/config.py unset MBEDTLS_CIPHER_MODE_OFB
    scripts/config.py unset MBEDTLS_CIPHER_MODE_XTS
    scripts/config.py unset MBEDTLS_GCM_C
    scripts/config.py unset MBEDTLS_CCM_C
    scripts/config.py unset MBEDTLS_CHACHAPOLY_C
    scripts/config.py unset MBEDTLS_CMAC_C
    scripts/config.py unset MBEDTLS_DES_C
    scripts/config.py unset MBEDTLS_AES_C
    scripts/config.py unset MBEDTLS_ARIA_C
    scripts/config.py unset MBEDTLS_CHACHA20_C
    scripts/config.py unset MBEDTLS_CAMELLIA_C

    # Disable CIPHER_C entirely as all ciphers/AEADs are accelerated and PSA
    # does not depend on it.
    scripts/config.py unset MBEDTLS_CIPHER_C

    # Build
    # -----

    helper_libtestdriver1_make_drivers "$loc_accel_list"

    helper_libtestdriver1_make_main "$loc_accel_list"

    # Make sure this was not re-enabled by accident (additive config)
    not grep mbedtls_cipher library/cipher.o
    not grep mbedtls_des library/des.o
    not grep mbedtls_aes library/aes.o
    not grep mbedtls_aria library/aria.o
    not grep mbedtls_camellia library/camellia.o
    not grep mbedtls_ccm library/ccm.o
    not grep mbedtls_gcm library/gcm.o
    not grep mbedtls_chachapoly library/chachapoly.o
    not grep mbedtls_cmac library/cmac.o

    # Run the tests
    # -------------

    msg "test: full config with accelerated cipher and AEAD"
    make $MAKE_THREADING_FLAGS test

    msg "ssl-opt: full config with accelerated cipher and AEAD"
    tests/ssl-opt.sh

    msg "compat.sh: full config with accelerated cipher and AEAD"
    tests/compat.sh -V NO -p mbedTLS
}

component_test_psa_crypto_config_reference_cipher_aead () {
    msg "build: full config with non-accelerated cipher and AEAD"
    common_psa_crypto_config_accel_cipher_aead

    make $MAKE_THREADING_FLAGS

    msg "test: full config with non-accelerated cipher and AEAD"
    make test

    msg "ssl-opt: full config with non-accelerated cipher and AEAD"
    tests/ssl-opt.sh

    msg "compat.sh: full config with non-accelerated cipher and AEAD"
    tests/compat.sh -V NO -p mbedTLS
}

component_test_aead_chachapoly_disabled() {
    msg "build: full minus CHACHAPOLY"
    scripts/config.py full
    scripts/config.py unset MBEDTLS_CHACHAPOLY_C
    scripts/config.py -f "$CRYPTO_CONFIG_H" unset PSA_WANT_ALG_CHACHA20_POLY1305
    make CC=$ASAN_CC CFLAGS="$ASAN_CFLAGS" LDFLAGS="$ASAN_CFLAGS" $MAKE_THREADING_FLAGS

    msg "test: full minus CHACHAPOLY"
    make test
}

component_test_aead_only_ccm() {
    msg "build: full minus CHACHAPOLY and GCM"
    scripts/config.py full
    scripts/config.py unset MBEDTLS_CHACHAPOLY_C
    scripts/config.py unset MBEDTLS_GCM_C
    scripts/config.py -f "$CRYPTO_CONFIG_H" unset PSA_WANT_ALG_CHACHA20_POLY1305
    scripts/config.py -f "$CRYPTO_CONFIG_H" unset PSA_WANT_ALG_GCM
    make CC=$ASAN_CC CFLAGS="$ASAN_CFLAGS" LDFLAGS="$ASAN_CFLAGS" $MAKE_THREADING_FLAGS

    msg "test: full minus CHACHAPOLY and GCM"
    make test
}

component_test_ccm_aes_sha256() {
    msg "build: CCM + AES + SHA256 configuration"

    cp "$CONFIG_TEST_DRIVER_H" "$CONFIG_H"
    cp configs/crypto-config-ccm-aes-sha256.h "$CRYPTO_CONFIG_H"

    make

    msg "test: CCM + AES + SHA256 configuration"
    make test
}

# This should be renamed to test and updated once the accelerator ECDH code is in place and ready to test.
component_build_psa_accel_alg_ecdh() {
    msg "build: full - MBEDTLS_USE_PSA_CRYPTO + PSA_WANT_ALG_ECDH without MBEDTLS_ECDH_C"
    scripts/config.py full
    scripts/config.py unset MBEDTLS_USE_PSA_CRYPTO
    scripts/config.py unset MBEDTLS_SSL_PROTO_TLS1_3
    scripts/config.py unset MBEDTLS_ECDH_C
    scripts/config.py unset MBEDTLS_KEY_EXCHANGE_ECDH_RSA_ENABLED
    scripts/config.py unset MBEDTLS_KEY_EXCHANGE_ECDH_ECDSA_ENABLED
    scripts/config.py unset MBEDTLS_KEY_EXCHANGE_ECDHE_ECDSA_ENABLED
    scripts/config.py unset MBEDTLS_KEY_EXCHANGE_ECDHE_RSA_ENABLED
    scripts/config.py unset MBEDTLS_KEY_EXCHANGE_ECDHE_PSK_ENABLED
    # Need to define the correct symbol and include the test driver header path in order to build with the test driver
    make CC=$ASAN_CC CFLAGS="$ASAN_CFLAGS -DPSA_CRYPTO_DRIVER_TEST -DMBEDTLS_PSA_ACCEL_ALG_ECDH -I../tests/include" LDFLAGS="$ASAN_CFLAGS" $MAKE_THREADING_FLAGS
}

# This should be renamed to test and updated once the accelerator HMAC code is in place and ready to test.
component_build_psa_accel_alg_hmac() {
    msg "build: full - MBEDTLS_USE_PSA_CRYPTO + PSA_WANT_ALG_HMAC"
    scripts/config.py full
    scripts/config.py unset MBEDTLS_USE_PSA_CRYPTO
    scripts/config.py unset MBEDTLS_SSL_PROTO_TLS1_3
    # Need to define the correct symbol and include the test driver header path in order to build with the test driver
    make CC=$ASAN_CC CFLAGS="$ASAN_CFLAGS -DPSA_CRYPTO_DRIVER_TEST -DMBEDTLS_PSA_ACCEL_ALG_HMAC -I../tests/include" LDFLAGS="$ASAN_CFLAGS" $MAKE_THREADING_FLAGS
}

# This should be renamed to test and updated once the accelerator HKDF code is in place and ready to test.
component_build_psa_accel_alg_hkdf() {
    msg "build: full - MBEDTLS_USE_PSA_CRYPTO + PSA_WANT_ALG_HKDF without MBEDTLS_HKDF_C"
    scripts/config.py full
    scripts/config.py unset MBEDTLS_USE_PSA_CRYPTO
    scripts/config.py unset MBEDTLS_SSL_PROTO_TLS1_3
    scripts/config.py unset MBEDTLS_HKDF_C
    # Make sure to unset TLS1_3 since it requires HKDF_C and will not build properly without it.
    scripts/config.py unset MBEDTLS_SSL_PROTO_TLS1_3
    # Need to define the correct symbol and include the test driver header path in order to build with the test driver
    make CC=$ASAN_CC CFLAGS="$ASAN_CFLAGS -DPSA_CRYPTO_DRIVER_TEST -DMBEDTLS_PSA_ACCEL_ALG_HKDF -I../tests/include" LDFLAGS="$ASAN_CFLAGS" $MAKE_THREADING_FLAGS
}

# This should be renamed to test and updated once the accelerator MD5 code is in place and ready to test.
component_build_psa_accel_alg_md5() {
    msg "build: full - MBEDTLS_USE_PSA_CRYPTO + PSA_WANT_ALG_MD5 - other hashes"
    scripts/config.py full
    scripts/config.py unset MBEDTLS_USE_PSA_CRYPTO
    scripts/config.py unset MBEDTLS_SSL_PROTO_TLS1_3
    scripts/config.py -f "$CRYPTO_CONFIG_H" unset PSA_WANT_ALG_RIPEMD160
    scripts/config.py -f "$CRYPTO_CONFIG_H" unset PSA_WANT_ALG_SHA_1
    scripts/config.py -f "$CRYPTO_CONFIG_H" unset PSA_WANT_ALG_SHA_224
    scripts/config.py -f "$CRYPTO_CONFIG_H" unset PSA_WANT_ALG_SHA_256
    scripts/config.py -f "$CRYPTO_CONFIG_H" unset PSA_WANT_ALG_SHA_384
    scripts/config.py -f "$CRYPTO_CONFIG_H" unset PSA_WANT_ALG_SHA_512
    scripts/config.py -f "$CRYPTO_CONFIG_H" unset PSA_WANT_ALG_TLS12_ECJPAKE_TO_PMS
    scripts/config.py unset MBEDTLS_LMS_C
    scripts/config.py unset MBEDTLS_LMS_PRIVATE
    # Need to define the correct symbol and include the test driver header path in order to build with the test driver
    make CC=$ASAN_CC CFLAGS="$ASAN_CFLAGS -DPSA_CRYPTO_DRIVER_TEST -DMBEDTLS_PSA_ACCEL_ALG_MD5 -I../tests/include" LDFLAGS="$ASAN_CFLAGS" $MAKE_THREADING_FLAGS
}

# This should be renamed to test and updated once the accelerator RIPEMD160 code is in place and ready to test.
component_build_psa_accel_alg_ripemd160() {
    msg "build: full - MBEDTLS_USE_PSA_CRYPTO + PSA_WANT_ALG_RIPEMD160 - other hashes"
    scripts/config.py full
    scripts/config.py unset MBEDTLS_USE_PSA_CRYPTO
    scripts/config.py unset MBEDTLS_SSL_PROTO_TLS1_3
    scripts/config.py -f "$CRYPTO_CONFIG_H" unset PSA_WANT_ALG_MD5
    scripts/config.py -f "$CRYPTO_CONFIG_H" unset PSA_WANT_ALG_SHA_1
    scripts/config.py -f "$CRYPTO_CONFIG_H" unset PSA_WANT_ALG_SHA_224
    scripts/config.py -f "$CRYPTO_CONFIG_H" unset PSA_WANT_ALG_SHA_256
    scripts/config.py -f "$CRYPTO_CONFIG_H" unset PSA_WANT_ALG_SHA_384
    scripts/config.py -f "$CRYPTO_CONFIG_H" unset PSA_WANT_ALG_SHA_512
    scripts/config.py -f "$CRYPTO_CONFIG_H" unset PSA_WANT_ALG_TLS12_ECJPAKE_TO_PMS
    scripts/config.py unset MBEDTLS_LMS_C
    scripts/config.py unset MBEDTLS_LMS_PRIVATE
    # Need to define the correct symbol and include the test driver header path in order to build with the test driver
    make CC=$ASAN_CC CFLAGS="$ASAN_CFLAGS -DPSA_CRYPTO_DRIVER_TEST -DMBEDTLS_PSA_ACCEL_ALG_RIPEMD160 -I../tests/include" LDFLAGS="$ASAN_CFLAGS" $MAKE_THREADING_FLAGS
}

# This should be renamed to test and updated once the accelerator SHA1 code is in place and ready to test.
component_build_psa_accel_alg_sha1() {
    msg "build: full - MBEDTLS_USE_PSA_CRYPTO + PSA_WANT_ALG_SHA_1 - other hashes"
    scripts/config.py full
    scripts/config.py unset MBEDTLS_USE_PSA_CRYPTO
    scripts/config.py unset MBEDTLS_SSL_PROTO_TLS1_3
    scripts/config.py -f "$CRYPTO_CONFIG_H" unset PSA_WANT_ALG_MD5
    scripts/config.py -f "$CRYPTO_CONFIG_H" unset PSA_WANT_ALG_RIPEMD160
    scripts/config.py -f "$CRYPTO_CONFIG_H" unset PSA_WANT_ALG_SHA_224
    scripts/config.py -f "$CRYPTO_CONFIG_H" unset PSA_WANT_ALG_SHA_256
    scripts/config.py -f "$CRYPTO_CONFIG_H" unset PSA_WANT_ALG_SHA_384
    scripts/config.py -f "$CRYPTO_CONFIG_H" unset PSA_WANT_ALG_SHA_512
    scripts/config.py -f "$CRYPTO_CONFIG_H" unset PSA_WANT_ALG_TLS12_ECJPAKE_TO_PMS
    scripts/config.py unset MBEDTLS_LMS_C
    scripts/config.py unset MBEDTLS_LMS_PRIVATE
    # Need to define the correct symbol and include the test driver header path in order to build with the test driver
    make CC=$ASAN_CC CFLAGS="$ASAN_CFLAGS -DPSA_CRYPTO_DRIVER_TEST -DMBEDTLS_PSA_ACCEL_ALG_SHA_1 -I../tests/include" LDFLAGS="$ASAN_CFLAGS" $MAKE_THREADING_FLAGS
}

# This should be renamed to test and updated once the accelerator SHA224 code is in place and ready to test.
component_build_psa_accel_alg_sha224() {
    msg "build: full - MBEDTLS_USE_PSA_CRYPTO + PSA_WANT_ALG_SHA_224 - other hashes"
    scripts/config.py full
    scripts/config.py unset MBEDTLS_USE_PSA_CRYPTO
    scripts/config.py unset MBEDTLS_SSL_PROTO_TLS1_3
    scripts/config.py -f "$CRYPTO_CONFIG_H" unset PSA_WANT_ALG_MD5
    scripts/config.py -f "$CRYPTO_CONFIG_H" unset PSA_WANT_ALG_RIPEMD160
    scripts/config.py -f "$CRYPTO_CONFIG_H" unset PSA_WANT_ALG_SHA_1
    scripts/config.py -f "$CRYPTO_CONFIG_H" unset PSA_WANT_ALG_SHA_384
    scripts/config.py -f "$CRYPTO_CONFIG_H" unset PSA_WANT_ALG_SHA_512
    scripts/config.py -f "$CRYPTO_CONFIG_H" unset PSA_WANT_ALG_TLS12_ECJPAKE_TO_PMS
    # Need to define the correct symbol and include the test driver header path in order to build with the test driver
    make CC=$ASAN_CC CFLAGS="$ASAN_CFLAGS -DPSA_CRYPTO_DRIVER_TEST -DMBEDTLS_PSA_ACCEL_ALG_SHA_224 -I../tests/include" LDFLAGS="$ASAN_CFLAGS" $MAKE_THREADING_FLAGS
}

# This should be renamed to test and updated once the accelerator SHA256 code is in place and ready to test.
component_build_psa_accel_alg_sha256() {
    msg "build: full - MBEDTLS_USE_PSA_CRYPTO + PSA_WANT_ALG_SHA_256 - other hashes"
    scripts/config.py full
    scripts/config.py unset MBEDTLS_USE_PSA_CRYPTO
    scripts/config.py unset MBEDTLS_SSL_PROTO_TLS1_3
    scripts/config.py -f "$CRYPTO_CONFIG_H" unset PSA_WANT_ALG_MD5
    scripts/config.py -f "$CRYPTO_CONFIG_H" unset PSA_WANT_ALG_RIPEMD160
    scripts/config.py -f "$CRYPTO_CONFIG_H" unset PSA_WANT_ALG_SHA_1
    scripts/config.py -f "$CRYPTO_CONFIG_H" unset PSA_WANT_ALG_SHA_224
    scripts/config.py -f "$CRYPTO_CONFIG_H" unset PSA_WANT_ALG_SHA_384
    scripts/config.py -f "$CRYPTO_CONFIG_H" unset PSA_WANT_ALG_SHA_512
    # Need to define the correct symbol and include the test driver header path in order to build with the test driver
    make CC=$ASAN_CC CFLAGS="$ASAN_CFLAGS -DPSA_CRYPTO_DRIVER_TEST -DMBEDTLS_PSA_ACCEL_ALG_SHA_256 -I../tests/include" LDFLAGS="$ASAN_CFLAGS" $MAKE_THREADING_FLAGS
}

# This should be renamed to test and updated once the accelerator SHA384 code is in place and ready to test.
component_build_psa_accel_alg_sha384() {
    msg "build: full - MBEDTLS_USE_PSA_CRYPTO + PSA_WANT_ALG_SHA_384 - other hashes"
    scripts/config.py full
    scripts/config.py unset MBEDTLS_USE_PSA_CRYPTO
    scripts/config.py unset MBEDTLS_SSL_PROTO_TLS1_3
    scripts/config.py -f "$CRYPTO_CONFIG_H" unset PSA_WANT_ALG_MD5
    scripts/config.py -f "$CRYPTO_CONFIG_H" unset PSA_WANT_ALG_RIPEMD160
    scripts/config.py -f "$CRYPTO_CONFIG_H" unset PSA_WANT_ALG_SHA_1
    scripts/config.py -f "$CRYPTO_CONFIG_H" unset PSA_WANT_ALG_SHA_224
    scripts/config.py -f "$CRYPTO_CONFIG_H" unset PSA_WANT_ALG_SHA_256
    scripts/config.py -f "$CRYPTO_CONFIG_H" unset PSA_WANT_ALG_TLS12_ECJPAKE_TO_PMS
    scripts/config.py unset MBEDTLS_LMS_C
    scripts/config.py unset MBEDTLS_LMS_PRIVATE
    # Need to define the correct symbol and include the test driver header path in order to build with the test driver
    make CC=$ASAN_CC CFLAGS="$ASAN_CFLAGS -DPSA_CRYPTO_DRIVER_TEST -DMBEDTLS_PSA_ACCEL_ALG_SHA_384 -I../tests/include" LDFLAGS="$ASAN_CFLAGS" $MAKE_THREADING_FLAGS
}

# This should be renamed to test and updated once the accelerator SHA512 code is in place and ready to test.
component_build_psa_accel_alg_sha512() {
    msg "build: full - MBEDTLS_USE_PSA_CRYPTO + PSA_WANT_ALG_SHA_512 - other hashes"
    scripts/config.py full
    scripts/config.py unset MBEDTLS_USE_PSA_CRYPTO
    scripts/config.py unset MBEDTLS_SSL_PROTO_TLS1_3
    scripts/config.py -f "$CRYPTO_CONFIG_H" unset PSA_WANT_ALG_MD5
    scripts/config.py -f "$CRYPTO_CONFIG_H" unset PSA_WANT_ALG_RIPEMD160
    scripts/config.py -f "$CRYPTO_CONFIG_H" unset PSA_WANT_ALG_SHA_1
    scripts/config.py -f "$CRYPTO_CONFIG_H" unset PSA_WANT_ALG_SHA_224
    scripts/config.py -f "$CRYPTO_CONFIG_H" unset PSA_WANT_ALG_SHA_256
    scripts/config.py -f "$CRYPTO_CONFIG_H" unset PSA_WANT_ALG_SHA_384
    scripts/config.py -f "$CRYPTO_CONFIG_H" unset PSA_WANT_ALG_TLS12_ECJPAKE_TO_PMS
    scripts/config.py unset MBEDTLS_LMS_C
    scripts/config.py unset MBEDTLS_LMS_PRIVATE
    # Need to define the correct symbol and include the test driver header path in order to build with the test driver
    make CC=$ASAN_CC CFLAGS="$ASAN_CFLAGS -DPSA_CRYPTO_DRIVER_TEST -DMBEDTLS_PSA_ACCEL_ALG_SHA_512 -I../tests/include" LDFLAGS="$ASAN_CFLAGS" $MAKE_THREADING_FLAGS
}

# This should be renamed to test and updated once the accelerator RSA code is in place and ready to test.
component_build_psa_accel_alg_rsa_pkcs1v15_crypt() {
    msg "build: full - MBEDTLS_USE_PSA_CRYPTO + PSA_WANT_ALG_RSA_PKCS1V15_CRYPT + PSA_WANT_KEY_TYPE_RSA_PUBLIC_KEY"
    scripts/config.py full
    scripts/config.py unset MBEDTLS_USE_PSA_CRYPTO
    scripts/config.py unset MBEDTLS_SSL_PROTO_TLS1_3
    scripts/config.py -f "$CRYPTO_CONFIG_H" set PSA_WANT_ALG_RSA_PKCS1V15_CRYPT 1
    scripts/config.py -f "$CRYPTO_CONFIG_H" unset PSA_WANT_ALG_RSA_PKCS1V15_SIGN
    scripts/config.py -f "$CRYPTO_CONFIG_H" unset PSA_WANT_ALG_RSA_OAEP
    scripts/config.py -f "$CRYPTO_CONFIG_H" unset PSA_WANT_ALG_RSA_PSS
    # Need to define the correct symbol and include the test driver header path in order to build with the test driver
    make CC=$ASAN_CC CFLAGS="$ASAN_CFLAGS -DPSA_CRYPTO_DRIVER_TEST -DMBEDTLS_PSA_ACCEL_ALG_RSA_PKCS1V15_CRYPT -I../tests/include" LDFLAGS="$ASAN_CFLAGS" $MAKE_THREADING_FLAGS
}

# This should be renamed to test and updated once the accelerator RSA code is in place and ready to test.
component_build_psa_accel_alg_rsa_pkcs1v15_sign() {
    msg "build: full - MBEDTLS_USE_PSA_CRYPTO + PSA_WANT_ALG_RSA_PKCS1V15_SIGN + PSA_WANT_KEY_TYPE_RSA_PUBLIC_KEY"
    scripts/config.py full
    scripts/config.py unset MBEDTLS_USE_PSA_CRYPTO
    scripts/config.py unset MBEDTLS_SSL_PROTO_TLS1_3
    scripts/config.py -f "$CRYPTO_CONFIG_H" set PSA_WANT_ALG_RSA_PKCS1V15_SIGN 1
    scripts/config.py -f "$CRYPTO_CONFIG_H" unset PSA_WANT_ALG_RSA_PKCS1V15_CRYPT
    scripts/config.py -f "$CRYPTO_CONFIG_H" unset PSA_WANT_ALG_RSA_OAEP
    scripts/config.py -f "$CRYPTO_CONFIG_H" unset PSA_WANT_ALG_RSA_PSS
    # Need to define the correct symbol and include the test driver header path in order to build with the test driver
    make CC=$ASAN_CC CFLAGS="$ASAN_CFLAGS -DPSA_CRYPTO_DRIVER_TEST -DMBEDTLS_PSA_ACCEL_ALG_RSA_PKCS1V15_SIGN -I../tests/include" LDFLAGS="$ASAN_CFLAGS" $MAKE_THREADING_FLAGS
}

# This should be renamed to test and updated once the accelerator RSA code is in place and ready to test.
component_build_psa_accel_alg_rsa_oaep() {
    msg "build: full - MBEDTLS_USE_PSA_CRYPTO + PSA_WANT_ALG_RSA_OAEP + PSA_WANT_KEY_TYPE_RSA_PUBLIC_KEY"
    scripts/config.py full
    scripts/config.py unset MBEDTLS_USE_PSA_CRYPTO
    scripts/config.py unset MBEDTLS_SSL_PROTO_TLS1_3
    scripts/config.py -f "$CRYPTO_CONFIG_H" set PSA_WANT_ALG_RSA_OAEP 1
    scripts/config.py -f "$CRYPTO_CONFIG_H" unset PSA_WANT_ALG_RSA_PKCS1V15_CRYPT
    scripts/config.py -f "$CRYPTO_CONFIG_H" unset PSA_WANT_ALG_RSA_PKCS1V15_SIGN
    scripts/config.py -f "$CRYPTO_CONFIG_H" unset PSA_WANT_ALG_RSA_PSS
    # Need to define the correct symbol and include the test driver header path in order to build with the test driver
    make CC=$ASAN_CC CFLAGS="$ASAN_CFLAGS -DPSA_CRYPTO_DRIVER_TEST -DMBEDTLS_PSA_ACCEL_ALG_RSA_OAEP -I../tests/include" LDFLAGS="$ASAN_CFLAGS" $MAKE_THREADING_FLAGS
}

# This should be renamed to test and updated once the accelerator RSA code is in place and ready to test.
component_build_psa_accel_alg_rsa_pss() {
    msg "build: full - MBEDTLS_USE_PSA_CRYPTO + PSA_WANT_ALG_RSA_PSS + PSA_WANT_KEY_TYPE_RSA_PUBLIC_KEY"
    scripts/config.py full
    scripts/config.py unset MBEDTLS_USE_PSA_CRYPTO
    scripts/config.py unset MBEDTLS_SSL_PROTO_TLS1_3
    scripts/config.py -f "$CRYPTO_CONFIG_H" set PSA_WANT_ALG_RSA_PSS 1
    scripts/config.py -f "$CRYPTO_CONFIG_H" unset PSA_WANT_ALG_RSA_PKCS1V15_CRYPT
    scripts/config.py -f "$CRYPTO_CONFIG_H" unset PSA_WANT_ALG_RSA_PKCS1V15_SIGN
    scripts/config.py -f "$CRYPTO_CONFIG_H" unset PSA_WANT_ALG_RSA_OAEP
    # Need to define the correct symbol and include the test driver header path in order to build with the test driver
    make CC=$ASAN_CC CFLAGS="$ASAN_CFLAGS -DPSA_CRYPTO_DRIVER_TEST -DMBEDTLS_PSA_ACCEL_ALG_RSA_PSS -I../tests/include" LDFLAGS="$ASAN_CFLAGS" $MAKE_THREADING_FLAGS
}

# This should be renamed to test and updated once the accelerator RSA code is in place and ready to test.
component_build_psa_accel_key_type_rsa_key_pair() {
    msg "build: full - MBEDTLS_USE_PSA_CRYPTO + PSA_WANT_KEY_TYPE_RSA_KEY_PAIR_xxx + PSA_WANT_ALG_RSA_PSS"
    scripts/config.py full
    scripts/config.py unset MBEDTLS_USE_PSA_CRYPTO
    scripts/config.py unset MBEDTLS_SSL_PROTO_TLS1_3
    scripts/config.py -f "$CRYPTO_CONFIG_H" set PSA_WANT_ALG_RSA_PSS 1
    scripts/config.py -f "$CRYPTO_CONFIG_H" set PSA_WANT_KEY_TYPE_RSA_KEY_PAIR_BASIC 1
    scripts/config.py -f "$CRYPTO_CONFIG_H" set PSA_WANT_KEY_TYPE_RSA_KEY_PAIR_IMPORT 1
    scripts/config.py -f "$CRYPTO_CONFIG_H" set PSA_WANT_KEY_TYPE_RSA_KEY_PAIR_EXPORT 1
    scripts/config.py -f "$CRYPTO_CONFIG_H" set PSA_WANT_KEY_TYPE_RSA_KEY_PAIR_GENERATE 1
    # Need to define the correct symbol and include the test driver header path in order to build with the test driver
    make CC=$ASAN_CC CFLAGS="$ASAN_CFLAGS -DPSA_CRYPTO_DRIVER_TEST -DMBEDTLS_PSA_ACCEL_KEY_TYPE_RSA_KEY_PAIR -I../tests/include" LDFLAGS="$ASAN_CFLAGS" $MAKE_THREADING_FLAGS
}

# This should be renamed to test and updated once the accelerator RSA code is in place and ready to test.
component_build_psa_accel_key_type_rsa_public_key() {
    msg "build: full - MBEDTLS_USE_PSA_CRYPTO + PSA_WANT_KEY_TYPE_RSA_PUBLIC_KEY + PSA_WANT_ALG_RSA_PSS"
    scripts/config.py full
    scripts/config.py unset MBEDTLS_USE_PSA_CRYPTO
    scripts/config.py unset MBEDTLS_SSL_PROTO_TLS1_3
    scripts/config.py -f "$CRYPTO_CONFIG_H" set PSA_WANT_ALG_RSA_PSS 1
    scripts/config.py -f "$CRYPTO_CONFIG_H" set PSA_WANT_KEY_TYPE_RSA_PUBLIC_KEY 1
    # Need to define the correct symbol and include the test driver header path in order to build with the test driver
    make CC=$ASAN_CC CFLAGS="$ASAN_CFLAGS -DPSA_CRYPTO_DRIVER_TEST -DMBEDTLS_PSA_ACCEL_KEY_TYPE_RSA_PUBLIC_KEY -I../tests/include" LDFLAGS="$ASAN_CFLAGS" $MAKE_THREADING_FLAGS
}


support_build_tfm_armcc () {
    support_build_armcc
}

component_build_tfm_armcc() {
    # test the TF-M configuration can build cleanly with various warning flags enabled
    cp configs/config-tfm.h "$CONFIG_H"

    msg "build: TF-M config, armclang armv7-m thumb2"
    armc6_build_test "--target=arm-arm-none-eabi -march=armv7-m -mthumb -Os -std=c99 -Werror -Wall -Wextra -Wwrite-strings -Wpointer-arith -Wimplicit-fallthrough -Wshadow -Wvla -Wformat=2 -Wno-format-nonliteral -Wshadow -Wasm-operand-widths -Wunused -I../tests/include/spe"
}

component_build_tfm() {
    # Check that the TF-M configuration can build cleanly with various
    # warning flags enabled. We don't build or run tests, since the
    # TF-M configuration needs a TF-M platform. A tweaked version of
    # the configuration that works on mainstream platforms is in
    # configs/config-tfm.h, tested via test-ref-configs.pl.
    cp configs/config-tfm.h "$CONFIG_H"

    msg "build: TF-M config, clang, armv7-m thumb2"
    make lib CC="clang" CFLAGS="--target=arm-linux-gnueabihf -march=armv7-m -mthumb -Os -std=c99 -Werror -Wall -Wextra -Wwrite-strings -Wpointer-arith -Wimplicit-fallthrough -Wshadow -Wvla -Wformat=2 -Wno-format-nonliteral -Wshadow -Wasm-operand-widths -Wunused -I../tests/include/spe"

    msg "build: TF-M config, gcc native build"
    make clean
    make lib CC="gcc" CFLAGS="-Os -std=c99 -Werror -Wall -Wextra -Wwrite-strings -Wpointer-arith -Wshadow -Wvla -Wformat=2 -Wno-format-nonliteral -Wshadow -Wformat-signedness -Wlogical-op -I../tests/include/spe"
}

# Test that the given .o file builds with all (valid) combinations of the given options.
#
# Syntax: build_test_config_combos FILE VALIDATOR_FUNCTION OPT1 OPT2 ...
#
# The validator function is the name of a function to validate the combination of options.
# It may be "" if all combinations are valid.
# It receives a string containing a combination of options, as passed to the compiler,
# e.g. "-DOPT1 -DOPT2 ...". It must return 0 iff the combination is valid, non-zero if invalid.
build_test_config_combos() {
    file=$1
    shift
    validate_options=$1
    shift
    options=("$@")

    # clear all of the options so that they can be overridden on the clang commandline
    for opt in "${options[@]}"; do
        ./scripts/config.py unset ${opt}
    done

    # enter the directory containing the target file & strip the dir from the filename
    cd $(dirname ${file})
    file=$(basename ${file})

    # The most common issue is unused variables/functions, so ensure -Wunused is set.
    warning_flags="-Werror -Wall -Wextra -Wwrite-strings -Wpointer-arith -Wimplicit-fallthrough -Wshadow -Wvla -Wformat=2 -Wno-format-nonliteral -Wshadow -Wasm-operand-widths -Wunused"

    # Extract the command generated by the Makefile to build the target file.
    # This ensures that we have any include paths, macro definitions, etc
    # that may be applied by make.
    # Add -fsyntax-only as we only want a syntax check and don't need to generate a file.
    compile_cmd="clang \$(LOCAL_CFLAGS) ${warning_flags} -fsyntax-only -c"

    makefile=$(TMPDIR=. mktemp)
    deps=""

    len=${#options[@]}
    source_file=${file%.o}.c

    targets=0
    echo 'include Makefile' >${makefile}

    for ((i = 0; i < $((2**${len})); i++)); do
        # generate each of 2^n combinations of options
        # each bit of $i is used to determine if options[i] will be set or not
        target="t"
        clang_args=""
        for ((j = 0; j < ${len}; j++)); do
            if (((i >> j) & 1)); then
                opt=-D${options[$j]}
                clang_args="${clang_args} ${opt}"
                target="${target}${opt}"
            fi
        done

        # if combination is not known to be invalid, add it to the makefile
        if [[ -z $validate_options ]] || $validate_options "${clang_args}"; then
            cmd="${compile_cmd} ${clang_args}"
            echo "${target}: ${source_file}; $cmd ${source_file}" >> ${makefile}

            deps="${deps} ${target}"
            ((++targets))
        fi
    done

    echo "build_test_config_combos: ${deps}" >> ${makefile}

    # execute all of the commands via Make (probably in parallel)
    make -s -f ${makefile} build_test_config_combos
    echo "$targets targets checked"

    # clean up the temporary makefile
    rm ${makefile}
}

validate_aes_config_variations() {
    if [[ "$1" == *"MBEDTLS_AES_USE_HARDWARE_ONLY"* ]]; then
        if [[ "$1" == *"MBEDTLS_PADLOCK_C"* ]]; then
            return 1
        fi
        if [[ !(("$HOSTTYPE" == "aarch64" && "$1" != *"MBEDTLS_AESCE_C"*) || \
                ("$HOSTTYPE" == "x86_64"  && "$1" != *"MBEDTLS_AESNI_C"*)) ]]; then
            return 1
        fi
    fi
    return 0
}

component_build_aes_variations() {
    # 18s - around 90ms per clang invocation on M1 Pro
    #
    # aes.o has many #if defined(...) guards that intersect in complex ways.
    # Test that all the combinations build cleanly.

    MBEDTLS_ROOT_DIR="$PWD"
    msg "build: aes.o for all combinations of relevant config options"

    build_test_config_combos library/aes.o validate_aes_config_variations \
        "MBEDTLS_AES_SETKEY_ENC_ALT" "MBEDTLS_AES_DECRYPT_ALT" \
        "MBEDTLS_AES_ROM_TABLES" "MBEDTLS_AES_ENCRYPT_ALT" "MBEDTLS_AES_SETKEY_DEC_ALT" \
        "MBEDTLS_AES_FEWER_TABLES" "MBEDTLS_PADLOCK_C" "MBEDTLS_AES_USE_HARDWARE_ONLY" \
        "MBEDTLS_AESNI_C" "MBEDTLS_AESCE_C" "MBEDTLS_AES_ONLY_128_BIT_KEY_LENGTH"

    cd "$MBEDTLS_ROOT_DIR"
    msg "build: aes.o for all combinations of relevant config options + BLOCK_CIPHER_NO_DECRYPT"

    # MBEDTLS_BLOCK_CIPHER_NO_DECRYPT is incompatible with ECB in PSA, CBC/XTS/NIST_KW/DES,
    # manually set or unset those configurations to check
    # MBEDTLS_BLOCK_CIPHER_NO_DECRYPT with various combinations in aes.o.
    scripts/config.py set MBEDTLS_BLOCK_CIPHER_NO_DECRYPT
    scripts/config.py unset MBEDTLS_CIPHER_MODE_CBC
    scripts/config.py unset MBEDTLS_CIPHER_MODE_XTS
    scripts/config.py unset MBEDTLS_DES_C
    scripts/config.py unset MBEDTLS_NIST_KW_C
    build_test_config_combos library/aes.o validate_aes_config_variations \
        "MBEDTLS_AES_SETKEY_ENC_ALT" "MBEDTLS_AES_DECRYPT_ALT" \
        "MBEDTLS_AES_ROM_TABLES" "MBEDTLS_AES_ENCRYPT_ALT" "MBEDTLS_AES_SETKEY_DEC_ALT" \
        "MBEDTLS_AES_FEWER_TABLES" "MBEDTLS_PADLOCK_C" "MBEDTLS_AES_USE_HARDWARE_ONLY" \
        "MBEDTLS_AESNI_C" "MBEDTLS_AESCE_C" "MBEDTLS_AES_ONLY_128_BIT_KEY_LENGTH"
}

component_test_no_platform () {
    # Full configuration build, without platform support, file IO and net sockets.
    # This should catch missing mbedtls_printf definitions, and by disabling file
    # IO, it should catch missing '#include <stdio.h>'
    msg "build: full config except platform/fsio/net, make, gcc, C99" # ~ 30s
    scripts/config.py full_no_platform
    scripts/config.py unset MBEDTLS_PLATFORM_C
    scripts/config.py unset MBEDTLS_NET_C
    scripts/config.py unset MBEDTLS_FS_IO
    scripts/config.py unset MBEDTLS_PSA_CRYPTO_SE_C
    scripts/config.py unset MBEDTLS_PSA_CRYPTO_STORAGE_C
    scripts/config.py unset MBEDTLS_PSA_ITS_FILE_C
    scripts/config.py unset MBEDTLS_ENTROPY_NV_SEED
    # Note, _DEFAULT_SOURCE needs to be defined for platforms using glibc version >2.19,
    # to re-enable platform integration features otherwise disabled in C99 builds
    make CC=gcc CFLAGS='-Werror -Wall -Wextra -std=c99 -pedantic -Os -D_DEFAULT_SOURCE' lib programs
    make CC=gcc CFLAGS='-Werror -Wall -Wextra -Os' $MAKE_THREADING_FLAGS test
}

component_build_no_std_function () {
    # catch compile bugs in _uninit functions
    msg "build: full config with NO_STD_FUNCTION, make, gcc" # ~ 30s
    scripts/config.py full
    scripts/config.py set MBEDTLS_PLATFORM_NO_STD_FUNCTIONS
    scripts/config.py unset MBEDTLS_ENTROPY_NV_SEED
    scripts/config.py unset MBEDTLS_PLATFORM_NV_SEED_ALT
    CC=gcc cmake -D CMAKE_BUILD_TYPE:String=Check .
    make
}

component_build_no_ssl_srv () {
    msg "build: full config except SSL server, make, gcc" # ~ 30s
    scripts/config.py full
    scripts/config.py unset MBEDTLS_SSL_SRV_C
    make CC=gcc CFLAGS='-Werror -Wall -Wextra -O1' $MAKE_THREADING_FLAGS
}

component_build_no_ssl_cli () {
    msg "build: full config except SSL client, make, gcc" # ~ 30s
    scripts/config.py full
    scripts/config.py unset MBEDTLS_SSL_CLI_C
    make CC=gcc CFLAGS='-Werror -Wall -Wextra -O1' $MAKE_THREADING_FLAGS
}

component_build_no_sockets () {
    # Note, C99 compliance can also be tested with the sockets support disabled,
    # as that requires a POSIX platform (which isn't the same as C99).
    msg "build: full config except net_sockets.c, make, gcc -std=c99 -pedantic" # ~ 30s
    scripts/config.py full
    scripts/config.py unset MBEDTLS_NET_C # getaddrinfo() undeclared, etc.
    scripts/config.py set MBEDTLS_NO_PLATFORM_ENTROPY # uses syscall() on GNU/Linux
    make CC=gcc CFLAGS='-Werror -Wall -Wextra -O1 -std=c99 -pedantic' lib
}

component_test_memory_buffer_allocator_backtrace () {
    msg "build: default config with memory buffer allocator and backtrace enabled"
    scripts/config.py set MBEDTLS_MEMORY_BUFFER_ALLOC_C
    scripts/config.py set MBEDTLS_PLATFORM_MEMORY
    scripts/config.py set MBEDTLS_MEMORY_BACKTRACE
    scripts/config.py set MBEDTLS_MEMORY_DEBUG
    cmake -DCMAKE_BUILD_TYPE:String=Release .
    make

    msg "test: MBEDTLS_MEMORY_BUFFER_ALLOC_C and MBEDTLS_MEMORY_BACKTRACE"
    make test
}

component_test_memory_buffer_allocator () {
    msg "build: default config with memory buffer allocator"
    scripts/config.py set MBEDTLS_MEMORY_BUFFER_ALLOC_C
    scripts/config.py set MBEDTLS_PLATFORM_MEMORY
    cmake -DCMAKE_BUILD_TYPE:String=Release .
    make

    msg "test: MBEDTLS_MEMORY_BUFFER_ALLOC_C"
    make test

    msg "test: ssl-opt.sh, MBEDTLS_MEMORY_BUFFER_ALLOC_C"
    # MBEDTLS_MEMORY_BUFFER_ALLOC is slow. Skip tests that tend to time out.
    tests/ssl-opt.sh -e '^DTLS proxy'
}

component_test_no_max_fragment_length () {
    # Run max fragment length tests with MFL disabled
    msg "build: default config except MFL extension (ASan build)" # ~ 30s
    scripts/config.py unset MBEDTLS_SSL_MAX_FRAGMENT_LENGTH
    CC=$ASAN_CC cmake -D CMAKE_BUILD_TYPE:String=Asan .
    make

    msg "test: ssl-opt.sh, MFL-related tests"
    tests/ssl-opt.sh -f "Max fragment length"
}

component_test_asan_remove_peer_certificate () {
    msg "build: default config with MBEDTLS_SSL_KEEP_PEER_CERTIFICATE disabled (ASan build)"
    scripts/config.py unset MBEDTLS_SSL_KEEP_PEER_CERTIFICATE
    CC=$ASAN_CC cmake -D CMAKE_BUILD_TYPE:String=Asan .
    make

    msg "test: !MBEDTLS_SSL_KEEP_PEER_CERTIFICATE"
    make test

    msg "test: ssl-opt.sh, !MBEDTLS_SSL_KEEP_PEER_CERTIFICATE"
    tests/ssl-opt.sh

    msg "test: compat.sh, !MBEDTLS_SSL_KEEP_PEER_CERTIFICATE"
    tests/compat.sh

    msg "test: context-info.sh, !MBEDTLS_SSL_KEEP_PEER_CERTIFICATE"
    tests/context-info.sh
}

component_test_no_max_fragment_length_small_ssl_out_content_len () {
    msg "build: no MFL extension, small SSL_OUT_CONTENT_LEN (ASan build)"
    scripts/config.py unset MBEDTLS_SSL_MAX_FRAGMENT_LENGTH
    scripts/config.py set MBEDTLS_SSL_IN_CONTENT_LEN 16384
    scripts/config.py set MBEDTLS_SSL_OUT_CONTENT_LEN 4096
    CC=$ASAN_CC cmake -D CMAKE_BUILD_TYPE:String=Asan .
    make

    msg "test: MFL tests (disabled MFL extension case) & large packet tests"
    tests/ssl-opt.sh -f "Max fragment length\|Large buffer"

    msg "test: context-info.sh (disabled MFL extension case)"
    tests/context-info.sh
}

component_test_variable_ssl_in_out_buffer_len () {
    msg "build: MBEDTLS_SSL_VARIABLE_BUFFER_LENGTH enabled (ASan build)"
    scripts/config.py set MBEDTLS_SSL_VARIABLE_BUFFER_LENGTH
    CC=$ASAN_CC cmake -D CMAKE_BUILD_TYPE:String=Asan .
    make

    msg "test: MBEDTLS_SSL_VARIABLE_BUFFER_LENGTH enabled"
    make test

    msg "test: ssl-opt.sh, MBEDTLS_SSL_VARIABLE_BUFFER_LENGTH enabled"
    tests/ssl-opt.sh

    msg "test: compat.sh, MBEDTLS_SSL_VARIABLE_BUFFER_LENGTH enabled"
    tests/compat.sh
}

component_test_dtls_cid_legacy () {
    msg "build: MBEDTLS_SSL_DTLS_CONNECTION_ID (legacy) enabled (ASan build)"
    scripts/config.py set MBEDTLS_SSL_DTLS_CONNECTION_ID_COMPAT 1

    CC=$ASAN_CC cmake -D CMAKE_BUILD_TYPE:String=Asan .
    make

    msg "test: MBEDTLS_SSL_DTLS_CONNECTION_ID (legacy)"
    make test

    msg "test: ssl-opt.sh, MBEDTLS_SSL_DTLS_CONNECTION_ID (legacy) enabled"
    tests/ssl-opt.sh

    msg "test: compat.sh, MBEDTLS_SSL_DTLS_CONNECTION_ID (legacy) enabled"
    tests/compat.sh
}

component_test_ssl_alloc_buffer_and_mfl () {
    msg "build: default config with memory buffer allocator and MFL extension"
    scripts/config.py set MBEDTLS_MEMORY_BUFFER_ALLOC_C
    scripts/config.py set MBEDTLS_PLATFORM_MEMORY
    scripts/config.py set MBEDTLS_MEMORY_DEBUG
    scripts/config.py set MBEDTLS_SSL_MAX_FRAGMENT_LENGTH
    scripts/config.py set MBEDTLS_SSL_VARIABLE_BUFFER_LENGTH
    cmake -DCMAKE_BUILD_TYPE:String=Release .
    make

    msg "test: MBEDTLS_SSL_VARIABLE_BUFFER_LENGTH, MBEDTLS_MEMORY_BUFFER_ALLOC_C, MBEDTLS_MEMORY_DEBUG and MBEDTLS_SSL_MAX_FRAGMENT_LENGTH"
    make test

    msg "test: MBEDTLS_SSL_VARIABLE_BUFFER_LENGTH, MBEDTLS_MEMORY_BUFFER_ALLOC_C, MBEDTLS_MEMORY_DEBUG and MBEDTLS_SSL_MAX_FRAGMENT_LENGTH"
    tests/ssl-opt.sh -f "Handshake memory usage"
}

component_test_when_no_ciphersuites_have_mac () {
    msg "build: when no ciphersuites have MAC"
    scripts/config.py unset MBEDTLS_CIPHER_NULL_CIPHER
    scripts/config.py unset MBEDTLS_CIPHER_MODE_CBC
    scripts/config.py unset MBEDTLS_CMAC_C
    make

    msg "test: !MBEDTLS_SSL_SOME_MODES_USE_MAC"
    make test

    msg "test ssl-opt.sh: !MBEDTLS_SSL_SOME_MODES_USE_MAC"
    tests/ssl-opt.sh -f 'Default\|EtM' -e 'without EtM'
}

component_test_no_date_time () {
    msg "build: default config without MBEDTLS_HAVE_TIME_DATE"
    scripts/config.py unset MBEDTLS_HAVE_TIME_DATE
    cmake -D CMAKE_BUILD_TYPE:String=Check .
    make

    msg "test: !MBEDTLS_HAVE_TIME_DATE - main suites"
    make test
}

component_test_platform_calloc_macro () {
    msg "build: MBEDTLS_PLATFORM_{CALLOC/FREE}_MACRO enabled (ASan build)"
    scripts/config.py set MBEDTLS_PLATFORM_MEMORY
    scripts/config.py set MBEDTLS_PLATFORM_CALLOC_MACRO calloc
    scripts/config.py set MBEDTLS_PLATFORM_FREE_MACRO   free
    CC=$ASAN_CC cmake -D CMAKE_BUILD_TYPE:String=Asan .
    make

    msg "test: MBEDTLS_PLATFORM_{CALLOC/FREE}_MACRO enabled (ASan build)"
    make test
}

component_test_malloc_0_null () {
    msg "build: malloc(0) returns NULL (ASan+UBSan build)"
    scripts/config.py full
    make CC=$ASAN_CC CFLAGS="'-DMBEDTLS_USER_CONFIG_FILE=\"$PWD/tests/configs/user-config-malloc-0-null.h\"' $ASAN_CFLAGS" LDFLAGS="$ASAN_CFLAGS" $MAKE_THREADING_FLAGS

    msg "test: malloc(0) returns NULL (ASan+UBSan build)"
    make test

    msg "selftest: malloc(0) returns NULL (ASan+UBSan build)"
    # Just the calloc selftest. "make test" ran the others as part of the
    # test suites.
    programs/test/selftest calloc

    msg "test ssl-opt.sh: malloc(0) returns NULL (ASan+UBSan build)"
    # Run a subset of the tests. The choice is a balance between coverage
    # and time (including time indirectly wasted due to flaky tests).
    # The current choice is to skip tests whose description includes
    # "proxy", which is an approximation of skipping tests that use the
    # UDP proxy, which tend to be slower and flakier.
    tests/ssl-opt.sh -e 'proxy'
}

support_test_aesni() {
    # Check that gcc targets x86_64 (we can build AESNI), and check for
    # AESNI support on the host (we can run AESNI).
    #
    # The name of this function is possibly slightly misleading, but needs to align
    # with the name of the corresponding test, component_test_aesni.
    #
    # In principle 32-bit x86 can support AESNI, but our implementation does not
    # support 32-bit x86, so we check for x86-64.
    # We can only grep /proc/cpuinfo on Linux, so this also checks for Linux
    (gcc -v 2>&1 | grep Target | grep -q x86_64) &&
        [[ "$HOSTTYPE" == "x86_64" && "$OSTYPE" == "linux-gnu" ]] &&
        (lscpu | grep -qw aes)
}

component_test_aesni () { # ~ 60s
    # This tests the two AESNI implementations (intrinsics and assembly), and also the plain C
    # fallback. It also tests the logic that is used to select which implementation(s) to build.
    #
    # This test does not require the host to have support for AESNI (if it doesn't, the run-time
    # AESNI detection will fallback to the plain C implementation, so the tests will instead
    # exercise the plain C impl).

    msg "build: default config with different AES implementations"
    scripts/config.py set MBEDTLS_AESNI_C
    scripts/config.py unset MBEDTLS_AES_USE_HARDWARE_ONLY
    scripts/config.py set MBEDTLS_HAVE_ASM

    # test the intrinsics implementation
    msg "AES tests, test intrinsics"
    make clean
    make CC=gcc CFLAGS='-Werror -Wall -Wextra -mpclmul -msse2 -maes'
    # check that we built intrinsics - this should be used by default when supported by the compiler
    ./programs/test/selftest aes | grep "AESNI code" | grep -q "intrinsics"

    # test the asm implementation
    msg "AES tests, test assembly"
    make clean
    make CC=gcc CFLAGS='-Werror -Wall -Wextra -mno-pclmul -mno-sse2 -mno-aes'
    # check that we built assembly - this should be built if the compiler does not support intrinsics
    ./programs/test/selftest aes | grep "AESNI code" | grep -q "assembly"

    # test the plain C implementation
    scripts/config.py unset MBEDTLS_AESNI_C
    scripts/config.py unset MBEDTLS_AES_USE_HARDWARE_ONLY
    msg "AES tests, plain C"
    make clean
    make CC=gcc CFLAGS='-O2 -Werror'
    # check that there is no AESNI code present
    ./programs/test/selftest aes | not grep -q "AESNI code"
    not grep -q "AES note: using AESNI" ./programs/test/selftest
    grep -q "AES note: built-in implementation." ./programs/test/selftest

    # test the intrinsics implementation
    scripts/config.py set MBEDTLS_AESNI_C
    scripts/config.py set MBEDTLS_AES_USE_HARDWARE_ONLY
    msg "AES tests, test AESNI only"
    make clean
    make CC=gcc CFLAGS='-Werror -Wall -Wextra -mpclmul -msse2 -maes'
    ./programs/test/selftest aes | grep -q "AES note: using AESNI"
    ./programs/test/selftest aes | not grep -q "AES note: built-in implementation."
    grep -q "AES note: using AESNI" ./programs/test/selftest
    not grep -q "AES note: built-in implementation." ./programs/test/selftest
}

support_test_aesni_m32() {
    support_test_m32_no_asm && (lscpu | grep -qw aes)
}

component_test_aesni_m32 () { # ~ 60s
    # This tests are duplicated from component_test_aesni for i386 target
    #
    # AESNI intrinsic code supports i386 and assembly code does not support it.

    msg "build: default config with different AES implementations"
    scripts/config.py set MBEDTLS_AESNI_C
    scripts/config.py set MBEDTLS_PADLOCK_C
    scripts/config.py unset MBEDTLS_AES_USE_HARDWARE_ONLY
    scripts/config.py set MBEDTLS_HAVE_ASM

    # test the intrinsics implementation with gcc
    msg "AES tests, test intrinsics (gcc)"
    make clean
    make CC=gcc CFLAGS='-m32 -Werror -Wall -Wextra' LDFLAGS='-m32'
    # check that we built intrinsics - this should be used by default when supported by the compiler
    ./programs/test/selftest aes | grep "AESNI code" | grep -q "intrinsics"
    grep -q "AES note: using AESNI" ./programs/test/selftest
    grep -q "AES note: built-in implementation." ./programs/test/selftest
    grep -q "AES note: using VIA Padlock" ./programs/test/selftest
    grep -q mbedtls_aesni_has_support ./programs/test/selftest

    scripts/config.py set MBEDTLS_AESNI_C
    scripts/config.py unset MBEDTLS_PADLOCK_C
    scripts/config.py set MBEDTLS_AES_USE_HARDWARE_ONLY
    msg "AES tests, test AESNI only"
    make clean
    make CC=gcc CFLAGS='-m32 -Werror -Wall -Wextra -mpclmul -msse2 -maes' LDFLAGS='-m32'
    ./programs/test/selftest aes | grep -q "AES note: using AESNI"
    ./programs/test/selftest aes | not grep -q "AES note: built-in implementation."
    grep -q "AES note: using AESNI" ./programs/test/selftest
    not grep -q "AES note: built-in implementation." ./programs/test/selftest
    not grep -q "AES note: using VIA Padlock" ./programs/test/selftest
    not grep -q mbedtls_aesni_has_support ./programs/test/selftest
}

support_test_aesni_m32_clang() {
    support_test_aesni_m32 && if command -v clang > /dev/null ; then
        # clang >= 4 is required to build with target attributes
        clang_ver="$(clang --version|grep version|sed -E 's#.*version ([0-9]+).*#\1#')"
        [[ "${clang_ver}" -ge 4 ]]
    else
        # clang not available
        false
    fi
}

component_test_aesni_m32_clang() {

    scripts/config.py set MBEDTLS_AESNI_C
    scripts/config.py set MBEDTLS_PADLOCK_C
    scripts/config.py unset MBEDTLS_AES_USE_HARDWARE_ONLY
    scripts/config.py set MBEDTLS_HAVE_ASM

    # test the intrinsics implementation with clang
    msg "AES tests, test intrinsics (clang)"
    make clean
    make CC=clang CFLAGS='-m32 -Werror -Wall -Wextra' LDFLAGS='-m32'
    # check that we built intrinsics - this should be used by default when supported by the compiler
    ./programs/test/selftest aes | grep "AESNI code" | grep -q "intrinsics"
    grep -q "AES note: using AESNI" ./programs/test/selftest
    grep -q "AES note: built-in implementation." ./programs/test/selftest
    grep -q "AES note: using VIA Padlock" ./programs/test/selftest
    grep -q mbedtls_aesni_has_support ./programs/test/selftest
}

# For timebeing, no aarch64 gcc available in CI and no arm64 CI node.
component_build_aes_aesce_armcc () {
    msg "Build: AESCE test on arm64 platform without plain C."
    scripts/config.py baremetal

    # armc[56] don't support SHA-512 intrinsics
    scripts/config.py unset MBEDTLS_SHA512_USE_A64_CRYPTO_IF_PRESENT

    # Stop armclang warning about feature detection for A64_CRYPTO.
    # With this enabled, the library does build correctly under armclang,
    # but in baremetal builds (as tested here), feature detection is
    # unavailable, and the user is notified via a #warning. So enabling
    # this feature would prevent us from building with -Werror on
    # armclang. Tracked in #7198.
    scripts/config.py unset MBEDTLS_SHA256_USE_ARMV8_A_CRYPTO_IF_PRESENT
    scripts/config.py set MBEDTLS_HAVE_ASM

    msg "AESCE, build with default configuration."
    scripts/config.py set MBEDTLS_AESCE_C
    scripts/config.py unset MBEDTLS_AES_USE_HARDWARE_ONLY
    armc6_build_test "-O1 --target=aarch64-arm-none-eabi -march=armv8-a+crypto"

    msg "AESCE, build AESCE only"
    scripts/config.py set MBEDTLS_AESCE_C
    scripts/config.py set MBEDTLS_AES_USE_HARDWARE_ONLY
    armc6_build_test "-O1 --target=aarch64-arm-none-eabi -march=armv8-a+crypto"
}

support_build_aes_armce() {
    # clang >= 4 is required to build with AES extensions
    ver="$(clang --version|grep version|sed -E 's#.*version ([0-9]+).*#\1#')"
    [ "${ver}" -ge 11 ]
}

component_build_aes_armce () {
    # Test variations of AES with Armv8 crypto extensions
    scripts/config.py set MBEDTLS_AESCE_C
    scripts/config.py set MBEDTLS_AES_USE_HARDWARE_ONLY

    msg "MBEDTLS_AES_USE_HARDWARE_ONLY, clang, aarch64"
    make -B library/aesce.o CC=clang CFLAGS="--target=aarch64-linux-gnu -march=armv8-a+crypto"

    msg "MBEDTLS_AES_USE_HARDWARE_ONLY, clang, arm"
    make -B library/aesce.o CC=clang CFLAGS="--target=arm-linux-gnueabihf -mcpu=cortex-a72+crypto -marm"

    msg "MBEDTLS_AES_USE_HARDWARE_ONLY, clang, thumb"
    make -B library/aesce.o CC=clang CFLAGS="--target=arm-linux-gnueabihf -mcpu=cortex-a32+crypto -mthumb"

    scripts/config.py unset MBEDTLS_AES_USE_HARDWARE_ONLY

    msg "no MBEDTLS_AES_USE_HARDWARE_ONLY, clang, aarch64"
    make -B library/aesce.o CC=clang CFLAGS="--target=aarch64-linux-gnu -march=armv8-a+crypto"

    msg "no MBEDTLS_AES_USE_HARDWARE_ONLY, clang, arm"
    make -B library/aesce.o CC=clang CFLAGS="--target=arm-linux-gnueabihf -mcpu=cortex-a72+crypto -marm"

    msg "no MBEDTLS_AES_USE_HARDWARE_ONLY, clang, thumb"
    make -B library/aesce.o CC=clang CFLAGS="--target=arm-linux-gnueabihf -mcpu=cortex-a32+crypto -mthumb"

    # test for presence of AES instructions
    scripts/config.py set MBEDTLS_AES_USE_HARDWARE_ONLY
    msg "clang, test A32 crypto instructions built"
    make -B library/aesce.o CC=clang CFLAGS="--target=arm-linux-gnueabihf -mcpu=cortex-a72+crypto -marm -S"
    grep -E 'aes[0-9a-z]+.[0-9]\s*[qv]' library/aesce.o
    msg "clang, test T32 crypto instructions built"
    make -B library/aesce.o CC=clang CFLAGS="--target=arm-linux-gnueabihf -mcpu=cortex-a32+crypto -mthumb -S"
    grep -E 'aes[0-9a-z]+.[0-9]\s*[qv]' library/aesce.o
    msg "clang, test aarch64 crypto instructions built"
    make -B library/aesce.o CC=clang CFLAGS="--target=aarch64-linux-gnu -march=armv8-a -S"
    grep -E 'aes[a-z]+\s*[qv]' library/aesce.o

    # test for absence of AES instructions
    scripts/config.py unset MBEDTLS_AES_USE_HARDWARE_ONLY
    scripts/config.py unset MBEDTLS_AESCE_C
    msg "clang, test A32 crypto instructions not built"
    make -B library/aesce.o CC=clang CFLAGS="--target=arm-linux-gnueabihf -mcpu=cortex-a72+crypto -marm -S"
    not grep -E 'aes[0-9a-z]+.[0-9]\s*[qv]' library/aesce.o
    msg "clang, test T32 crypto instructions not built"
    make -B library/aesce.o CC=clang CFLAGS="--target=arm-linux-gnueabihf -mcpu=cortex-a32+crypto -mthumb -S"
    not grep -E 'aes[0-9a-z]+.[0-9]\s*[qv]' library/aesce.o
    msg "clang, test aarch64 crypto instructions not built"
    make -B library/aesce.o CC=clang CFLAGS="--target=aarch64-linux-gnu -march=armv8-a -S"
    not grep -E 'aes[a-z]+\s*[qv]' library/aesce.o
}

support_build_sha_armce() {
    if command -v clang > /dev/null ; then
        # clang >= 4 is required to build with SHA extensions
        clang_ver="$(clang --version|grep version|sed -E 's#.*version ([0-9]+).*#\1#')"

        [[ "${clang_ver}" -ge 4 ]]
    else
        # clang not available
        false
    fi
}

component_build_sha_armce () {
    scripts/config.py unset MBEDTLS_SHA256_USE_ARMV8_A_CRYPTO_IF_PRESENT


    # Test variations of SHA256 Armv8 crypto extensions
    scripts/config.py set MBEDTLS_SHA256_USE_ARMV8_A_CRYPTO_ONLY
        msg "MBEDTLS_SHA256_USE_ARMV8_A_CRYPTO_ONLY clang, aarch64"
        make -B library/sha256.o CC=clang CFLAGS="--target=aarch64-linux-gnu -march=armv8-a"
        msg "MBEDTLS_SHA256_USE_ARMV8_A_CRYPTO_ONLY clang, arm"
        make -B library/sha256.o CC=clang CFLAGS="--target=arm-linux-gnueabihf -mcpu=cortex-a72+crypto -marm"
    scripts/config.py unset MBEDTLS_SHA256_USE_ARMV8_A_CRYPTO_ONLY


    # test the deprecated form of the config option
    scripts/config.py set MBEDTLS_SHA256_USE_A64_CRYPTO_ONLY
        msg "MBEDTLS_SHA256_USE_A64_CRYPTO_ONLY clang, thumb"
        make -B library/sha256.o CC=clang CFLAGS="--target=arm-linux-gnueabihf -mcpu=cortex-a32+crypto -mthumb"
    scripts/config.py unset MBEDTLS_SHA256_USE_A64_CRYPTO_ONLY

    scripts/config.py set MBEDTLS_SHA256_USE_ARMV8_A_CRYPTO_IF_PRESENT
        msg "MBEDTLS_SHA256_USE_ARMV8_A_CRYPTO_IF_PRESENT clang, aarch64"
        make -B library/sha256.o CC=clang CFLAGS="--target=aarch64-linux-gnu -march=armv8-a"
    scripts/config.py unset MBEDTLS_SHA256_USE_ARMV8_A_CRYPTO_IF_PRESENT


    # test the deprecated form of the config option
    scripts/config.py set MBEDTLS_SHA256_USE_A64_CRYPTO_IF_PRESENT
        msg "MBEDTLS_SHA256_USE_A64_CRYPTO_IF_PRESENT clang, arm"
        make -B library/sha256.o CC=clang CFLAGS="--target=arm-linux-gnueabihf -mcpu=cortex-a72+crypto -marm -std=c99"
        msg "MBEDTLS_SHA256_USE_A64_CRYPTO_IF_PRESENT clang, thumb"
        make -B library/sha256.o CC=clang CFLAGS="--target=arm-linux-gnueabihf -mcpu=cortex-a32+crypto -mthumb"
    scripts/config.py unset MBEDTLS_SHA256_USE_A64_CRYPTO_IF_PRESENT


    # examine the disassembly for presence of SHA instructions
    for opt in MBEDTLS_SHA256_USE_ARMV8_A_CRYPTO_ONLY MBEDTLS_SHA256_USE_ARMV8_A_CRYPTO_IF_PRESENT; do
        scripts/config.py set ${opt}
            msg "${opt} clang, test A32 crypto instructions built"
            make -B library/sha256.o CC=clang CFLAGS="--target=arm-linux-gnueabihf -mcpu=cortex-a72+crypto -marm -S"
            grep -E 'sha256[a-z0-9]+.32\s+[qv]' library/sha256.o

            msg "${opt} clang, test T32 crypto instructions built"
            make -B library/sha256.o CC=clang CFLAGS="--target=arm-linux-gnueabihf -mcpu=cortex-a32+crypto -mthumb -S"
            grep -E 'sha256[a-z0-9]+.32\s+[qv]' library/sha256.o

            msg "${opt} clang, test aarch64 crypto instructions built"
            make -B library/sha256.o CC=clang CFLAGS="--target=aarch64-linux-gnu -march=armv8-a -S"
            grep -E 'sha256[a-z0-9]+\s+[qv]' library/sha256.o
        scripts/config.py unset ${opt}
    done


    # examine the disassembly for absence of SHA instructions
    msg "clang, test A32 crypto instructions not built"
    make -B library/sha256.o CC=clang CFLAGS="--target=arm-linux-gnueabihf -mcpu=cortex-a72+crypto -marm -S"
    not grep -E 'sha256[a-z0-9]+.32\s+[qv]' library/sha256.o

    msg "clang, test T32 crypto instructions not built"
    make -B library/sha256.o CC=clang CFLAGS="--target=arm-linux-gnueabihf -mcpu=cortex-a32+crypto -mthumb -S"
    not grep -E 'sha256[a-z0-9]+.32\s+[qv]' library/sha256.o

    msg "clang, test aarch64 crypto instructions not built"
    make -B library/sha256.o CC=clang CFLAGS="--target=aarch64-linux-gnu -march=armv8-a -S"
    not grep -E 'sha256[a-z0-9]+\s+[qv]' library/sha256.o
}

# For timebeing, no VIA Padlock platform available.
component_build_aes_via_padlock () {

    msg "AES:VIA PadLock, build with default configuration."
    scripts/config.py unset MBEDTLS_AESNI_C
    scripts/config.py set MBEDTLS_PADLOCK_C
    scripts/config.py unset MBEDTLS_AES_USE_HARDWARE_ONLY
    make CC=gcc CFLAGS="$ASAN_CFLAGS -m32" LDFLAGS="-m32 $ASAN_CFLAGS"
    grep -q mbedtls_padlock_has_support ./programs/test/selftest

}

support_build_aes_via_padlock_only () {
    ( [ "$MBEDTLS_TEST_PLATFORM" == "Linux-x86_64" ] || \
        [ "$MBEDTLS_TEST_PLATFORM" == "Linux-amd64" ] ) && \
    [ "`dpkg --print-foreign-architectures`" == "i386" ]
}

support_build_aes_aesce_armcc () {
    support_build_armcc
}

component_test_aes_only_128_bit_keys () {
    msg "build: default config + AES_ONLY_128_BIT_KEY_LENGTH"
    scripts/config.py set MBEDTLS_AES_ONLY_128_BIT_KEY_LENGTH
    scripts/config.py unset MBEDTLS_PADLOCK_C

    make CFLAGS='-O2 -Werror -Wall -Wextra'

    msg "test: default config + AES_ONLY_128_BIT_KEY_LENGTH"
    make test
}

component_test_no_ctr_drbg_aes_only_128_bit_keys () {
    msg "build: default config + AES_ONLY_128_BIT_KEY_LENGTH - CTR_DRBG_C"
    scripts/config.py set MBEDTLS_AES_ONLY_128_BIT_KEY_LENGTH
    scripts/config.py unset MBEDTLS_CTR_DRBG_C
    scripts/config.py unset MBEDTLS_PADLOCK_C

    make CC=clang CFLAGS='-Werror -Wall -Wextra'

    msg "test: default config + AES_ONLY_128_BIT_KEY_LENGTH - CTR_DRBG_C"
    make test
}

component_test_aes_only_128_bit_keys_have_builtins () {
    msg "build: default config + AES_ONLY_128_BIT_KEY_LENGTH - AESNI_C - AESCE_C"
    scripts/config.py set MBEDTLS_AES_ONLY_128_BIT_KEY_LENGTH
    scripts/config.py unset MBEDTLS_PADLOCK_C
    scripts/config.py unset MBEDTLS_AESNI_C
    scripts/config.py unset MBEDTLS_AESCE_C

    make CFLAGS='-O2 -Werror -Wall -Wextra'

    msg "test: default config + AES_ONLY_128_BIT_KEY_LENGTH - AESNI_C - AESCE_C"
    make test

    msg "selftest: default config + AES_ONLY_128_BIT_KEY_LENGTH - AESNI_C - AESCE_C"
    programs/test/selftest
}

component_test_aes_fewer_tables () {
    msg "build: default config with AES_FEWER_TABLES enabled"
    scripts/config.py set MBEDTLS_AES_FEWER_TABLES
    make CFLAGS='-O2 -Werror -Wall -Wextra'

    msg "test: AES_FEWER_TABLES"
    make test
}

component_test_aes_rom_tables () {
    msg "build: default config with AES_ROM_TABLES enabled"
    scripts/config.py set MBEDTLS_AES_ROM_TABLES
    make CFLAGS='-O2 -Werror -Wall -Wextra'

    msg "test: AES_ROM_TABLES"
    make test
}

component_test_aes_fewer_tables_and_rom_tables () {
    msg "build: default config with AES_ROM_TABLES and AES_FEWER_TABLES enabled"
    scripts/config.py set MBEDTLS_AES_FEWER_TABLES
    scripts/config.py set MBEDTLS_AES_ROM_TABLES
    make CFLAGS='-O2 -Werror -Wall -Wextra'

    msg "test: AES_FEWER_TABLES + AES_ROM_TABLES"
    make test
}

# helper for common_block_cipher_no_decrypt() which:
# - enable/disable the list of config options passed from -s/-u respectively.
# - build
# - test for tests_suite_xxx
# - selftest
#
# Usage: helper_block_cipher_no_decrypt_build_test
#        [-s set_opts] [-u unset_opts] [-c cflags] [-l ldflags] [option [...]]
# Options:  -s set_opts     the list of config options to enable
#           -u unset_opts   the list of config options to disable
#           -c cflags       the list of options passed to CFLAGS
#           -l ldflags      the list of options passed to LDFLAGS
helper_block_cipher_no_decrypt_build_test () {
    while [ $# -gt 0 ]; do
        case "$1" in
            -s)
                shift; local set_opts="$1";;
            -u)
                shift; local unset_opts="$1";;
            -c)
                shift; local cflags="-Werror -Wall -Wextra $1";;
            -l)
                shift; local ldflags="$1";;
        esac
        shift
    done
    set_opts="${set_opts:-}"
    unset_opts="${unset_opts:-}"
    cflags="${cflags:-}"
    ldflags="${ldflags:-}"

    [ -n "$set_opts" ] && echo "Enabling: $set_opts" && scripts/config.py set-all $set_opts
    [ -n "$unset_opts" ] && echo "Disabling: $unset_opts" && scripts/config.py unset-all $unset_opts

    msg "build: default config + BLOCK_CIPHER_NO_DECRYPT${set_opts:+ + $set_opts}${unset_opts:+ - $unset_opts} with $cflags${ldflags:+, $ldflags}"
    make clean
    make CFLAGS="-O2 $cflags" LDFLAGS="$ldflags"

    # Make sure we don't have mbedtls_xxx_setkey_dec in AES/ARIA/CAMELLIA
    not grep mbedtls_aes_setkey_dec library/aes.o
    not grep mbedtls_aria_setkey_dec library/aria.o
    not grep mbedtls_camellia_setkey_dec library/camellia.o
    # Make sure we don't have mbedtls_internal_aes_decrypt in AES
    not grep mbedtls_internal_aes_decrypt library/aes.o
    # Make sure we don't have mbedtls_aesni_inverse_key in AESNI
    not grep mbedtls_aesni_inverse_key library/aesni.o

    msg "test: default config + BLOCK_CIPHER_NO_DECRYPT${set_opts:+ + $set_opts}${unset_opts:+ - $unset_opts} with $cflags${ldflags:+, $ldflags}"
    make test

    msg "selftest: default config + BLOCK_CIPHER_NO_DECRYPT${set_opts:+ + $set_opts}${unset_opts:+ - $unset_opts} with $cflags${ldflags:+, $ldflags}"
    programs/test/selftest
}

# This is a common configuration function used in:
# - component_test_block_cipher_no_decrypt_aesni_legacy()
# - component_test_block_cipher_no_decrypt_aesni_use_psa()
# in order to test BLOCK_CIPHER_NO_DECRYPT with AESNI intrinsics,
# AESNI assembly and AES C implementation on x86_64 and with AESNI intrinsics
# on x86.
common_block_cipher_no_decrypt () {
    # test AESNI intrinsics
    helper_block_cipher_no_decrypt_build_test \
        -s "MBEDTLS_AESNI_C" \
        -c "-mpclmul -msse2 -maes"

    # test AESNI assembly
    helper_block_cipher_no_decrypt_build_test \
        -s "MBEDTLS_AESNI_C" \
        -c "-mno-pclmul -mno-sse2 -mno-aes"

    # test AES C implementation
    helper_block_cipher_no_decrypt_build_test \
        -u "MBEDTLS_AESNI_C"

    # test AESNI intrinsics for i386 target
    helper_block_cipher_no_decrypt_build_test \
        -s "MBEDTLS_AESNI_C" \
        -c "-m32 -mpclmul -msse2 -maes" \
        -l "-m32"
}

# This is a configuration function used in component_test_block_cipher_no_decrypt_xxx:
# usage: 0: no PSA crypto configuration
#        1: use PSA crypto configuration
config_block_cipher_no_decrypt () {
    use_psa=$1

    scripts/config.py set MBEDTLS_BLOCK_CIPHER_NO_DECRYPT
    scripts/config.py unset MBEDTLS_CIPHER_MODE_CBC
    scripts/config.py unset MBEDTLS_CIPHER_MODE_XTS
    scripts/config.py unset MBEDTLS_DES_C
    scripts/config.py unset MBEDTLS_NIST_KW_C

    if [ "$use_psa" -eq 1 ]; then
        # Enable support for cryptographic mechanisms through the PSA API.
        # Note: XTS, KW are not yet supported via the PSA API in Mbed TLS.
        scripts/config.py set MBEDTLS_PSA_CRYPTO_CONFIG
        scripts/config.py -f "$CRYPTO_CONFIG_H" unset PSA_WANT_ALG_CBC_NO_PADDING
        scripts/config.py -f "$CRYPTO_CONFIG_H" unset PSA_WANT_ALG_CBC_PKCS7
        scripts/config.py -f "$CRYPTO_CONFIG_H" unset PSA_WANT_ALG_ECB_NO_PADDING
        scripts/config.py -f "$CRYPTO_CONFIG_H" unset PSA_WANT_KEY_TYPE_DES
    fi
}

component_test_block_cipher_no_decrypt_aesni () {
    # This consistently causes an llvm crash on clang 3.8, so use gcc
    export CC=gcc
    config_block_cipher_no_decrypt 0
    common_block_cipher_no_decrypt
}

component_test_block_cipher_no_decrypt_aesni_use_psa () {
    # This consistently causes an llvm crash on clang 3.8, so use gcc
    export CC=gcc
    config_block_cipher_no_decrypt 1
    common_block_cipher_no_decrypt
}

support_test_block_cipher_no_decrypt_aesce_armcc () {
    support_build_armcc
}

component_test_block_cipher_no_decrypt_aesce_armcc () {
    scripts/config.py baremetal

    # armc[56] don't support SHA-512 intrinsics
    scripts/config.py unset MBEDTLS_SHA512_USE_A64_CRYPTO_IF_PRESENT

    # Stop armclang warning about feature detection for A64_CRYPTO.
    # With this enabled, the library does build correctly under armclang,
    # but in baremetal builds (as tested here), feature detection is
    # unavailable, and the user is notified via a #warning. So enabling
    # this feature would prevent us from building with -Werror on
    # armclang. Tracked in #7198.
    scripts/config.py unset MBEDTLS_SHA256_USE_A64_CRYPTO_IF_PRESENT
    scripts/config.py set MBEDTLS_HAVE_ASM

    config_block_cipher_no_decrypt 1

    # test AESCE baremetal build
    scripts/config.py set MBEDTLS_AESCE_C
    msg "build: default config + BLOCK_CIPHER_NO_DECRYPT with AESCE"
    armc6_build_test "-O1 --target=aarch64-arm-none-eabi -march=armv8-a+crypto -Werror -Wall -Wextra"

    # Make sure we don't have mbedtls_xxx_setkey_dec in AES/ARIA/CAMELLIA
    not grep mbedtls_aes_setkey_dec library/aes.o
    not grep mbedtls_aria_setkey_dec library/aria.o
    not grep mbedtls_camellia_setkey_dec library/camellia.o
    # Make sure we don't have mbedtls_internal_aes_decrypt in AES
    not grep mbedtls_internal_aes_decrypt library/aes.o
    # Make sure we don't have mbedtls_aesce_inverse_key and aesce_decrypt_block in AESCE
    not grep mbedtls_aesce_inverse_key library/aesce.o
    not grep aesce_decrypt_block library/aesce.o
}

component_test_ctr_drbg_aes_256_sha_256 () {
    msg "build: full + MBEDTLS_ENTROPY_FORCE_SHA256 (ASan build)"
    scripts/config.py full
    scripts/config.py unset MBEDTLS_MEMORY_BUFFER_ALLOC_C
    scripts/config.py set MBEDTLS_ENTROPY_FORCE_SHA256
    CC=$ASAN_CC cmake -D CMAKE_BUILD_TYPE:String=Asan .
    make

    msg "test: full + MBEDTLS_ENTROPY_FORCE_SHA256 (ASan build)"
    make test
}

component_test_ctr_drbg_aes_128_sha_512 () {
    msg "build: full + MBEDTLS_CTR_DRBG_USE_128_BIT_KEY (ASan build)"
    scripts/config.py full
    scripts/config.py unset MBEDTLS_MEMORY_BUFFER_ALLOC_C
    scripts/config.py set MBEDTLS_CTR_DRBG_USE_128_BIT_KEY
    CC=$ASAN_CC cmake -D CMAKE_BUILD_TYPE:String=Asan .
    make

    msg "test: full + MBEDTLS_CTR_DRBG_USE_128_BIT_KEY (ASan build)"
    make test
}

component_test_ctr_drbg_aes_128_sha_256 () {
    msg "build: full + MBEDTLS_CTR_DRBG_USE_128_BIT_KEY + MBEDTLS_ENTROPY_FORCE_SHA256 (ASan build)"
    scripts/config.py full
    scripts/config.py unset MBEDTLS_MEMORY_BUFFER_ALLOC_C
    scripts/config.py set MBEDTLS_CTR_DRBG_USE_128_BIT_KEY
    scripts/config.py set MBEDTLS_ENTROPY_FORCE_SHA256
    CC=$ASAN_CC cmake -D CMAKE_BUILD_TYPE:String=Asan .
    make

    msg "test: full + MBEDTLS_CTR_DRBG_USE_128_BIT_KEY + MBEDTLS_ENTROPY_FORCE_SHA256 (ASan build)"
    make test
}

component_test_se_default () {
    msg "build: default config + MBEDTLS_PSA_CRYPTO_SE_C"
    scripts/config.py set MBEDTLS_PSA_CRYPTO_SE_C
    make CC=clang CFLAGS="$ASAN_CFLAGS -Os" LDFLAGS="$ASAN_CFLAGS"

    msg "test: default config + MBEDTLS_PSA_CRYPTO_SE_C"
    make test
}

component_test_psa_crypto_drivers () {
    msg "build: full + test drivers dispatching to builtins"
    scripts/config.py full
    scripts/config.py unset MBEDTLS_PSA_CRYPTO_CONFIG
    loc_cflags="$ASAN_CFLAGS -DPSA_CRYPTO_DRIVER_TEST_ALL"
    loc_cflags="${loc_cflags} '-DMBEDTLS_USER_CONFIG_FILE=\"../tests/configs/user-config-for-test.h\"'"
    loc_cflags="${loc_cflags} -I../tests/include -O2"

    make CC=$ASAN_CC CFLAGS="${loc_cflags}" LDFLAGS="$ASAN_CFLAGS" $MAKE_THREADING_FLAGS

    msg "test: full + test drivers dispatching to builtins"
    make test
}

component_test_make_shared () {
    msg "build/test: make shared" # ~ 40s
    make SHARED=1 all check
    ldd programs/util/strerror | grep libmbedcrypto
    programs/test/dlopen_demo.sh
}

component_test_cmake_shared () {
    msg "build/test: cmake shared" # ~ 2min
    cmake -DUSE_SHARED_MBEDTLS_LIBRARY=On .
    make
    ldd programs/util/strerror | grep libmbedcrypto
    make test
    programs/test/dlopen_demo.sh
}

test_build_opt () {
    info=$1 cc=$2; shift 2
    $cc --version
    for opt in "$@"; do
          msg "build/test: $cc $opt, $info" # ~ 30s
          make CC="$cc" CFLAGS="$opt -std=c99 -pedantic -Wall -Wextra -Werror" $MAKE_THREADING_FLAGS
          # We're confident enough in compilers to not run _all_ the tests,
          # but at least run the unit tests. In particular, runs with
          # optimizations use inline assembly whereas runs with -O0
          # skip inline assembly.
          make test # ~30s
          make clean
    done
}

# For FreeBSD we invoke the function by name so this condition is added
# to disable the existing test_clang_opt function for linux.
if [[ $(uname) != "Linux" ]]; then
    component_test_clang_opt () {
        scripts/config.py full
        test_build_opt 'full config' clang -O0 -Os -O2
    }
fi

component_test_clang_latest_opt () {
    scripts/config.py full
    test_build_opt 'full config' "$CLANG_LATEST" -O0 -Os -O2
}
support_test_clang_latest_opt () {
    type "$CLANG_LATEST" >/dev/null 2>/dev/null
}

component_test_clang_earliest_opt () {
    scripts/config.py full
    test_build_opt 'full config' "$CLANG_EARLIEST" -O0
}
support_test_clang_earliest_opt () {
    type "$CLANG_EARLIEST" >/dev/null 2>/dev/null
}

component_test_gcc_latest_opt () {
    scripts/config.py full
    test_build_opt 'full config' "$GCC_LATEST" -O0 -Os -O2
}
support_test_gcc_latest_opt () {
    type "$GCC_LATEST" >/dev/null 2>/dev/null
}

component_test_gcc_earliest_opt () {
    scripts/config.py full
    test_build_opt 'full config' "$GCC_EARLIEST" -O0
}
support_test_gcc_earliest_opt () {
    type "$GCC_EARLIEST" >/dev/null 2>/dev/null
}

component_build_mbedtls_config_file () {
    msg "build: make with MBEDTLS_CONFIG_FILE" # ~40s
    scripts/config.py -w full_config.h full
    echo '#error "MBEDTLS_CONFIG_FILE is not working"' >"$CONFIG_H"
    make CFLAGS="-I '$PWD' -DMBEDTLS_CONFIG_FILE='\"full_config.h\"'" $MAKE_THREADING_FLAGS
    # Make sure this feature is enabled. We'll disable it in the next phase.
    programs/test/query_compile_time_config MBEDTLS_NIST_KW_C
    make clean

    msg "build: make with MBEDTLS_CONFIG_FILE + MBEDTLS_USER_CONFIG_FILE"
    # In the user config, disable one feature (for simplicity, pick a feature
    # that nothing else depends on).
    echo '#undef MBEDTLS_NIST_KW_C' >user_config.h
    make CFLAGS="-I '$PWD' -DMBEDTLS_CONFIG_FILE='\"full_config.h\"' -DMBEDTLS_USER_CONFIG_FILE='\"user_config.h\"'" $MAKE_THREADING_FLAGS
    not programs/test/query_compile_time_config MBEDTLS_NIST_KW_C

    rm -f user_config.h full_config.h
}

component_build_psa_config_file () {
    msg "build: make with MBEDTLS_PSA_CRYPTO_CONFIG_FILE" # ~40s
    scripts/config.py set MBEDTLS_PSA_CRYPTO_CONFIG
    cp "$CRYPTO_CONFIG_H" psa_test_config.h
    echo '#error "MBEDTLS_PSA_CRYPTO_CONFIG_FILE is not working"' >"$CRYPTO_CONFIG_H"
    make CFLAGS="-I '$PWD' -DMBEDTLS_PSA_CRYPTO_CONFIG_FILE='\"psa_test_config.h\"'"
    # Make sure this feature is enabled. We'll disable it in the next phase.
    programs/test/query_compile_time_config MBEDTLS_CMAC_C
    make clean

    msg "build: make with MBEDTLS_PSA_CRYPTO_CONFIG_FILE + MBEDTLS_PSA_CRYPTO_USER_CONFIG_FILE" # ~40s
    # In the user config, disable one feature, which will reflect on the
    # mbedtls configuration so we can query it with query_compile_time_config.
    echo '#undef PSA_WANT_ALG_CMAC' >psa_user_config.h
    scripts/config.py unset MBEDTLS_CMAC_C
    make CFLAGS="-I '$PWD' -DMBEDTLS_PSA_CRYPTO_CONFIG_FILE='\"psa_test_config.h\"' -DMBEDTLS_PSA_CRYPTO_USER_CONFIG_FILE='\"psa_user_config.h\"'"
    not programs/test/query_compile_time_config MBEDTLS_CMAC_C

    rm -f psa_test_config.h psa_user_config.h
}

component_build_psa_alt_headers () {
    msg "build: make with PSA alt headers" # ~20s

    # Generate alternative versions of the substitutable headers with the
    # same content except different include guards.
    make -C tests include/alt-extra/psa/crypto_platform_alt.h include/alt-extra/psa/crypto_struct_alt.h

    # Build the library and some programs.
    # Don't build the fuzzers to avoid having to go through hoops to set
    # a correct include path for programs/fuzz/Makefile.
    make CFLAGS="-I ../tests/include/alt-extra -DMBEDTLS_PSA_CRYPTO_PLATFORM_FILE='\"psa/crypto_platform_alt.h\"' -DMBEDTLS_PSA_CRYPTO_STRUCT_FILE='\"psa/crypto_struct_alt.h\"'" lib
    make -C programs -o fuzz CFLAGS="-I ../tests/include/alt-extra -DMBEDTLS_PSA_CRYPTO_PLATFORM_FILE='\"psa/crypto_platform_alt.h\"' -DMBEDTLS_PSA_CRYPTO_STRUCT_FILE='\"psa/crypto_struct_alt.h\"'"

    # Check that we're getting the alternative include guards and not the
    # original include guards.
    programs/test/query_included_headers | grep -x PSA_CRYPTO_PLATFORM_ALT_H
    programs/test/query_included_headers | grep -x PSA_CRYPTO_STRUCT_ALT_H
    programs/test/query_included_headers | not grep -x PSA_CRYPTO_PLATFORM_H
    programs/test/query_included_headers | not grep -x PSA_CRYPTO_STRUCT_H
}

component_test_m32_no_asm () {
    # Build without assembly, so as to use portable C code (in a 32-bit
    # build) and not the i386-specific inline assembly.
    #
    # Note that we require gcc, because clang Asan builds fail to link for
    # this target (cannot find libclang_rt.lsan-i386.a - this is a known clang issue).
    msg "build: i386, make, gcc, no asm (ASan build)" # ~ 30s
    scripts/config.py full
    scripts/config.py unset MBEDTLS_HAVE_ASM
    scripts/config.py unset MBEDTLS_PADLOCK_C
    scripts/config.py unset MBEDTLS_AESNI_C # AESNI for 32-bit is tested in test_aesni_m32
    make CC=gcc CFLAGS="$ASAN_CFLAGS -m32" LDFLAGS="-m32 $ASAN_CFLAGS" $MAKE_THREADING_FLAGS

    msg "test: i386, make, gcc, no asm (ASan build)"
    make test
}
support_test_m32_no_asm () {
    case $(uname -m) in
        amd64|x86_64) true;;
        *) false;;
    esac
}

component_test_m32_o2 () {
    # Build with optimization, to use the i386 specific inline assembly
    # and go faster for tests.
    msg "build: i386, make, gcc -O2 (ASan build)" # ~ 30s
    scripts/config.py full
    scripts/config.py unset MBEDTLS_AESNI_C # AESNI for 32-bit is tested in test_aesni_m32
    make CC=gcc CFLAGS="$ASAN_CFLAGS -m32" LDFLAGS="-m32 $ASAN_CFLAGS" $MAKE_THREADING_FLAGS

    msg "test: i386, make, gcc -O2 (ASan build)"
    make test

    msg "test ssl-opt.sh, i386, make, gcc-O2"
    tests/ssl-opt.sh
}
support_test_m32_o2 () {
    support_test_m32_no_asm "$@"
}

component_test_m32_everest () {
    msg "build: i386, Everest ECDH context (ASan build)" # ~ 6 min
    scripts/config.py set MBEDTLS_ECDH_VARIANT_EVEREST_ENABLED
    scripts/config.py unset MBEDTLS_AESNI_C # AESNI for 32-bit is tested in test_aesni_m32
    make CC=gcc CFLAGS="$ASAN_CFLAGS -m32" LDFLAGS="-m32 $ASAN_CFLAGS"

    msg "test: i386, Everest ECDH context - main suites (inc. selftests) (ASan build)" # ~ 50s
    make test

    msg "test: i386, Everest ECDH context - ECDH-related part of ssl-opt.sh (ASan build)" # ~ 5s
    tests/ssl-opt.sh -f ECDH

    msg "test: i386, Everest ECDH context - compat.sh with some ECDH ciphersuites (ASan build)" # ~ 3 min
    # Exclude some symmetric ciphers that are redundant here to gain time.
    tests/compat.sh -f ECDH -V NO -e 'ARIA\|CAMELLIA\|CHACHA'
}
support_test_m32_everest () {
    support_test_m32_no_asm "$@"
}

component_test_mx32 () {
    msg "build: 64-bit ILP32, make, gcc" # ~ 30s
    scripts/config.py full
<<<<<<< HEAD
    make CC=gcc CFLAGS='-O2 -Werror -Wall -Wextra -mx32' LDFLAGS='-mx32'
=======
    make CC=gcc CFLAGS='-Werror -Wall -Wextra -mx32' LDFLAGS='-mx32' $MAKE_THREADING_FLAGS
>>>>>>> 0e6fdc4f

    msg "test: 64-bit ILP32, make, gcc"
    make test
}
support_test_mx32 () {
    case $(uname -m) in
        amd64|x86_64) true;;
        *) false;;
    esac
}

component_test_min_mpi_window_size () {
    msg "build: Default + MBEDTLS_MPI_WINDOW_SIZE=1 (ASan build)" # ~ 10s
    scripts/config.py set MBEDTLS_MPI_WINDOW_SIZE 1
    CC=$ASAN_CC cmake -D CMAKE_BUILD_TYPE:String=Asan .
    make

    msg "test: MBEDTLS_MPI_WINDOW_SIZE=1 - main suites (inc. selftests) (ASan build)" # ~ 10s
    make test
}

component_test_have_int32 () {
    msg "build: gcc, force 32-bit bignum limbs"
    scripts/config.py unset MBEDTLS_HAVE_ASM
    scripts/config.py unset MBEDTLS_AESNI_C
    scripts/config.py unset MBEDTLS_PADLOCK_C
    scripts/config.py unset MBEDTLS_AESCE_C
    make CC=gcc CFLAGS='-O2 -Werror -Wall -Wextra -DMBEDTLS_HAVE_INT32'

    msg "test: gcc, force 32-bit bignum limbs"
    make test
}

component_test_have_int64 () {
    msg "build: gcc, force 64-bit bignum limbs"
    scripts/config.py unset MBEDTLS_HAVE_ASM
    scripts/config.py unset MBEDTLS_AESNI_C
    scripts/config.py unset MBEDTLS_PADLOCK_C
    scripts/config.py unset MBEDTLS_AESCE_C
    make CC=gcc CFLAGS='-O2 -Werror -Wall -Wextra -DMBEDTLS_HAVE_INT64'

    msg "test: gcc, force 64-bit bignum limbs"
    make test
}

component_test_have_int32_cmake_new_bignum () {
    msg "build: gcc, force 32-bit bignum limbs, new bignum interface, test hooks (ASan build)"
    scripts/config.py unset MBEDTLS_HAVE_ASM
    scripts/config.py unset MBEDTLS_AESNI_C
    scripts/config.py unset MBEDTLS_PADLOCK_C
    scripts/config.py unset MBEDTLS_AESCE_C
    scripts/config.py set MBEDTLS_TEST_HOOKS
    scripts/config.py set MBEDTLS_ECP_WITH_MPI_UINT
    make CC=gcc CFLAGS="$ASAN_CFLAGS -Werror -Wall -Wextra -DMBEDTLS_HAVE_INT32" LDFLAGS="$ASAN_CFLAGS"

    msg "test: gcc, force 32-bit bignum limbs, new bignum interface, test hooks (ASan build)"
    make test
}

component_test_no_udbl_division () {
    msg "build: MBEDTLS_NO_UDBL_DIVISION native" # ~ 10s
    scripts/config.py full
    scripts/config.py set MBEDTLS_NO_UDBL_DIVISION
    make CFLAGS='-Werror -O1' $MAKE_THREADING_FLAGS

    msg "test: MBEDTLS_NO_UDBL_DIVISION native" # ~ 10s
    make test
}

component_test_no_64bit_multiplication () {
    msg "build: MBEDTLS_NO_64BIT_MULTIPLICATION native" # ~ 10s
    scripts/config.py full
    scripts/config.py set MBEDTLS_NO_64BIT_MULTIPLICATION
    make CFLAGS='-Werror -O1' $MAKE_THREADING_FLAGS

    msg "test: MBEDTLS_NO_64BIT_MULTIPLICATION native" # ~ 10s
    make test
}

component_test_no_strings () {
    msg "build: no strings" # ~10s
    scripts/config.py full
    # Disable options that activate a large amount of string constants.
    scripts/config.py unset MBEDTLS_DEBUG_C
    scripts/config.py unset MBEDTLS_ERROR_C
    scripts/config.py set MBEDTLS_ERROR_STRERROR_DUMMY
    scripts/config.py unset MBEDTLS_VERSION_FEATURES
    make CFLAGS='-Werror -Os' $MAKE_THREADING_FLAGS

    msg "test: no strings" # ~ 10s
    make test
}

component_test_no_x509_info () {
    msg "build: full + MBEDTLS_X509_REMOVE_INFO" # ~ 10s
    scripts/config.pl full
    scripts/config.pl unset MBEDTLS_MEMORY_BACKTRACE # too slow for tests
    scripts/config.pl set MBEDTLS_X509_REMOVE_INFO
    make CFLAGS='-Werror -O2' $MAKE_THREADING_FLAGS

    msg "test: full + MBEDTLS_X509_REMOVE_INFO" # ~ 10s
    make test

    msg "test: ssl-opt.sh, full + MBEDTLS_X509_REMOVE_INFO" # ~ 1 min
    tests/ssl-opt.sh
}

component_build_arm_none_eabi_gcc () {
    msg "build: ${ARM_NONE_EABI_GCC_PREFIX}gcc -O1, baremetal+debug" # ~ 10s
    scripts/config.py baremetal
    make CC="${ARM_NONE_EABI_GCC_PREFIX}gcc" AR="${ARM_NONE_EABI_GCC_PREFIX}ar" LD="${ARM_NONE_EABI_GCC_PREFIX}ld" CFLAGS='-std=c99 -Werror -Wall -Wextra -O1' lib

    msg "size: ${ARM_NONE_EABI_GCC_PREFIX}gcc -O1, baremetal+debug"
    ${ARM_NONE_EABI_GCC_PREFIX}size -t library/*.o
}

component_build_arm_linux_gnueabi_gcc_arm5vte () {
    msg "build: ${ARM_LINUX_GNUEABI_GCC_PREFIX}gcc -march=arm5vte, baremetal+debug" # ~ 10s
    scripts/config.py baremetal
    # Build for a target platform that's close to what Debian uses
    # for its "armel" distribution (https://wiki.debian.org/ArmEabiPort).
    # See https://github.com/Mbed-TLS/mbedtls/pull/2169 and comments.
    # Build everything including programs, see for example
    # https://github.com/Mbed-TLS/mbedtls/pull/3449#issuecomment-675313720
    make CC="${ARM_LINUX_GNUEABI_GCC_PREFIX}gcc" AR="${ARM_LINUX_GNUEABI_GCC_PREFIX}ar" CFLAGS='-Werror -Wall -Wextra -march=armv5te -O1' LDFLAGS='-march=armv5te'

    msg "size: ${ARM_LINUX_GNUEABI_GCC_PREFIX}gcc -march=armv5te -O1, baremetal+debug"
    ${ARM_LINUX_GNUEABI_GCC_PREFIX}size -t library/*.o
}
support_build_arm_linux_gnueabi_gcc_arm5vte () {
    type ${ARM_LINUX_GNUEABI_GCC_PREFIX}gcc >/dev/null 2>&1
}

component_build_arm_none_eabi_gcc_arm5vte () {
    msg "build: ${ARM_NONE_EABI_GCC_PREFIX}gcc -march=arm5vte, baremetal+debug" # ~ 10s
    scripts/config.py baremetal
    # This is an imperfect substitute for
    # component_build_arm_linux_gnueabi_gcc_arm5vte
    # in case the gcc-arm-linux-gnueabi toolchain is not available
    make CC="${ARM_NONE_EABI_GCC_PREFIX}gcc" AR="${ARM_NONE_EABI_GCC_PREFIX}ar" CFLAGS='-std=c99 -Werror -Wall -Wextra -march=armv5te -O1' LDFLAGS='-march=armv5te' SHELL='sh -x' lib

    msg "size: ${ARM_NONE_EABI_GCC_PREFIX}gcc -march=armv5te -O1, baremetal+debug"
    ${ARM_NONE_EABI_GCC_PREFIX}size -t library/*.o
}

component_build_arm_none_eabi_gcc_m0plus () {
    msg "build: ${ARM_NONE_EABI_GCC_PREFIX}gcc -mthumb -mcpu=cortex-m0plus, baremetal_size" # ~ 10s
    scripts/config.py baremetal_size
    make CC="${ARM_NONE_EABI_GCC_PREFIX}gcc" AR="${ARM_NONE_EABI_GCC_PREFIX}ar" LD="${ARM_NONE_EABI_GCC_PREFIX}ld" CFLAGS='-std=c99 -Werror -Wall -Wextra -mthumb -mcpu=cortex-m0plus -Os' lib

    msg "size: ${ARM_NONE_EABI_GCC_PREFIX}gcc -mthumb -mcpu=cortex-m0plus -Os, baremetal_size"
    ${ARM_NONE_EABI_GCC_PREFIX}size -t library/*.o
    for lib in library/*.a; do
        echo "$lib:"
        ${ARM_NONE_EABI_GCC_PREFIX}size -t $lib | grep TOTALS
    done
}

component_build_arm_none_eabi_gcc_no_udbl_division () {
    msg "build: ${ARM_NONE_EABI_GCC_PREFIX}gcc -DMBEDTLS_NO_UDBL_DIVISION, make" # ~ 10s
    scripts/config.py baremetal
    scripts/config.py set MBEDTLS_NO_UDBL_DIVISION
    make CC="${ARM_NONE_EABI_GCC_PREFIX}gcc" AR="${ARM_NONE_EABI_GCC_PREFIX}ar" LD="${ARM_NONE_EABI_GCC_PREFIX}ld" CFLAGS='-std=c99 -Werror -Wall -Wextra' lib
    echo "Checking that software 64-bit division is not required"
    not grep __aeabi_uldiv library/*.o
}

component_build_arm_none_eabi_gcc_no_64bit_multiplication () {
    msg "build: ${ARM_NONE_EABI_GCC_PREFIX}gcc MBEDTLS_NO_64BIT_MULTIPLICATION, make" # ~ 10s
    scripts/config.py baremetal
    scripts/config.py set MBEDTLS_NO_64BIT_MULTIPLICATION
    make CC="${ARM_NONE_EABI_GCC_PREFIX}gcc" AR="${ARM_NONE_EABI_GCC_PREFIX}ar" LD="${ARM_NONE_EABI_GCC_PREFIX}ld" CFLAGS='-std=c99 -Werror -O1 -march=armv6-m -mthumb' lib
    echo "Checking that software 64-bit multiplication is not required"
    not grep __aeabi_lmul library/*.o
}

component_build_arm_clang_thumb () {
    # ~ 30s

    scripts/config.py baremetal

    msg "build: clang thumb 2, make"
    make clean
    make CC="clang" CFLAGS='-std=c99 -Werror -Os --target=arm-linux-gnueabihf -march=armv7-m -mthumb' lib

    # Some Thumb 1 asm is sensitive to optimisation level, so test both -O0 and -Os
    msg "build: clang thumb 1 -O0, make"
    make clean
    make CC="clang" CFLAGS='-std=c99 -Werror -O0 --target=arm-linux-gnueabihf -mcpu=arm1136j-s -mthumb' lib

    msg "build: clang thumb 1 -Os, make"
    make clean
    make CC="clang" CFLAGS='-std=c99 -Werror -Os --target=arm-linux-gnueabihf -mcpu=arm1136j-s -mthumb' lib
}

component_build_armcc () {
    msg "build: ARM Compiler 5"
    scripts/config.py baremetal
    # armc[56] don't support SHA-512 intrinsics
    scripts/config.py unset MBEDTLS_SHA512_USE_A64_CRYPTO_IF_PRESENT

    # older versions of armcc/armclang don't support AESCE_C on 32-bit Arm
    scripts/config.py unset MBEDTLS_AESCE_C

    # Stop armclang warning about feature detection for A64_CRYPTO.
    # With this enabled, the library does build correctly under armclang,
    # but in baremetal builds (as tested here), feature detection is
    # unavailable, and the user is notified via a #warning. So enabling
    # this feature would prevent us from building with -Werror on
    # armclang. Tracked in #7198.
    scripts/config.py unset MBEDTLS_SHA256_USE_ARMV8_A_CRYPTO_IF_PRESENT

    scripts/config.py set MBEDTLS_HAVE_ASM

    make CC="$ARMC5_CC" AR="$ARMC5_AR" WARNING_CFLAGS='--strict --c99' lib

    msg "size: ARM Compiler 5"
    "$ARMC5_FROMELF" -z library/*.o

    # Compile mostly with -O1 since some Arm inline assembly is disabled for -O0.

    # ARM Compiler 6 - Target ARMv7-A
    armc6_build_test "-O1 --target=arm-arm-none-eabi -march=armv7-a"

    # ARM Compiler 6 - Target ARMv7-M
    armc6_build_test "-O1 --target=arm-arm-none-eabi -march=armv7-m"

    # ARM Compiler 6 - Target ARMv7-M+DSP
    armc6_build_test "-O1 --target=arm-arm-none-eabi -march=armv7-m+dsp"

    # ARM Compiler 6 - Target ARMv8-A - AArch32
    armc6_build_test "-O1 --target=arm-arm-none-eabi -march=armv8.2-a"

    # ARM Compiler 6 - Target ARMv8-M
    armc6_build_test "-O1 --target=arm-arm-none-eabi -march=armv8-m.main"

    # ARM Compiler 6 - Target Cortex-M0 - no optimisation
    armc6_build_test "-O0 --target=arm-arm-none-eabi -mcpu=cortex-m0"

    # ARM Compiler 6 - Target Cortex-M0
    armc6_build_test "-Os --target=arm-arm-none-eabi -mcpu=cortex-m0"

    # ARM Compiler 6 - Target ARMv8.2-A - AArch64
    #
    # Re-enable MBEDTLS_AESCE_C as this should be supported by the version of armclang
    # that we have in our CI
    scripts/config.py set MBEDTLS_AESCE_C
    armc6_build_test "-O1 --target=aarch64-arm-none-eabi -march=armv8.2-a+crypto"
}

support_build_armcc () {
    armc5_cc="$ARMC5_BIN_DIR/armcc"
    armc6_cc="$ARMC6_BIN_DIR/armclang"
    (check_tools "$armc5_cc" "$armc6_cc" > /dev/null 2>&1)
}

component_test_tls13_only () {
    msg "build: default config with MBEDTLS_SSL_PROTO_TLS1_3, without MBEDTLS_SSL_PROTO_TLS1_2"
    scripts/config.py set MBEDTLS_SSL_EARLY_DATA
    make CFLAGS="'-DMBEDTLS_USER_CONFIG_FILE=\"../tests/configs/tls13-only.h\"'"

    msg "test: TLS 1.3 only, all key exchange modes enabled"
    make test

    msg "ssl-opt.sh: TLS 1.3 only, all key exchange modes enabled"
    tests/ssl-opt.sh
}

component_test_tls13_only_psk () {
    msg "build: TLS 1.3 only from default, only PSK key exchange mode"
    scripts/config.py unset MBEDTLS_SSL_TLS1_3_KEY_EXCHANGE_MODE_EPHEMERAL_ENABLED
    scripts/config.py unset MBEDTLS_SSL_TLS1_3_KEY_EXCHANGE_MODE_PSK_EPHEMERAL_ENABLED
    scripts/config.py unset MBEDTLS_ECDH_C
    scripts/config.py unset MBEDTLS_DHM_C
    scripts/config.py unset MBEDTLS_X509_CRT_PARSE_C
    scripts/config.py unset MBEDTLS_X509_RSASSA_PSS_SUPPORT
    scripts/config.py unset MBEDTLS_SSL_SERVER_NAME_INDICATION
    scripts/config.py unset MBEDTLS_ECDSA_C
    scripts/config.py unset MBEDTLS_PKCS1_V21
    scripts/config.py unset MBEDTLS_PKCS7_C
    scripts/config.py set   MBEDTLS_SSL_EARLY_DATA
    make CFLAGS="'-DMBEDTLS_USER_CONFIG_FILE=\"../tests/configs/tls13-only.h\"'"

    msg "test_suite_ssl: TLS 1.3 only, only PSK key exchange mode enabled"
    cd tests; ./test_suite_ssl; cd ..

    msg "ssl-opt.sh: TLS 1.3 only, only PSK key exchange mode enabled"
    tests/ssl-opt.sh
}

component_test_tls13_only_ephemeral () {
    msg "build: TLS 1.3 only from default, only ephemeral key exchange mode"
    scripts/config.py unset MBEDTLS_SSL_TLS1_3_KEY_EXCHANGE_MODE_PSK_ENABLED
    scripts/config.py unset MBEDTLS_SSL_TLS1_3_KEY_EXCHANGE_MODE_PSK_EPHEMERAL_ENABLED
    scripts/config.py unset MBEDTLS_SSL_EARLY_DATA
    make CFLAGS="'-DMBEDTLS_USER_CONFIG_FILE=\"../tests/configs/tls13-only.h\"'"

    msg "test_suite_ssl: TLS 1.3 only, only ephemeral key exchange mode"
    cd tests; ./test_suite_ssl; cd ..

    msg "ssl-opt.sh: TLS 1.3 only, only ephemeral key exchange mode"
    tests/ssl-opt.sh
}

component_test_tls13_only_ephemeral_ffdh () {
    msg "build: TLS 1.3 only from default, only ephemeral ffdh key exchange mode"
    scripts/config.py unset MBEDTLS_SSL_TLS1_3_KEY_EXCHANGE_MODE_PSK_ENABLED
    scripts/config.py unset MBEDTLS_SSL_TLS1_3_KEY_EXCHANGE_MODE_PSK_EPHEMERAL_ENABLED
    scripts/config.py unset MBEDTLS_SSL_EARLY_DATA
    scripts/config.py unset MBEDTLS_ECDH_C

    make CFLAGS="'-DMBEDTLS_USER_CONFIG_FILE=\"../tests/configs/tls13-only.h\"'"

    msg "test_suite_ssl: TLS 1.3 only, only ephemeral ffdh key exchange mode"
    cd tests; ./test_suite_ssl; cd ..

    msg "ssl-opt.sh: TLS 1.3 only, only ephemeral ffdh key exchange mode"
    tests/ssl-opt.sh
}

component_test_tls13_only_psk_ephemeral () {
    msg "build: TLS 1.3 only from default, only PSK ephemeral key exchange mode"
    scripts/config.py unset MBEDTLS_SSL_TLS1_3_KEY_EXCHANGE_MODE_PSK_ENABLED
    scripts/config.py unset MBEDTLS_SSL_TLS1_3_KEY_EXCHANGE_MODE_EPHEMERAL_ENABLED
    scripts/config.py unset MBEDTLS_X509_CRT_PARSE_C
    scripts/config.py unset MBEDTLS_X509_RSASSA_PSS_SUPPORT
    scripts/config.py unset MBEDTLS_SSL_SERVER_NAME_INDICATION
    scripts/config.py unset MBEDTLS_ECDSA_C
    scripts/config.py unset MBEDTLS_PKCS1_V21
    scripts/config.py unset MBEDTLS_PKCS7_C
    scripts/config.py set   MBEDTLS_SSL_EARLY_DATA
    make CFLAGS="'-DMBEDTLS_USER_CONFIG_FILE=\"../tests/configs/tls13-only.h\"'"

    msg "test_suite_ssl: TLS 1.3 only, only PSK ephemeral key exchange mode"
    cd tests; ./test_suite_ssl; cd ..

    msg "ssl-opt.sh: TLS 1.3 only, only PSK ephemeral key exchange mode"
    tests/ssl-opt.sh
}

component_test_tls13_only_psk_ephemeral_ffdh () {
    msg "build: TLS 1.3 only from default, only PSK ephemeral ffdh key exchange mode"
    scripts/config.py unset MBEDTLS_SSL_TLS1_3_KEY_EXCHANGE_MODE_PSK_ENABLED
    scripts/config.py unset MBEDTLS_SSL_TLS1_3_KEY_EXCHANGE_MODE_EPHEMERAL_ENABLED
    scripts/config.py unset MBEDTLS_X509_CRT_PARSE_C
    scripts/config.py unset MBEDTLS_X509_RSASSA_PSS_SUPPORT
    scripts/config.py unset MBEDTLS_SSL_SERVER_NAME_INDICATION
    scripts/config.py unset MBEDTLS_ECDSA_C
    scripts/config.py unset MBEDTLS_PKCS1_V21
    scripts/config.py unset MBEDTLS_PKCS7_C
    scripts/config.py set   MBEDTLS_SSL_EARLY_DATA
    scripts/config.py unset MBEDTLS_ECDH_C
    make CFLAGS="'-DMBEDTLS_USER_CONFIG_FILE=\"../tests/configs/tls13-only.h\"'"

    msg "test_suite_ssl: TLS 1.3 only, only PSK ephemeral ffdh key exchange mode"
    cd tests; ./test_suite_ssl; cd ..

    msg "ssl-opt.sh: TLS 1.3 only, only PSK ephemeral ffdh key exchange mode"
    tests/ssl-opt.sh
}

component_test_tls13_only_psk_all () {
    msg "build: TLS 1.3 only from default, without ephemeral key exchange mode"
    scripts/config.py unset MBEDTLS_SSL_TLS1_3_KEY_EXCHANGE_MODE_EPHEMERAL_ENABLED
    scripts/config.py unset MBEDTLS_X509_CRT_PARSE_C
    scripts/config.py unset MBEDTLS_X509_RSASSA_PSS_SUPPORT
    scripts/config.py unset MBEDTLS_SSL_SERVER_NAME_INDICATION
    scripts/config.py unset MBEDTLS_ECDSA_C
    scripts/config.py unset MBEDTLS_PKCS1_V21
    scripts/config.py unset MBEDTLS_PKCS7_C
    scripts/config.py set   MBEDTLS_SSL_EARLY_DATA
    make CFLAGS="'-DMBEDTLS_USER_CONFIG_FILE=\"../tests/configs/tls13-only.h\"'"

    msg "test_suite_ssl: TLS 1.3 only, PSK and PSK ephemeral key exchange modes"
    cd tests; ./test_suite_ssl; cd ..

    msg "ssl-opt.sh: TLS 1.3 only, PSK and PSK ephemeral key exchange modes"
    tests/ssl-opt.sh
}

component_test_tls13_only_ephemeral_all () {
    msg "build: TLS 1.3 only from default, without PSK key exchange mode"
    scripts/config.py unset MBEDTLS_SSL_TLS1_3_KEY_EXCHANGE_MODE_PSK_ENABLED
    scripts/config.py set   MBEDTLS_SSL_EARLY_DATA
    make CFLAGS="'-DMBEDTLS_USER_CONFIG_FILE=\"../tests/configs/tls13-only.h\"'"

    msg "test_suite_ssl: TLS 1.3 only, ephemeral and PSK ephemeral key exchange modes"
    cd tests; ./test_suite_ssl; cd ..

    msg "ssl-opt.sh: TLS 1.3 only, ephemeral and PSK ephemeral key exchange modes"
    tests/ssl-opt.sh
}

component_test_tls13 () {
    msg "build: default config with MBEDTLS_SSL_PROTO_TLS1_3 enabled, without padding"
    scripts/config.py set MBEDTLS_SSL_PROTO_TLS1_3
    scripts/config.py set MBEDTLS_SSL_TLS1_3_COMPATIBILITY_MODE
    scripts/config.py set MBEDTLS_SSL_CID_TLS1_3_PADDING_GRANULARITY 1
    scripts/config.py set MBEDTLS_SSL_EARLY_DATA
    CC=$ASAN_CC cmake -D CMAKE_BUILD_TYPE:String=Asan .
    make
    msg "test: default config with MBEDTLS_SSL_PROTO_TLS1_3 enabled, without padding"
    make test
    msg "ssl-opt.sh (TLS 1.3)"
    tests/ssl-opt.sh
}

component_test_tls13_no_compatibility_mode () {
    msg "build: default config with MBEDTLS_SSL_PROTO_TLS1_3 enabled, without padding"
    scripts/config.py set   MBEDTLS_SSL_PROTO_TLS1_3
    scripts/config.py unset MBEDTLS_SSL_TLS1_3_COMPATIBILITY_MODE
    scripts/config.py set   MBEDTLS_SSL_CID_TLS1_3_PADDING_GRANULARITY 1
    scripts/config.py set   MBEDTLS_SSL_EARLY_DATA
    CC=$ASAN_CC cmake -D CMAKE_BUILD_TYPE:String=Asan .
    make
    msg "test: default config with MBEDTLS_SSL_PROTO_TLS1_3 enabled, without padding"
    make test
    msg "ssl-opt.sh (TLS 1.3 no compatibility mode)"
    tests/ssl-opt.sh
}

component_test_tls13_only_record_size_limit () {
    msg "build: TLS 1.3 only from default, record size limit extension enabled"
    scripts/config.py set MBEDTLS_SSL_RECORD_SIZE_LIMIT
    make CFLAGS="'-DMBEDTLS_USER_CONFIG_FILE=\"../tests/configs/tls13-only.h\"'"

    msg "test_suite_ssl: TLS 1.3 only, record size limit extension enabled"
    cd tests; ./test_suite_ssl; cd ..

    msg "ssl-opt.sh: (TLS 1.3 only, record size limit extension tests only)"
    # Both the server and the client will currently abort the handshake when they encounter the
    # record size limit extension. There is no way to prevent gnutls-cli from sending the extension
    # which makes all G_NEXT_CLI + P_SRV tests fail. Thus, run only the tests for the this extension.
    tests/ssl-opt.sh -f "Record Size Limit"
}

component_build_mingw () {
    msg "build: Windows cross build - mingw64, make (Link Library)" # ~ 30s
    make CC=i686-w64-mingw32-gcc AR=i686-w64-mingw32-ar LD=i686-w64-minggw32-ld CFLAGS='-Werror -Wall -Wextra -maes -msse2 -mpclmul' WINDOWS_BUILD=1 lib programs

    # note Make tests only builds the tests, but doesn't run them
    make CC=i686-w64-mingw32-gcc AR=i686-w64-mingw32-ar LD=i686-w64-minggw32-ld CFLAGS='-Werror -maes -msse2 -mpclmul' WINDOWS_BUILD=1 tests
    make WINDOWS_BUILD=1 clean

    msg "build: Windows cross build - mingw64, make (DLL)" # ~ 30s
    make CC=i686-w64-mingw32-gcc AR=i686-w64-mingw32-ar LD=i686-w64-minggw32-ld CFLAGS='-Werror -Wall -Wextra -maes -msse2 -mpclmul' WINDOWS_BUILD=1 SHARED=1 lib programs
    make CC=i686-w64-mingw32-gcc AR=i686-w64-mingw32-ar LD=i686-w64-minggw32-ld CFLAGS='-Werror -Wall -Wextra -maes -msse2 -mpclmul' WINDOWS_BUILD=1 SHARED=1 tests
    make WINDOWS_BUILD=1 clean

    msg "build: Windows cross build - mingw64, make (Library only, default config without MBEDTLS_AESNI_C)" # ~ 30s
    ./scripts/config.py unset MBEDTLS_AESNI_C #
    make CC=i686-w64-mingw32-gcc AR=i686-w64-mingw32-ar LD=i686-w64-minggw32-ld CFLAGS='-Werror -Wall -Wextra' WINDOWS_BUILD=1 lib
    make WINDOWS_BUILD=1 clean
}
support_build_mingw() {
    case $(i686-w64-mingw32-gcc -dumpversion 2>/dev/null) in
        [0-5]*|"") false;;
        *) true;;
    esac
}

component_test_memsan () {
    msg "build: MSan (clang)" # ~ 1 min 20s
    scripts/config.py unset MBEDTLS_AESNI_C # memsan doesn't grok asm
    CC=clang cmake -D CMAKE_BUILD_TYPE:String=MemSan .
    make

    msg "test: main suites (MSan)" # ~ 10s
    make test

    msg "test: metatests (MSan)"
    tests/scripts/run-metatests.sh any msan

    msg "program demos (MSan)" # ~20s
    tests/scripts/run_demos.py

    msg "test: ssl-opt.sh (MSan)" # ~ 1 min
    tests/ssl-opt.sh

    # Optional part(s)

    if [ "$MEMORY" -gt 0 ]; then
        msg "test: compat.sh (MSan)" # ~ 6 min 20s
        tests/compat.sh
    fi
}

component_release_test_valgrind () {
    msg "build: Release (clang)"
    # default config, in particular without MBEDTLS_USE_PSA_CRYPTO
    CC=clang cmake -D CMAKE_BUILD_TYPE:String=Release .
    make

    msg "test: main suites, Valgrind (default config)"
    make memcheck

    # Optional parts (slow; currently broken on OS X because programs don't
    # seem to receive signals under valgrind on OS X).
    # These optional parts don't run on the CI.
    if [ "$MEMORY" -gt 0 ]; then
        msg "test: ssl-opt.sh --memcheck (default config)"
        tests/ssl-opt.sh --memcheck
    fi

    if [ "$MEMORY" -gt 1 ]; then
        msg "test: compat.sh --memcheck (default config)"
        tests/compat.sh --memcheck
    fi

    if [ "$MEMORY" -gt 0 ]; then
        msg "test: context-info.sh --memcheck (default config)"
        tests/context-info.sh --memcheck
    fi
}

component_release_test_valgrind_psa () {
    msg "build: Release, full (clang)"
    # full config, in particular with MBEDTLS_USE_PSA_CRYPTO
    scripts/config.py full
    CC=clang cmake -D CMAKE_BUILD_TYPE:String=Release .
    make

    msg "test: main suites, Valgrind (full config)"
    make memcheck
}

support_test_cmake_out_of_source () {
    distrib_id=""
    distrib_ver=""
    distrib_ver_minor=""
    distrib_ver_major=""

    # Attempt to parse lsb-release to find out distribution and version. If not
    # found this should fail safe (test is supported).
    if [[ -f /etc/lsb-release ]]; then

        while read -r lsb_line; do
            case "$lsb_line" in
                "DISTRIB_ID"*) distrib_id=${lsb_line/#DISTRIB_ID=};;
                "DISTRIB_RELEASE"*) distrib_ver=${lsb_line/#DISTRIB_RELEASE=};;
            esac
        done < /etc/lsb-release

        distrib_ver_major="${distrib_ver%%.*}"
        distrib_ver="${distrib_ver#*.}"
        distrib_ver_minor="${distrib_ver%%.*}"
    fi

    # Running the out of source CMake test on Ubuntu 16.04 using more than one
    # processor (as the CI does) can create a race condition whereby the build
    # fails to see a generated file, despite that file actually having been
    # generated. This problem appears to go away with 18.04 or newer, so make
    # the out of source tests unsupported on Ubuntu 16.04.
    [ "$distrib_id" != "Ubuntu" ] || [ "$distrib_ver_major" -gt 16 ]
}

component_test_cmake_out_of_source () {
    # Remove existing generated files so that we use the ones cmake
    # generates
    make neat

    msg "build: cmake 'out-of-source' build"
    MBEDTLS_ROOT_DIR="$PWD"
    mkdir "$OUT_OF_SOURCE_DIR"
    cd "$OUT_OF_SOURCE_DIR"
    # Note: Explicitly generate files as these are turned off in releases
    cmake -D CMAKE_BUILD_TYPE:String=Check -D GEN_FILES=ON "$MBEDTLS_ROOT_DIR"
    make

    msg "test: cmake 'out-of-source' build"
    make test
    # Check that ssl-opt.sh can find the test programs.
    # Also ensure that there are no error messages such as
    # "No such file or directory", which would indicate that some required
    # file is missing (ssl-opt.sh tolerates the absence of some files so
    # may exit with status 0 but emit errors).
    ./tests/ssl-opt.sh -f 'Default' >ssl-opt.out 2>ssl-opt.err
    grep PASS ssl-opt.out
    cat ssl-opt.err >&2
    # If ssl-opt.err is non-empty, record an error and keep going.
    [ ! -s ssl-opt.err ]
    rm ssl-opt.out ssl-opt.err
    cd "$MBEDTLS_ROOT_DIR"
    rm -rf "$OUT_OF_SOURCE_DIR"
}

component_test_cmake_as_subdirectory () {
    # Remove existing generated files so that we use the ones CMake
    # generates
    make neat

    msg "build: cmake 'as-subdirectory' build"
    cd programs/test/cmake_subproject
    # Note: Explicitly generate files as these are turned off in releases
    cmake -D GEN_FILES=ON .
    make
    ./cmake_subproject
}
support_test_cmake_as_subdirectory () {
    support_test_cmake_out_of_source
}

component_test_cmake_as_package () {
    # Remove existing generated files so that we use the ones CMake
    # generates
    make neat

    msg "build: cmake 'as-package' build"
    cd programs/test/cmake_package
    cmake .
    make
    ./cmake_package
}
support_test_cmake_as_package () {
    support_test_cmake_out_of_source
}

component_test_cmake_as_package_install () {
    # Remove existing generated files so that we use the ones CMake
    # generates
    make neat

    msg "build: cmake 'as-installed-package' build"
    cd programs/test/cmake_package_install
    cmake .
    make
    ./cmake_package_install
}
support_test_cmake_as_package_install () {
    support_test_cmake_out_of_source
}

component_build_cmake_custom_config_file () {
    # Make a copy of config file to use for the in-tree test
    cp "$CONFIG_H" include/mbedtls_config_in_tree_copy.h

    MBEDTLS_ROOT_DIR="$PWD"
    mkdir "$OUT_OF_SOURCE_DIR"
    cd "$OUT_OF_SOURCE_DIR"

    # Build once to get the generated files (which need an intact config file)
    cmake "$MBEDTLS_ROOT_DIR"
    make

    msg "build: cmake with -DMBEDTLS_CONFIG_FILE"
    scripts/config.py -w full_config.h full
    echo '#error "cmake -DMBEDTLS_CONFIG_FILE is not working."' > "$MBEDTLS_ROOT_DIR/$CONFIG_H"
    cmake -DGEN_FILES=OFF -DMBEDTLS_CONFIG_FILE=full_config.h "$MBEDTLS_ROOT_DIR"
    make

    msg "build: cmake with -DMBEDTLS_CONFIG_FILE + -DMBEDTLS_USER_CONFIG_FILE"
    # In the user config, disable one feature (for simplicity, pick a feature
    # that nothing else depends on).
    echo '#undef MBEDTLS_NIST_KW_C' >user_config.h

    cmake -DGEN_FILES=OFF -DMBEDTLS_CONFIG_FILE=full_config.h -DMBEDTLS_USER_CONFIG_FILE=user_config.h "$MBEDTLS_ROOT_DIR"
    make
    not programs/test/query_compile_time_config MBEDTLS_NIST_KW_C

    rm -f user_config.h full_config.h

    cd "$MBEDTLS_ROOT_DIR"
    rm -rf "$OUT_OF_SOURCE_DIR"

    # Now repeat the test for an in-tree build:

    # Restore config for the in-tree test
    mv include/mbedtls_config_in_tree_copy.h "$CONFIG_H"

    # Build once to get the generated files (which need an intact config)
    cmake .
    make

    msg "build: cmake (in-tree) with -DMBEDTLS_CONFIG_FILE"
    scripts/config.py -w full_config.h full
    echo '#error "cmake -DMBEDTLS_CONFIG_FILE is not working."' > "$MBEDTLS_ROOT_DIR/$CONFIG_H"
    cmake -DGEN_FILES=OFF -DMBEDTLS_CONFIG_FILE=full_config.h .
    make

    msg "build: cmake (in-tree) with -DMBEDTLS_CONFIG_FILE + -DMBEDTLS_USER_CONFIG_FILE"
    # In the user config, disable one feature (for simplicity, pick a feature
    # that nothing else depends on).
    echo '#undef MBEDTLS_NIST_KW_C' >user_config.h

    cmake -DGEN_FILES=OFF -DMBEDTLS_CONFIG_FILE=full_config.h -DMBEDTLS_USER_CONFIG_FILE=user_config.h .
    make
    not programs/test/query_compile_time_config MBEDTLS_NIST_KW_C

    rm -f user_config.h full_config.h
}
support_build_cmake_custom_config_file () {
    support_test_cmake_out_of_source
}


component_build_zeroize_checks () {
    msg "build: check for obviously wrong calls to mbedtls_platform_zeroize()"

    scripts/config.py full

    # Only compile - we're looking for sizeof-pointer-memaccess warnings
<<<<<<< HEAD
    make CFLAGS="'-DMBEDTLS_USER_CONFIG_FILE=\"../tests/configs/user-config-zeroize-memset.h\"' -DMBEDTLS_TEST_DEFINES_ZEROIZE -Werror -Wsizeof-pointer-memaccess"
=======
    make CC=gcc CFLAGS="'-DMBEDTLS_USER_CONFIG_FILE=\"../tests/configs/user-config-zeroize-memset.h\"' -DMBEDTLS_TEST_DEFINES_ZEROIZE -Werror -Wsizeof-pointer-memaccess" $MAKE_THREADING_FLAGS
>>>>>>> 0e6fdc4f
}


component_test_zeroize () {
    # Test that the function mbedtls_platform_zeroize() is not optimized away by
    # different combinations of compilers and optimization flags by using an
    # auxiliary GDB script. Unfortunately, GDB does not return error values to the
    # system in all cases that the script fails, so we must manually search the
    # output to check whether the pass string is present and no failure strings
    # were printed.

    # Don't try to disable ASLR. We don't care about ASLR here. We do care
    # about a spurious message if Gdb tries and fails, so suppress that.
    gdb_disable_aslr=
    if [ -z "$(gdb -batch -nw -ex 'set disable-randomization off' 2>&1)" ]; then
        gdb_disable_aslr='set disable-randomization off'
    fi

    for optimization_flag in -O2 -O3 -Ofast -Os; do
        for compiler in clang gcc; do
            msg "test: $compiler $optimization_flag, mbedtls_platform_zeroize()"
            make programs CC="$compiler" DEBUG=1 CFLAGS="$optimization_flag"
            gdb -ex "$gdb_disable_aslr" -x tests/scripts/test_zeroize.gdb -nw -batch -nx 2>&1 | tee test_zeroize.log
            grep "The buffer was correctly zeroized" test_zeroize.log
            not grep -i "error" test_zeroize.log
            rm -f test_zeroize.log
            make clean
        done
    done
}

component_test_psa_compliance () {
    # The arch tests build with gcc, so require use of gcc here to link properly
    msg "build: make, default config (out-of-box), libmbedcrypto.a only"
    CC=gcc make -C library libmbedcrypto.a

    msg "unit test: test_psa_compliance.py"
    CC=gcc ./tests/scripts/test_psa_compliance.py
}

support_test_psa_compliance () {
    # psa-compliance-tests only supports CMake >= 3.10.0
    ver="$(cmake --version)"
    ver="${ver#cmake version }"
    ver_major="${ver%%.*}"

    ver="${ver#*.}"
    ver_minor="${ver%%.*}"

    [ "$ver_major" -eq 3 ] && [ "$ver_minor" -ge 10 ]
}

component_check_code_style () {
    msg "Check C code style"
    ./scripts/code_style.py
}

support_check_code_style() {
    case $(uncrustify --version) in
        *0.75.1*) true;;
        *) false;;
    esac
}

component_check_python_files () {
    msg "Lint: Python scripts"
    tests/scripts/check-python-files.sh
}

component_check_test_helpers () {
    msg "unit test: generate_test_code.py"
    # unittest writes out mundane stuff like number or tests run on stderr.
    # Our convention is to reserve stderr for actual errors, and write
    # harmless info on stdout so it can be suppress with --quiet.
    ./tests/scripts/test_generate_test_code.py 2>&1

    msg "unit test: translate_ciphers.py"
    python3 -m unittest tests/scripts/translate_ciphers.py 2>&1
}


################################################################
#### Termination
################################################################

post_report () {
    msg "Done, cleaning up"
    final_cleanup

    final_report
}



################################################################
#### Run all the things
################################################################

# Function invoked by --error-test to test error reporting.
pseudo_component_error_test () {
    msg "Testing error reporting $error_test_i"
    if [ $KEEP_GOING -ne 0 ]; then
        echo "Expect three failing commands."
    fi
    # If the component doesn't run in a subshell, changing error_test_i to an
    # invalid integer will cause an error in the loop that runs this function.
    error_test_i=this_should_not_be_used_since_the_component_runs_in_a_subshell
    # Expected error: 'grep non_existent /dev/null -> 1'
    grep non_existent /dev/null
    # Expected error: '! grep -q . tests/scripts/all.sh -> 1'
    not grep -q . "$0"
    # Expected error: 'make unknown_target -> 2'
    make unknown_target
    false "this should not be executed"
}

# Run one component and clean up afterwards.
run_component () {
    current_component="$1"
    export MBEDTLS_TEST_CONFIGURATION="$current_component"

    # Unconditionally create a seedfile that's sufficiently long.
    # Do this before each component, because a previous component may
    # have messed it up or shortened it.
    local dd_cmd
    dd_cmd=(dd if=/dev/urandom of=./tests/seedfile bs=64 count=1)
    case $OSTYPE in
        linux*|freebsd*|openbsd*) dd_cmd+=(status=none)
    esac
    "${dd_cmd[@]}"

    # Run the component in a subshell, with error trapping and output
    # redirection set up based on the relevant options.
    if [ $KEEP_GOING -eq 1 ]; then
        # We want to keep running if the subshell fails, so 'set -e' must
        # be off when the subshell runs.
        set +e
    fi
    (
        if [ $QUIET -eq 1 ]; then
            # msg() will be silenced, so just print the component name here.
            echo "${current_component#component_}"
            exec >/dev/null
        fi
        if [ $KEEP_GOING -eq 1 ]; then
            # Keep "set -e" off, and run an ERR trap instead to record failures.
            set -E
            trap err_trap ERR
        fi
        # The next line is what runs the component
        "$@"
        if [ $KEEP_GOING -eq 1 ]; then
            trap - ERR
            exit $last_failure_status
        fi
    )
    component_status=$?
    if [ $KEEP_GOING -eq 1 ]; then
        set -e
        if [ $component_status -ne 0 ]; then
            failure_count=$((failure_count + 1))
        fi
    fi

    # Restore the build tree to a clean state.
    cleanup
    unset current_component
}

# Preliminary setup
pre_check_environment
pre_parse_command_line_for_dirs "$@"
pre_initialize_variables
pre_parse_command_line "$@"

pre_check_git
pre_restore_files
pre_back_up

build_status=0
if [ $KEEP_GOING -eq 1 ]; then
    pre_setup_keep_going
fi
pre_prepare_outcome_file
pre_print_configuration
pre_check_tools
cleanup
if in_mbedtls_repo; then
    pre_generate_files
fi

# Run the requested tests.
for ((error_test_i=1; error_test_i <= error_test; error_test_i++)); do
    run_component pseudo_component_error_test
done
unset error_test_i
for component in $RUN_COMPONENTS; do
    run_component "component_$component"
done

# We're done.
post_report<|MERGE_RESOLUTION|>--- conflicted
+++ resolved
@@ -2193,11 +2193,7 @@
 component_test_full_no_deprecated () {
     msg "build: make, full_no_deprecated config" # ~ 30s
     scripts/config.py full_no_deprecated
-<<<<<<< HEAD
-    make CFLAGS='-O -Werror -Wall -Wextra'
-=======
-    make CC=gcc CFLAGS='-O -Werror -Wall -Wextra' $MAKE_THREADING_FLAGS
->>>>>>> 0e6fdc4f
+    make CFLAGS='-O -Werror -Wall -Wextra' $MAKE_THREADING_FLAGS
 
     msg "test: make, full_no_deprecated config" # ~ 5s
     make test
@@ -2214,11 +2210,7 @@
     scripts/config.py full_no_deprecated
     scripts/config.py unset MBEDTLS_DEPRECATED_REMOVED
     scripts/config.py set MBEDTLS_DEPRECATED_WARNING
-<<<<<<< HEAD
-    make CFLAGS='-O -Werror -Wall -Wextra'
-=======
-    make CC=gcc CFLAGS='-O -Werror -Wall -Wextra' $MAKE_THREADING_FLAGS
->>>>>>> 0e6fdc4f
+    make CFLAGS='-O -Werror -Wall -Wextra' $MAKE_THREADING_FLAGS
 
     msg "test: make, full_no_deprecated config, MBEDTLS_DEPRECATED_WARNING" # ~ 5s
     make test
@@ -2403,11 +2395,7 @@
     scripts/config.py set MBEDTLS_X509_CRT_WRITE_C
 
     # Only compile - this is primarily to test for compile issues
-<<<<<<< HEAD
-    make CFLAGS='-Werror -Wall -Wextra -I../tests/include/alt-dummy'
-=======
-    make CC=gcc CFLAGS='-Werror -Wall -Wextra -I../tests/include/alt-dummy' $MAKE_THREADING_FLAGS
->>>>>>> 0e6fdc4f
+    make CFLAGS='-Werror -Wall -Wextra -I../tests/include/alt-dummy' $MAKE_THREADING_FLAGS
 }
 
 component_build_module_alt () {
@@ -5329,11 +5317,7 @@
 component_test_mx32 () {
     msg "build: 64-bit ILP32, make, gcc" # ~ 30s
     scripts/config.py full
-<<<<<<< HEAD
-    make CC=gcc CFLAGS='-O2 -Werror -Wall -Wextra -mx32' LDFLAGS='-mx32'
-=======
-    make CC=gcc CFLAGS='-Werror -Wall -Wextra -mx32' LDFLAGS='-mx32' $MAKE_THREADING_FLAGS
->>>>>>> 0e6fdc4f
+    make CC=gcc CFLAGS='-O2 -Werror -Wall -Wextra -mx32' LDFLAGS='-mx32' $MAKE_THREADING_FLAGS
 
     msg "test: 64-bit ILP32, make, gcc"
     make test
@@ -6035,11 +6019,7 @@
     scripts/config.py full
 
     # Only compile - we're looking for sizeof-pointer-memaccess warnings
-<<<<<<< HEAD
-    make CFLAGS="'-DMBEDTLS_USER_CONFIG_FILE=\"../tests/configs/user-config-zeroize-memset.h\"' -DMBEDTLS_TEST_DEFINES_ZEROIZE -Werror -Wsizeof-pointer-memaccess"
-=======
-    make CC=gcc CFLAGS="'-DMBEDTLS_USER_CONFIG_FILE=\"../tests/configs/user-config-zeroize-memset.h\"' -DMBEDTLS_TEST_DEFINES_ZEROIZE -Werror -Wsizeof-pointer-memaccess" $MAKE_THREADING_FLAGS
->>>>>>> 0e6fdc4f
+    make CFLAGS="'-DMBEDTLS_USER_CONFIG_FILE=\"../tests/configs/user-config-zeroize-memset.h\"' -DMBEDTLS_TEST_DEFINES_ZEROIZE -Werror -Wsizeof-pointer-memaccess" $MAKE_THREADING_FLAGS
 }
 
 
