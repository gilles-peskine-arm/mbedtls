/*
 *  SSL client with certificate authentication
 *
 *  Copyright (C) 2006-2013, Brainspark B.V.
 *
 *  This file is part of PolarSSL (http://www.polarssl.org)
 *  Lead Maintainer: Paul Bakker <polarssl_maintainer at polarssl.org>
 *
 *  All rights reserved.
 *
 *  This program is free software; you can redistribute it and/or modify
 *  it under the terms of the GNU General Public License as published by
 *  the Free Software Foundation; either version 2 of the License, or
 *  (at your option) any later version.
 *
 *  This program is distributed in the hope that it will be useful,
 *  but WITHOUT ANY WARRANTY; without even the implied warranty of
 *  MERCHANTABILITY or FITNESS FOR A PARTICULAR PURPOSE.  See the
 *  GNU General Public License for more details.
 *
 *  You should have received a copy of the GNU General Public License along
 *  with this program; if not, write to the Free Software Foundation, Inc.,
 *  51 Franklin Street, Fifth Floor, Boston, MA 02110-1301 USA.
 */

#if !defined(POLARSSL_CONFIG_FILE)
#include "polarssl/config.h"
#else
#include POLARSSL_CONFIG_FILE
#endif

#if !defined(POLARSSL_ENTROPY_C) ||  \
    !defined(POLARSSL_SSL_TLS_C) || !defined(POLARSSL_SSL_CLI_C) || \
    !defined(POLARSSL_NET_C) || !defined(POLARSSL_CTR_DRBG_C)
#include <stdio.h>
int main( int argc, char *argv[] )
{
    ((void) argc);
    ((void) argv);

    printf("POLARSSL_ENTROPY_C and/or "
           "POLARSSL_SSL_TLS_C and/or POLARSSL_SSL_CLI_C and/or "
           "POLARSSL_NET_C and/or POLARSSL_CTR_DRBG_C not defined.\n");
    return( 0 );
}
#else

#include <string.h>
#include <stdlib.h>
#include <stdio.h>

#include "polarssl/net.h"
#include "polarssl/ssl.h"
#include "polarssl/entropy.h"
#include "polarssl/ctr_drbg.h"
#include "polarssl/certs.h"
#include "polarssl/x509.h"
#include "polarssl/error.h"
#include "polarssl/debug.h"

#if defined(POLARSSL_TIMING_C)
#include "polarssl/timing.h"
#endif

#if defined(_MSC_VER) && !defined(EFIX64) && !defined(EFI32)
#if !defined  snprintf
#define  snprintf  _snprintf
#endif
#endif

#define DFL_SERVER_NAME         "localhost"
#define DFL_SERVER_ADDR         NULL
#define DFL_SERVER_PORT         4433
#define DFL_REQUEST_PAGE        "/"
#define DFL_REQUEST_SIZE        -1
#define DFL_DEBUG_LEVEL         0
#define DFL_NBIO                0
#define DFL_READ_TIMEOUT        0
#define DFL_MAX_RESEND          0
#define DFL_CA_FILE             ""
#define DFL_CA_PATH             ""
#define DFL_CRT_FILE            ""
#define DFL_KEY_FILE            ""
#define DFL_PSK                 ""
#define DFL_PSK_IDENTITY        "Client_identity"
#define DFL_FORCE_CIPHER        0
#define DFL_RENEGOTIATION       SSL_RENEGOTIATION_DISABLED
#define DFL_ALLOW_LEGACY        SSL_LEGACY_NO_RENEGOTIATION
#define DFL_RENEGOTIATE         0
#define DFL_EXCHANGES           1
#define DFL_MIN_VERSION         -1
#define DFL_MAX_VERSION         -1
#define DFL_AUTH_MODE           SSL_VERIFY_REQUIRED
#define DFL_MFL_CODE            SSL_MAX_FRAG_LEN_NONE
#define DFL_TRUNC_HMAC          0
#define DFL_RECONNECT           0
#define DFL_RECO_DELAY          0
#define DFL_TICKETS             SSL_SESSION_TICKETS_ENABLED
#define DFL_ALPN_STRING         NULL
<<<<<<< HEAD
#define DFL_TRANSPORT           SSL_TRANSPORT_STREAM
#define DFL_HS_TO_MIN           0
#define DFL_HS_TO_MAX           0
=======
#define DFL_FALLBACK            -1
>>>>>>> 178f9d6e

#define GET_REQUEST "GET %s HTTP/1.0\r\nExtra-header: "
#define GET_REQUEST_END "\r\n\r\n"

/*
 * global options
 */
struct options
{
    const char *server_name;    /* hostname of the server (client only)     */
    const char *server_addr;    /* address of the server (client only)      */
    int server_port;            /* port on which the ssl service runs       */
    int debug_level;            /* level of debugging                       */
    int nbio;                   /* should I/O be blocking?                  */
    uint32_t read_timeout;      /* timeout on ssl_read() in milliseconds    */
    int max_resend;             /* DTLS times to resend on read timeout     */
    const char *request_page;   /* page on server to request                */
    int request_size;           /* pad request with header to requested size */
    const char *ca_file;        /* the file with the CA certificate(s)      */
    const char *ca_path;        /* the path with the CA certificate(s) reside */
    const char *crt_file;       /* the file with the client certificate     */
    const char *key_file;       /* the file with the client key             */
    const char *psk;            /* the pre-shared key                       */
    const char *psk_identity;   /* the pre-shared key identity              */
    int force_ciphersuite[2];   /* protocol/ciphersuite to use, or all      */
    int renegotiation;          /* enable / disable renegotiation           */
    int allow_legacy;           /* allow legacy renegotiation               */
    int renegotiate;            /* attempt renegotiation?                   */
    int renego_delay;           /* delay before enforcing renegotiation     */
    int exchanges;              /* number of data exchanges                 */
    int min_version;            /* minimum protocol version accepted        */
    int max_version;            /* maximum protocol version accepted        */
    int auth_mode;              /* verify mode for connection               */
    unsigned char mfl_code;     /* code for maximum fragment length         */
    int trunc_hmac;             /* negotiate truncated hmac or not          */
    int reconnect;              /* attempt to resume session                */
    int reco_delay;             /* delay in seconds before resuming session */
    int tickets;                /* enable / disable session tickets         */
    const char *alpn_string;    /* ALPN supported protocols                 */
<<<<<<< HEAD
    int transport;              /* TLS or DTLS?                             */
    uint32_t hs_to_min;         /* Initial value of DTLS handshake timer    */
    uint32_t hs_to_max;         /* Max value of DTLS handshake timer        */
=======
    int fallback;               /* is this a fallback connection?           */
>>>>>>> 178f9d6e
} opt;

static void my_debug( void *ctx, int level, const char *str )
{
    ((void) level);

    fprintf( (FILE *) ctx, "%s", str );
    fflush(  (FILE *) ctx  );
}

/*
 * Test recv/send functions that make sure each try returns
 * WANT_READ/WANT_WRITE at least once before sucesseding
 */
static int my_recv( void *ctx, unsigned char *buf, size_t len )
{
    static int first_try = 1;
    int ret;

    if( first_try )
    {
        first_try = 0;
        return( POLARSSL_ERR_NET_WANT_READ );
    }

    ret = net_recv( ctx, buf, len );
    if( ret != POLARSSL_ERR_NET_WANT_READ )
        first_try = 1; /* Next call will be a new operation */
    return( ret );
}

static int my_send( void *ctx, const unsigned char *buf, size_t len )
{
    static int first_try = 1;
    int ret;

    if( first_try )
    {
        first_try = 0;
        return( POLARSSL_ERR_NET_WANT_WRITE );
    }

    ret = net_send( ctx, buf, len );
    if( ret != POLARSSL_ERR_NET_WANT_WRITE )
        first_try = 1; /* Next call will be a new operation */
    return( ret );
}

#if defined(POLARSSL_X509_CRT_PARSE_C)
/*
 * Enabled if debug_level > 1 in code below
 */
static int my_verify( void *data, x509_crt *crt, int depth, int *flags )
{
    char buf[1024];
    ((void) data);

    printf( "\nVerify requested for (Depth %d):\n", depth );
    x509_crt_info( buf, sizeof( buf ) - 1, "", crt );
    printf( "%s", buf );

    if( ( (*flags) & BADCERT_EXPIRED ) != 0 )
        printf( "  ! server certificate has expired\n" );

    if( ( (*flags) & BADCERT_REVOKED ) != 0 )
        printf( "  ! server certificate has been revoked\n" );

    if( ( (*flags) & BADCERT_CN_MISMATCH ) != 0 )
        printf( "  ! CN mismatch\n" );

    if( ( (*flags) & BADCERT_NOT_TRUSTED ) != 0 )
        printf( "  ! self-signed or not signed by a trusted CA\n" );

    if( ( (*flags) & BADCRL_NOT_TRUSTED ) != 0 )
        printf( "  ! CRL not trusted\n" );

    if( ( (*flags) & BADCRL_EXPIRED ) != 0 )
        printf( "  ! CRL expired\n" );

    if( ( (*flags) & BADCERT_OTHER ) != 0 )
        printf( "  ! other (unknown) flag\n" );

    if ( ( *flags ) == 0 )
        printf( "  This certificate has no flags\n" );

    return( 0 );
}
#endif /* POLARSSL_X509_CRT_PARSE_C */

#if defined(POLARSSL_X509_CRT_PARSE_C)
#if defined(POLARSSL_FS_IO)
#define USAGE_IO \
    "    ca_file=%%s          The single file containing the top-level CA(s) you fully trust\n" \
    "                        default: \"\" (pre-loaded)\n" \
    "    ca_path=%%s          The path containing the top-level CA(s) you fully trust\n" \
    "                        default: \"\" (pre-loaded) (overrides ca_file)\n" \
    "    crt_file=%%s         Your own cert and chain (in bottom to top order, top may be omitted)\n" \
    "                        default: \"\" (pre-loaded)\n" \
    "    key_file=%%s         default: \"\" (pre-loaded)\n"
#else
#define USAGE_IO \
    "    No file operations available (POLARSSL_FS_IO not defined)\n"
#endif /* POLARSSL_FS_IO */
#else
#define USAGE_IO ""
#endif /* POLARSSL_X509_CRT_PARSE_C */

#if defined(POLARSSL_KEY_EXCHANGE__SOME__PSK_ENABLED)
#define USAGE_PSK                                                   \
    "    psk=%%s              default: \"\" (in hex, without 0x)\n" \
    "    psk_identity=%%s     default: \"Client_identity\"\n"
#else
#define USAGE_PSK ""
#endif /* POLARSSL_KEY_EXCHANGE__SOME__PSK_ENABLED */

#if defined(POLARSSL_SSL_SESSION_TICKETS)
#define USAGE_TICKETS                                       \
    "    tickets=%%d          default: 1 (enabled)\n"
#else
#define USAGE_TICKETS ""
#endif /* POLARSSL_SSL_SESSION_TICKETS */

#if defined(POLARSSL_SSL_TRUNCATED_HMAC)
#define USAGE_TRUNC_HMAC                                    \
    "    trunc_hmac=%%d       default: 0 (disabled)\n"
#else
#define USAGE_TRUNC_HMAC ""
#endif /* POLARSSL_SSL_TRUNCATED_HMAC */

#if defined(POLARSSL_SSL_MAX_FRAGMENT_LENGTH)
#define USAGE_MAX_FRAG_LEN                                      \
    "    max_frag_len=%%d     default: 16384 (tls default)\n"   \
    "                        options: 512, 1024, 2048, 4096\n"
#else
#define USAGE_MAX_FRAG_LEN ""
#endif /* POLARSSL_SSL_MAX_FRAGMENT_LENGTH */

#if defined(POLARSSL_TIMING_C)
#define USAGE_TIME \
    "    reco_delay=%%d       default: 0 seconds\n"
#else
#define USAGE_TIME ""
#endif /* POLARSSL_TIMING_C */

#if defined(POLARSSL_SSL_ALPN)
#define USAGE_ALPN \
    "    alpn=%%s             default: \"\" (disabled)\n"   \
    "                        example: spdy/1,http/1.1\n"
#else
#define USAGE_ALPN ""
#endif /* POLARSSL_SSL_ALPN */

<<<<<<< HEAD
#if defined(POLARSSL_SSL_PROTO_DTLS)
#define USAGE_DTLS \
    "    dtls=%%d             default: 0 (TLS)\n"                           \
    "    hs_timeout=%%d-%%d    default: (library default: 1000-60000)\n"    \
    "                        range of DTLS handshake timeouts in millisecs\n"
#else
#define USAGE_DTLS ""
=======
#if defined(POLARSSL_SSL_FALLBACK_SCSV)
#define USAGE_FALLBACK \
    "    fallback=0/1        default: (library default: off)\n"
#else
#define USAGE_FALLBACK ""
>>>>>>> 178f9d6e
#endif

#define USAGE \
    "\n usage: ssl_client2 param=<>...\n"                   \
    "\n acceptable parameters:\n"                           \
    "    server_name=%%s      default: localhost\n"         \
    "    server_addr=%%s      default: given by name\n"     \
    "    server_port=%%d      default: 4433\n"              \
    "    request_page=%%s     default: \".\"\n"             \
    "    request_size=%%d     default: about 34 (basic request)\n" \
    "                        (minimum: 0, max: 16384)\n" \
    "    debug_level=%%d      default: 0 (disabled)\n"      \
    "    nbio=%%d             default: 0 (blocking I/O)\n"  \
    "                        options: 1 (non-blocking), 2 (added delays)\n" \
    "    read_timeout=%%d     default: 0 (no timeout)\n"    \
    "    max_resend=%%d       default: 0 (no resend on timeout)\n" \
    "\n"                                                    \
    USAGE_DTLS                                              \
    "\n"                                                    \
    "    auth_mode=%%s        default: \"optional\"\n"      \
    "                        options: none, optional, required\n" \
    USAGE_IO                                                \
    "\n"                                                    \
    USAGE_PSK                                               \
    "\n"                                                    \
    "    renegotiation=%%d    default: 1 (enabled)\n"       \
    "    allow_legacy=%%d     default: 0 (disabled)\n"      \
    "    renegotiate=%%d      default: 0 (disabled)\n"      \
    "    exchanges=%%d        default: 1\n"                 \
    "    reconnect=%%d        default: 0 (disabled)\n"      \
    USAGE_TIME                                              \
    USAGE_TICKETS                                           \
    USAGE_MAX_FRAG_LEN                                      \
    USAGE_TRUNC_HMAC                                        \
    USAGE_ALPN                                              \
    USAGE_FALLBACK                                          \
    "\n"                                                    \
    "    min_version=%%s      default: \"\" (ssl3)\n"       \
    "    max_version=%%s      default: \"\" (tls1_2)\n"     \
    "    force_version=%%s    default: \"\" (none)\n"       \
    "                        options: ssl3, tls1, tls1_1, tls1_2, dtls1, dtls1_2\n" \
    "    auth_mode=%%s        default: \"required\"\n"      \
    "                        options: none, optional, required\n" \
    "\n"                                                    \
    "    force_ciphersuite=<name>    default: all enabled\n"\
    " acceptable ciphersuite names:\n"

int main( int argc, char *argv[] )
{
    int ret = 0, len, tail_len, server_fd, i, written, frags, retry_left;
    unsigned char buf[SSL_MAX_CONTENT_LEN + 1];
#if defined(POLARSSL_KEY_EXCHANGE__SOME__PSK_ENABLED)
    unsigned char psk[POLARSSL_PSK_MAX_LEN];
    size_t psk_len = 0;
#endif
#if defined(POLARSSL_SSL_ALPN)
    const char *alpn_list[10];
#endif
    const char *pers = "ssl_client2";

    entropy_context entropy;
    ctr_drbg_context ctr_drbg;
    ssl_context ssl;
    ssl_session saved_session;
#if defined(POLARSSL_X509_CRT_PARSE_C)
    x509_crt cacert;
    x509_crt clicert;
    pk_context pkey;
#endif
    char *p, *q;
    const int *list;

    /*
     * Make sure memory references are valid.
     */
    server_fd = 0;
    memset( &ssl, 0, sizeof( ssl_context ) );
    memset( &saved_session, 0, sizeof( ssl_session ) );
#if defined(POLARSSL_X509_CRT_PARSE_C)
    x509_crt_init( &cacert );
    x509_crt_init( &clicert );
    pk_init( &pkey );
#endif
#if defined(POLARSSL_SSL_ALPN)
    memset( (void * ) alpn_list, 0, sizeof( alpn_list ) );
#endif

    if( argc == 0 )
    {
    usage:
        if( ret == 0 )
            ret = 1;

        printf( USAGE );

        list = ssl_list_ciphersuites();
        while( *list )
        {
            printf(" %-42s", ssl_get_ciphersuite_name( *list ) );
            list++;
            if( !*list )
                break;
            printf(" %s\n", ssl_get_ciphersuite_name( *list ) );
            list++;
        }
        printf("\n");
        goto exit;
    }

    opt.server_name         = DFL_SERVER_NAME;
    opt.server_addr         = DFL_SERVER_ADDR;
    opt.server_port         = DFL_SERVER_PORT;
    opt.debug_level         = DFL_DEBUG_LEVEL;
    opt.nbio                = DFL_NBIO;
    opt.read_timeout        = DFL_READ_TIMEOUT;
    opt.max_resend          = DFL_MAX_RESEND;
    opt.request_page        = DFL_REQUEST_PAGE;
    opt.request_size        = DFL_REQUEST_SIZE;
    opt.ca_file             = DFL_CA_FILE;
    opt.ca_path             = DFL_CA_PATH;
    opt.crt_file            = DFL_CRT_FILE;
    opt.key_file            = DFL_KEY_FILE;
    opt.psk                 = DFL_PSK;
    opt.psk_identity        = DFL_PSK_IDENTITY;
    opt.force_ciphersuite[0]= DFL_FORCE_CIPHER;
    opt.renegotiation       = DFL_RENEGOTIATION;
    opt.allow_legacy        = DFL_ALLOW_LEGACY;
    opt.renegotiate         = DFL_RENEGOTIATE;
    opt.exchanges           = DFL_EXCHANGES;
    opt.min_version         = DFL_MIN_VERSION;
    opt.max_version         = DFL_MAX_VERSION;
    opt.auth_mode           = DFL_AUTH_MODE;
    opt.mfl_code            = DFL_MFL_CODE;
    opt.trunc_hmac          = DFL_TRUNC_HMAC;
    opt.reconnect           = DFL_RECONNECT;
    opt.reco_delay          = DFL_RECO_DELAY;
    opt.tickets             = DFL_TICKETS;
    opt.alpn_string         = DFL_ALPN_STRING;
<<<<<<< HEAD
    opt.transport           = DFL_TRANSPORT;
    opt.hs_to_min           = DFL_HS_TO_MIN;
    opt.hs_to_max           = DFL_HS_TO_MAX;
=======
    opt.fallback            = DFL_FALLBACK;
>>>>>>> 178f9d6e

    for( i = 1; i < argc; i++ )
    {
        p = argv[i];
        if( ( q = strchr( p, '=' ) ) == NULL )
            goto usage;
        *q++ = '\0';

        if( strcmp( p, "server_name" ) == 0 )
            opt.server_name = q;
        else if( strcmp( p, "server_addr" ) == 0 )
            opt.server_addr = q;
        else if( strcmp( p, "server_port" ) == 0 )
        {
            opt.server_port = atoi( q );
            if( opt.server_port < 1 || opt.server_port > 65535 )
                goto usage;
        }
        else if( strcmp( p, "dtls" ) == 0 )
        {
            int t = atoi( q );
            if( t == 0 )
                opt.transport = SSL_TRANSPORT_STREAM;
            else if( t == 1 )
                opt.transport = SSL_TRANSPORT_DATAGRAM;
            else
                goto usage;
        }
        else if( strcmp( p, "debug_level" ) == 0 )
        {
            opt.debug_level = atoi( q );
            if( opt.debug_level < 0 || opt.debug_level > 65535 )
                goto usage;
        }
        else if( strcmp( p, "nbio" ) == 0 )
        {
            opt.nbio = atoi( q );
            if( opt.nbio < 0 || opt.nbio > 2 )
                goto usage;
        }
        else if( strcmp( p, "read_timeout" ) == 0 )
            opt.read_timeout = atoi( q );
        else if( strcmp( p, "max_resend" ) == 0 )
        {
            opt.max_resend = atoi( q );
            if( opt.max_resend < 0 )
                goto usage;
        }
        else if( strcmp( p, "request_page" ) == 0 )
            opt.request_page = q;
        else if( strcmp( p, "request_size" ) == 0 )
        {
            opt.request_size = atoi( q );
            if( opt.request_size < 0 || opt.request_size > SSL_MAX_CONTENT_LEN )
                goto usage;
        }
        else if( strcmp( p, "ca_file" ) == 0 )
            opt.ca_file = q;
        else if( strcmp( p, "ca_path" ) == 0 )
            opt.ca_path = q;
        else if( strcmp( p, "crt_file" ) == 0 )
            opt.crt_file = q;
        else if( strcmp( p, "key_file" ) == 0 )
            opt.key_file = q;
        else if( strcmp( p, "psk" ) == 0 )
            opt.psk = q;
        else if( strcmp( p, "psk_identity" ) == 0 )
            opt.psk_identity = q;
        else if( strcmp( p, "force_ciphersuite" ) == 0 )
        {
            opt.force_ciphersuite[0] = ssl_get_ciphersuite_id( q );

            if( opt.force_ciphersuite[0] == 0 )
            {
                ret = 2;
                goto usage;
            }
            opt.force_ciphersuite[1] = 0;
        }
        else if( strcmp( p, "renegotiation" ) == 0 )
        {
            opt.renegotiation = (atoi( q )) ? SSL_RENEGOTIATION_ENABLED :
                                              SSL_RENEGOTIATION_DISABLED;
        }
        else if( strcmp( p, "allow_legacy" ) == 0 )
        {
            opt.allow_legacy = atoi( q );
            if( opt.allow_legacy < 0 || opt.allow_legacy > 1 )
                goto usage;
        }
        else if( strcmp( p, "renegotiate" ) == 0 )
        {
            opt.renegotiate = atoi( q );
            if( opt.renegotiate < 0 || opt.renegotiate > 1 )
                goto usage;
        }
        else if( strcmp( p, "exchanges" ) == 0 )
        {
            opt.exchanges = atoi( q );
            if( opt.exchanges < 1 )
                goto usage;
        }
        else if( strcmp( p, "reconnect" ) == 0 )
        {
            opt.reconnect = atoi( q );
            if( opt.reconnect < 0 || opt.reconnect > 2 )
                goto usage;
        }
        else if( strcmp( p, "reco_delay" ) == 0 )
        {
            opt.reco_delay = atoi( q );
            if( opt.reco_delay < 0 )
                goto usage;
        }
        else if( strcmp( p, "tickets" ) == 0 )
        {
            opt.tickets = atoi( q );
            if( opt.tickets < 0 || opt.tickets > 2 )
                goto usage;
        }
        else if( strcmp( p, "alpn" ) == 0 )
        {
            opt.alpn_string = q;
        }
        else if( strcmp( p, "fallback" ) == 0 )
        {
            switch( atoi( q ) )
            {
                case 0: opt.fallback = SSL_IS_NOT_FALLBACK; break;
                case 1: opt.fallback = SSL_IS_FALLBACK; break;
                default: goto usage;
            }
        }
        else if( strcmp( p, "min_version" ) == 0 )
        {
            if( strcmp( q, "ssl3" ) == 0 )
                opt.min_version = SSL_MINOR_VERSION_0;
            else if( strcmp( q, "tls1" ) == 0 )
                opt.min_version = SSL_MINOR_VERSION_1;
            else if( strcmp( q, "tls1_1" ) == 0 ||
                     strcmp( q, "dtls1" ) == 0 )
                opt.min_version = SSL_MINOR_VERSION_2;
            else if( strcmp( q, "tls1_2" ) == 0 ||
                     strcmp( q, "dtls1_2" ) == 0 )
                opt.min_version = SSL_MINOR_VERSION_3;
            else
                goto usage;
        }
        else if( strcmp( p, "max_version" ) == 0 )
        {
            if( strcmp( q, "ssl3" ) == 0 )
                opt.max_version = SSL_MINOR_VERSION_0;
            else if( strcmp( q, "tls1" ) == 0 )
                opt.max_version = SSL_MINOR_VERSION_1;
            else if( strcmp( q, "tls1_1" ) == 0 ||
                     strcmp( q, "dtls1" ) == 0 )
                opt.max_version = SSL_MINOR_VERSION_2;
            else if( strcmp( q, "tls1_2" ) == 0 ||
                     strcmp( q, "dtls1_2" ) == 0 )
                opt.max_version = SSL_MINOR_VERSION_3;
            else
                goto usage;
        }
        else if( strcmp( p, "force_version" ) == 0 )
        {
            if( strcmp( q, "ssl3" ) == 0 )
            {
                opt.min_version = SSL_MINOR_VERSION_0;
                opt.max_version = SSL_MINOR_VERSION_0;
            }
            else if( strcmp( q, "tls1" ) == 0 )
            {
                opt.min_version = SSL_MINOR_VERSION_1;
                opt.max_version = SSL_MINOR_VERSION_1;
            }
            else if( strcmp( q, "tls1_1" ) == 0 )
            {
                opt.min_version = SSL_MINOR_VERSION_2;
                opt.max_version = SSL_MINOR_VERSION_2;
            }
            else if( strcmp( q, "tls1_2" ) == 0 )
            {
                opt.min_version = SSL_MINOR_VERSION_3;
                opt.max_version = SSL_MINOR_VERSION_3;
            }
            else if( strcmp( q, "dtls1" ) == 0 )
            {
                opt.min_version = SSL_MINOR_VERSION_2;
                opt.max_version = SSL_MINOR_VERSION_2;
                opt.transport = SSL_TRANSPORT_DATAGRAM;
            }
            else if( strcmp( q, "dtls1_2" ) == 0 )
            {
                opt.min_version = SSL_MINOR_VERSION_3;
                opt.max_version = SSL_MINOR_VERSION_3;
                opt.transport = SSL_TRANSPORT_DATAGRAM;
            }
            else
                goto usage;
        }
        else if( strcmp( p, "auth_mode" ) == 0 )
        {
            if( strcmp( q, "none" ) == 0 )
                opt.auth_mode = SSL_VERIFY_NONE;
            else if( strcmp( q, "optional" ) == 0 )
                opt.auth_mode = SSL_VERIFY_OPTIONAL;
            else if( strcmp( q, "required" ) == 0 )
                opt.auth_mode = SSL_VERIFY_REQUIRED;
            else
                goto usage;
        }
        else if( strcmp( p, "max_frag_len" ) == 0 )
        {
            if( strcmp( q, "512" ) == 0 )
                opt.mfl_code = SSL_MAX_FRAG_LEN_512;
            else if( strcmp( q, "1024" ) == 0 )
                opt.mfl_code = SSL_MAX_FRAG_LEN_1024;
            else if( strcmp( q, "2048" ) == 0 )
                opt.mfl_code = SSL_MAX_FRAG_LEN_2048;
            else if( strcmp( q, "4096" ) == 0 )
                opt.mfl_code = SSL_MAX_FRAG_LEN_4096;
            else
                goto usage;
        }
        else if( strcmp( p, "trunc_hmac" ) == 0 )
        {
            opt.trunc_hmac = atoi( q );
            if( opt.trunc_hmac < 0 || opt.trunc_hmac > 1 )
                goto usage;
        }
        else if( strcmp( p, "hs_timeout" ) == 0 )
        {
            if( ( p = strchr( q, '-' ) ) == NULL )
                goto usage;
            *p++ = '\0';
            opt.hs_to_min = atoi( q );
            opt.hs_to_max = atoi( p );
            if( opt.hs_to_min == 0 || opt.hs_to_max < opt.hs_to_min )
                goto usage;
        }
        else
            goto usage;
    }

#if defined(POLARSSL_DEBUG_C)
    debug_set_threshold( opt.debug_level );
#endif

    if( opt.force_ciphersuite[0] > 0 )
    {
        const ssl_ciphersuite_t *ciphersuite_info;
        ciphersuite_info = ssl_ciphersuite_from_id( opt.force_ciphersuite[0] );

        if( opt.max_version != -1 &&
            ciphersuite_info->min_minor_ver > opt.max_version )
        {
            printf("forced ciphersuite not allowed with this protocol version\n");
            ret = 2;
            goto usage;
        }
        if( opt.min_version != -1 &&
            ciphersuite_info->max_minor_ver < opt.min_version )
        {
            printf("forced ciphersuite not allowed with this protocol version\n");
            ret = 2;
            goto usage;
        }

        /* If the server selects a version that's not supported by
         * this suite, then there will be no common ciphersuite... */
        if( opt.max_version == -1 ||
            opt.max_version > ciphersuite_info->max_minor_ver )
        {
            opt.max_version = ciphersuite_info->max_minor_ver;
        }
        if( opt.min_version < ciphersuite_info->min_minor_ver )
        {
            opt.min_version = ciphersuite_info->min_minor_ver;
            /* DTLS starts with TLS 1.1 */
            if( opt.transport == SSL_TRANSPORT_DATAGRAM &&
                opt.min_version < SSL_MINOR_VERSION_2 )
                opt.min_version = SSL_MINOR_VERSION_2;
        }
    }

#if defined(POLARSSL_KEY_EXCHANGE__SOME__PSK_ENABLED)
    /*
     * Unhexify the pre-shared key if any is given
     */
    if( strlen( opt.psk ) )
    {
        unsigned char c;
        size_t j;

        if( strlen( opt.psk ) % 2 != 0 )
        {
            printf("pre-shared key not valid hex\n");
            goto exit;
        }

        psk_len = strlen( opt.psk ) / 2;

        for( j = 0; j < strlen( opt.psk ); j += 2 )
        {
            c = opt.psk[j];
            if( c >= '0' && c <= '9' )
                c -= '0';
            else if( c >= 'a' && c <= 'f' )
                c -= 'a' - 10;
            else if( c >= 'A' && c <= 'F' )
                c -= 'A' - 10;
            else
            {
                printf("pre-shared key not valid hex\n");
                goto exit;
            }
            psk[ j / 2 ] = c << 4;

            c = opt.psk[j + 1];
            if( c >= '0' && c <= '9' )
                c -= '0';
            else if( c >= 'a' && c <= 'f' )
                c -= 'a' - 10;
            else if( c >= 'A' && c <= 'F' )
                c -= 'A' - 10;
            else
            {
                printf("pre-shared key not valid hex\n");
                goto exit;
            }
            psk[ j / 2 ] |= c;
        }
    }
#endif /* POLARSSL_KEY_EXCHANGE__SOME__PSK_ENABLED */

#if defined(POLARSSL_SSL_ALPN)
    if( opt.alpn_string != NULL )
    {
        p = (char *) opt.alpn_string;
        i = 0;

        /* Leave room for a final NULL in alpn_list */
        while( i < (int) sizeof alpn_list - 1 && *p != '\0' )
        {
            alpn_list[i++] = p;

            /* Terminate the current string and move on to next one */
            while( *p != ',' && *p != '\0' )
                p++;
            if( *p == ',' )
                *p++ = '\0';
        }
    }
#endif /* POLARSSL_SSL_ALPN */

    /*
     * 0. Initialize the RNG and the session data
     */
    printf( "\n  . Seeding the random number generator..." );
    fflush( stdout );

    entropy_init( &entropy );
    if( ( ret = ctr_drbg_init( &ctr_drbg, entropy_func, &entropy,
                               (const unsigned char *) pers,
                               strlen( pers ) ) ) != 0 )
    {
        printf( " failed\n  ! ctr_drbg_init returned -0x%x\n", -ret );
        goto exit;
    }

    printf( " ok\n" );

#if defined(POLARSSL_X509_CRT_PARSE_C)
    /*
     * 1.1. Load the trusted CA
     */
    printf( "  . Loading the CA root certificate ..." );
    fflush( stdout );

#if defined(POLARSSL_FS_IO)
    if( strlen( opt.ca_path ) )
        if( strcmp( opt.ca_path, "none" ) == 0 )
            ret = 0;
        else
            ret = x509_crt_parse_path( &cacert, opt.ca_path );
    else if( strlen( opt.ca_file ) )
        if( strcmp( opt.ca_file, "none" ) == 0 )
            ret = 0;
        else
            ret = x509_crt_parse_file( &cacert, opt.ca_file );
    else
#endif
#if defined(POLARSSL_CERTS_C)
        ret = x509_crt_parse( &cacert, (const unsigned char *) test_ca_list,
                strlen( test_ca_list ) );
#else
    {
        ret = 1;
        printf("POLARSSL_CERTS_C not defined.");
    }
#endif
    if( ret < 0 )
    {
        printf( " failed\n  !  x509_crt_parse returned -0x%x\n\n", -ret );
        goto exit;
    }

    printf( " ok (%d skipped)\n", ret );

    /*
     * 1.2. Load own certificate and private key
     *
     * (can be skipped if client authentication is not required)
     */
    printf( "  . Loading the client cert. and key..." );
    fflush( stdout );

#if defined(POLARSSL_FS_IO)
    if( strlen( opt.crt_file ) )
        if( strcmp( opt.crt_file, "none" ) == 0 )
            ret = 0;
        else
            ret = x509_crt_parse_file( &clicert, opt.crt_file );
    else
#endif
#if defined(POLARSSL_CERTS_C)
        ret = x509_crt_parse( &clicert, (const unsigned char *) test_cli_crt,
                strlen( test_cli_crt ) );
#else
    {
        ret = 1;
        printf("POLARSSL_CERTS_C not defined.");
    }
#endif
    if( ret != 0 )
    {
        printf( " failed\n  !  x509_crt_parse returned -0x%x\n\n", -ret );
        goto exit;
    }

#if defined(POLARSSL_FS_IO)
    if( strlen( opt.key_file ) )
        if( strcmp( opt.key_file, "none" ) == 0 )
            ret = 0;
        else
            ret = pk_parse_keyfile( &pkey, opt.key_file, "" );
    else
#endif
#if defined(POLARSSL_CERTS_C)
        ret = pk_parse_key( &pkey, (const unsigned char *) test_cli_key,
                strlen( test_cli_key ), NULL, 0 );
#else
    {
        ret = 1;
        printf("POLARSSL_CERTS_C not defined.");
    }
#endif
    if( ret != 0 )
    {
        printf( " failed\n  !  pk_parse_key returned -0x%x\n\n", -ret );
        goto exit;
    }

    printf( " ok\n" );
#endif /* POLARSSL_X509_CRT_PARSE_C */

    /*
     * 2. Start the connection
     */
    if( opt.server_addr == NULL)
        opt.server_addr = opt.server_name;

    printf( "  . Connecting to %s/%s/%-4d...",
            opt.transport == SSL_TRANSPORT_STREAM ? "tcp" : "udp",
            opt.server_addr, opt.server_port );
    fflush( stdout );

    if( ( ret = net_connect( &server_fd, opt.server_addr, opt.server_port,
                             opt.transport == SSL_TRANSPORT_STREAM ?
                             NET_PROTO_TCP : NET_PROTO_UDP ) ) != 0 )
    {
        printf( " failed\n  ! net_connect returned -0x%x\n\n", -ret );
        goto exit;
    }

    if( opt.nbio > 0 )
        ret = net_set_nonblock( server_fd );
    else
        ret = net_set_block( server_fd );
    if( ret != 0 )
    {
        printf( " failed\n  ! net_set_(non)block() returned -0x%x\n\n", -ret );
        goto exit;
    }

    printf( " ok\n" );

    /*
     * 3. Setup stuff
     */
    printf( "  . Setting up the SSL/TLS structure..." );
    fflush( stdout );

    if( ( ret = ssl_init( &ssl ) ) != 0 )
    {
        printf( " failed\n  ! ssl_init returned -0x%x\n\n", -ret );
        goto exit;
    }

#if defined(POLARSSL_X509_CRT_PARSE_C)
    if( opt.debug_level > 0 )
        ssl_set_verify( &ssl, my_verify, NULL );
#endif

    ssl_set_endpoint( &ssl, SSL_IS_CLIENT );
    ssl_set_authmode( &ssl, opt.auth_mode );

#if defined(POLARSSL_SSL_PROTO_DTLS)
    if( ( ret = ssl_set_transport( &ssl, opt.transport ) ) != 0 )
    {
        printf( " failed\n  ! selected transport is not available\n" );
        goto exit;
    }

    if( opt.hs_to_min != DFL_HS_TO_MIN || opt.hs_to_max != DFL_HS_TO_MAX )
        ssl_set_handshake_timeout( &ssl, opt.hs_to_min, opt.hs_to_max );
#endif /* POLARSSL_SSL_PROTO_DTLS */

#if defined(POLARSSL_SSL_MAX_FRAGMENT_LENGTH)
    if( ( ret = ssl_set_max_frag_len( &ssl, opt.mfl_code ) ) != 0 )
    {
        printf( " failed\n  ! ssl_set_max_frag_len returned %d\n\n", ret );
        goto exit;
    }
#endif

#if defined(POLARSSL_SSL_TRUNCATED_HMAC)
    if( opt.trunc_hmac != 0 )
        if( ( ret = ssl_set_truncated_hmac( &ssl, SSL_TRUNC_HMAC_ENABLED ) ) != 0 )
        {
            printf( " failed\n  ! ssl_set_truncated_hmac returned %d\n\n", ret );
            goto exit;
        }
#endif

#if defined(POLARSSL_SSL_ALPN)
    if( opt.alpn_string != NULL )
        if( ( ret = ssl_set_alpn_protocols( &ssl, alpn_list ) ) != 0 )
        {
            printf( " failed\n  ! ssl_set_alpn_protocols returned %d\n\n", ret );
            goto exit;
        }
#endif

    ssl_set_rng( &ssl, ctr_drbg_random, &ctr_drbg );
    ssl_set_dbg( &ssl, my_debug, stdout );

    if( opt.nbio == 2 )
        ssl_set_bio_timeout( &ssl, &server_fd, my_send, my_recv, NULL,
                             opt.read_timeout );
    else
        ssl_set_bio_timeout( &ssl, &server_fd, net_send, net_recv,
#if defined(POLARSSL_HAVE_TIME)
                             opt.nbio == 0 ? net_recv_timeout : NULL,
#else
                             NULL,
#endif
                             opt.read_timeout );

#if defined(POLARSSL_SSL_SESSION_TICKETS)
    if( ( ret = ssl_set_session_tickets( &ssl, opt.tickets ) ) != 0 )
    {
        printf( " failed\n  ! ssl_set_session_tickets returned %d\n\n", ret );
        goto exit;
    }
#endif

    if( opt.force_ciphersuite[0] != DFL_FORCE_CIPHER )
        ssl_set_ciphersuites( &ssl, opt.force_ciphersuite );

    ssl_set_renegotiation( &ssl, opt.renegotiation );
    ssl_legacy_renegotiation( &ssl, opt.allow_legacy );

#if defined(POLARSSL_X509_CRT_PARSE_C)
    if( strcmp( opt.ca_path, "none" ) != 0 &&
        strcmp( opt.ca_file, "none" ) != 0 )
    {
        ssl_set_ca_chain( &ssl, &cacert, NULL, opt.server_name );
    }
    if( strcmp( opt.crt_file, "none" ) != 0 &&
        strcmp( opt.key_file, "none" ) != 0 )
    {
        if( ( ret = ssl_set_own_cert( &ssl, &clicert, &pkey ) ) != 0 )
        {
            printf( " failed\n  ! ssl_set_own_cert returned %d\n\n", ret );
            goto exit;
        }
    }
#endif

#if defined(POLARSSL_KEY_EXCHANGE__SOME__PSK_ENABLED)
    if( ( ret = ssl_set_psk( &ssl, psk, psk_len,
                             (const unsigned char *) opt.psk_identity,
                             strlen( opt.psk_identity ) ) ) != 0 )
    {
        printf( " failed\n  ! ssl_set_psk returned %d\n\n", ret );
        goto exit;
    }
#endif

#if defined(POLARSSL_SSL_SERVER_NAME_INDICATION)
    if( ( ret = ssl_set_hostname( &ssl, opt.server_name ) ) != 0 )
    {
        printf( " failed\n  ! ssl_set_hostname returned %d\n\n", ret );
        goto exit;
    }
#endif

    if( opt.min_version != -1 )
    {
        ret = ssl_set_min_version( &ssl, SSL_MAJOR_VERSION_3, opt.min_version );
        if( ret != 0 )
        {
            printf( " failed\n  ! selected min_version is not available\n" );
            goto exit;
        }
    }

    if( opt.max_version != -1 )
<<<<<<< HEAD
    {
        ret = ssl_set_max_version( &ssl, SSL_MAJOR_VERSION_3, opt.max_version );
        if( ret != 0 )
        {
            printf( " failed\n  ! selected max_version is not available\n" );
            goto exit;
        }
    }

    printf( " ok\n" );
=======
        ssl_set_max_version( &ssl, SSL_MAJOR_VERSION_3, opt.max_version );
#if defined(POLARSSL_SSL_FALLBACK_SCSV)
    if( opt.fallback != DFL_FALLBACK )
        ssl_set_fallback( &ssl, opt.fallback );
#endif
>>>>>>> 178f9d6e

    /*
     * 4. Handshake
     */
    printf( "  . Performing the SSL/TLS handshake..." );
    fflush( stdout );

    while( ( ret = ssl_handshake( &ssl ) ) != 0 )
    {
        if( ret != POLARSSL_ERR_NET_WANT_READ && ret != POLARSSL_ERR_NET_WANT_WRITE )
        {
            printf( " failed\n  ! ssl_handshake returned -0x%x\n", -ret );
            if( ret == POLARSSL_ERR_X509_CERT_VERIFY_FAILED )
                printf(
                    "    Unable to verify the server's certificate. "
                        "Either it is invalid,\n"
                    "    or you didn't set ca_file or ca_path "
                        "to an appropriate value.\n"
                    "    Alternatively, you may want to use "
                        "auth_mode=optional for testing purposes.\n" );
            printf( "\n" );
            goto exit;
        }
    }

    printf( " ok\n    [ Protocol is %s ]\n    [ Ciphersuite is %s ]\n",
            ssl_get_version( &ssl ), ssl_get_ciphersuite( &ssl ) );

    if( ( ret = ssl_get_record_expansion( &ssl ) ) >= 0 )
        printf( "    [ Record expansion is %d ]\n", ret );
    else
        printf( "    [ Record expansion is unknown (compression) ]\n" );

#if defined(POLARSSL_SSL_ALPN)
    if( opt.alpn_string != NULL )
    {
        const char *alp = ssl_get_alpn_protocol( &ssl );
        printf( "    [ Application Layer Protocol is %s ]\n",
                alp ? alp : "(none)" );
    }
#endif

    if( opt.reconnect != 0 )
    {
        printf("  . Saving session for reuse..." );
        fflush( stdout );

        if( ( ret = ssl_get_session( &ssl, &saved_session ) ) != 0 )
        {
            printf( " failed\n  ! ssl_get_session returned -0x%x\n\n", -ret );
            goto exit;
        }

        printf( " ok\n" );
    }

#if defined(POLARSSL_X509_CRT_PARSE_C)
    /*
     * 5. Verify the server certificate
     */
    printf( "  . Verifying peer X.509 certificate..." );

    if( ( ret = ssl_get_verify_result( &ssl ) ) != 0 )
    {
        printf( " failed\n" );

        if( ( ret & BADCERT_EXPIRED ) != 0 )
            printf( "  ! server certificate has expired\n" );

        if( ( ret & BADCERT_REVOKED ) != 0 )
            printf( "  ! server certificate has been revoked\n" );

        if( ( ret & BADCERT_CN_MISMATCH ) != 0 )
            printf( "  ! CN mismatch (expected CN=%s)\n", opt.server_name );

        if( ( ret & BADCERT_NOT_TRUSTED ) != 0 )
            printf( "  ! self-signed or not signed by a trusted CA\n" );

        printf( "\n" );
    }
    else
        printf( " ok\n" );

    if( ssl_get_peer_cert( &ssl ) != NULL )
    {
        printf( "  . Peer certificate information    ...\n" );
        x509_crt_info( (char *) buf, sizeof( buf ) - 1, "      ",
                       ssl_get_peer_cert( &ssl ) );
        printf( "%s\n", buf );
    }
#endif /* POLARSSL_X509_CRT_PARSE_C */

    if( opt.renegotiate )
    {
        /*
         * Perform renegotiation (this must be done when the server is waiting
         * for input from our side).
         */
        printf( "  . Performing renegotiation..." );
        fflush( stdout );
        while( ( ret = ssl_renegotiate( &ssl ) ) != 0 )
        {
            if( ret != POLARSSL_ERR_NET_WANT_READ &&
                ret != POLARSSL_ERR_NET_WANT_WRITE )
            {
                printf( " failed\n  ! ssl_renegotiate returned %d\n\n", ret );
                goto exit;
            }
        }
        printf( " ok\n" );
    }

    /*
     * 6. Write the GET request
     */
    retry_left = opt.max_resend;
send_request:
    printf( "  > Write to server:" );
    fflush( stdout );

    len = snprintf( (char *) buf, sizeof(buf) - 1, GET_REQUEST,
                    opt.request_page );
    tail_len = strlen( GET_REQUEST_END );

    /* Add padding to GET request to reach opt.request_size in length */
    if( opt.request_size != DFL_REQUEST_SIZE &&
        len + tail_len < opt.request_size )
    {
        memset( buf + len, 'A', opt.request_size - len - tail_len );
        len += opt.request_size - len - tail_len;
    }

    strncpy( (char *) buf + len, GET_REQUEST_END, sizeof(buf) - len - 1 );
    len += tail_len;

    /* Truncate if request size is smaller than the "natural" size */
    if( opt.request_size != DFL_REQUEST_SIZE &&
        len > opt.request_size )
    {
        len = opt.request_size;

        /* Still end with \r\n unless that's really not possible */
        if( len >= 2 ) buf[len - 2] = '\r';
        if( len >= 1 ) buf[len - 1] = '\n';
    }

    if( opt.transport == SSL_TRANSPORT_STREAM )
    {
        for( written = 0, frags = 0; written < len; written += ret, frags++ )
        {
            while( ( ret = ssl_write( &ssl, buf + written, len - written ) )
                           <= 0 )
            {
                if( ret != POLARSSL_ERR_NET_WANT_READ &&
                    ret != POLARSSL_ERR_NET_WANT_WRITE )
                {
                    printf( " failed\n  ! ssl_write returned -0x%x\n\n", -ret );
                    goto exit;
                }
            }
        }
    }
    else /* Not stream, so datagram */
    {
        do ret = ssl_write( &ssl, buf, len );
        while( ret == POLARSSL_ERR_NET_WANT_READ ||
               ret == POLARSSL_ERR_NET_WANT_WRITE );

        if( ret < 0 )
        {
            printf( " failed\n  ! ssl_write returned %d\n\n", ret );
            goto exit;
        }

        frags = 1;
        written = ret;
    }

    buf[written] = '\0';
    printf( " %d bytes written in %d fragments\n\n%s\n", written, frags, (char *) buf );

    /*
     * 7. Read the HTTP response
     */
    printf( "  < Read from server:" );
    fflush( stdout );

    /*
     * TLS and DTLS need different reading styles (stream vs datagram)
     */
    if( opt.transport == SSL_TRANSPORT_STREAM )
    {
        do
        {
            len = sizeof( buf ) - 1;
            memset( buf, 0, sizeof( buf ) );
            ret = ssl_read( &ssl, buf, len );

            if( ret == POLARSSL_ERR_NET_WANT_READ ||
                ret == POLARSSL_ERR_NET_WANT_WRITE )
                continue;

            if( ret <= 0 )
            {
                switch( ret )
                {
                    case POLARSSL_ERR_SSL_PEER_CLOSE_NOTIFY:
                        printf( " connection was closed gracefully\n" );
                        ret = 0;
                        goto close_notify;

                    case 0:
                    case POLARSSL_ERR_NET_CONN_RESET:
                        printf( " connection was reset by peer\n" );
                        ret = 0;
                        goto reconnect;

                    default:
                        printf( " ssl_read returned -0x%x\n", -ret );
                        goto exit;
                }
            }

            len = ret;
            buf[len] = '\0';
            printf( " %d bytes read\n\n%s", len, (char *) buf );

            /* End of message should be detected according to the syntax of the
             * application protocol (eg HTTP), just use a dummy test here. */
            if( ret > 0 && buf[len-1] == '\n' )
            {
                ret = 0;
                break;
            }
        }
        while( 1 );
    }
    else /* Not stream, so datagram */
    {
        len = sizeof( buf ) - 1;
        memset( buf, 0, sizeof( buf ) );

        do ret = ssl_read( &ssl, buf, len );
        while( ret == POLARSSL_ERR_NET_WANT_READ ||
               ret == POLARSSL_ERR_NET_WANT_WRITE );

        if( ret <= 0 )
        {
            switch( ret )
            {
                case POLARSSL_ERR_NET_TIMEOUT:
                    printf( " timeout\n" );
                    if( retry_left-- > 0 )
                        goto send_request;
                    goto exit;

                case POLARSSL_ERR_SSL_PEER_CLOSE_NOTIFY:
                    printf( " connection was closed gracefully\n" );
                    ret = 0;
                    goto close_notify;

                default:
                    printf( " ssl_read returned -0x%x\n", -ret );
                    goto exit;
            }
        }

        len = ret;
        buf[len] = '\0';
        printf( " %d bytes read\n\n%s", len, (char *) buf );
        ret = 0;
    }

    /*
     * 7b. Continue doing data exchanges?
     */
    if( --opt.exchanges > 0 )
        goto send_request;

    /*
     * 8. Done, cleanly close the connection
     */
close_notify:
    printf( "  . Closing the connection..." );

    /* No error checking, the connection might be closed already */
    do
        ret = ssl_close_notify( &ssl );
    while( ret == POLARSSL_ERR_NET_WANT_WRITE );
    ret = 0;

    printf( " done\n" );

    /*
     * 9. Reconnect?
     */
reconnect:
    if( opt.reconnect != 0 )
    {
        --opt.reconnect;

        net_close( server_fd );

#if defined(POLARSSL_TIMING_C)
        if( opt.reco_delay > 0 )
            m_sleep( 1000 * opt.reco_delay );
#endif

        printf( "  . Reconnecting with saved session..." );
        fflush( stdout );

        if( ( ret = ssl_session_reset( &ssl ) ) != 0 )
        {
            printf( " failed\n  ! ssl_session_reset returned -0x%x\n\n", -ret );
            goto exit;
        }

        if( ( ret = ssl_set_session( &ssl, &saved_session ) ) != 0 )
        {
            printf( " failed\n  ! ssl_set_session returned %d\n\n", ret );
            goto exit;
        }

        if( ( ret = net_connect( &server_fd, opt.server_addr, opt.server_port,
                                 opt.transport == SSL_TRANSPORT_STREAM ?
                                 NET_PROTO_TCP : NET_PROTO_UDP ) ) != 0 )
        {
            printf( " failed\n  ! net_connect returned -0x%x\n\n", -ret );
            goto exit;
        }

        if( opt.nbio > 0 )
            ret = net_set_nonblock( server_fd );
        else
            ret = net_set_block( server_fd );
        if( ret != 0 )
        {
            printf( " failed\n  ! net_set_(non)block() returned -0x%x\n\n",
                    -ret );
            goto exit;
        }

        while( ( ret = ssl_handshake( &ssl ) ) != 0 )
        {
            if( ret != POLARSSL_ERR_NET_WANT_READ &&
                ret != POLARSSL_ERR_NET_WANT_WRITE )
            {
                printf( " failed\n  ! ssl_handshake returned -0x%x\n\n", -ret );
                goto exit;
            }
        }

        printf( " ok\n" );

        goto send_request;
    }

    /*
     * Cleanup and exit
     */
exit:
#ifdef POLARSSL_ERROR_C
    if( ret != 0 )
    {
        char error_buf[100];
        polarssl_strerror( ret, error_buf, 100 );
        printf("Last error was: -0x%X - %s\n\n", -ret, error_buf );
    }
#endif

    if( server_fd )
        net_close( server_fd );

#if defined(POLARSSL_X509_CRT_PARSE_C)
    x509_crt_free( &clicert );
    x509_crt_free( &cacert );
    pk_free( &pkey );
#endif
    ssl_session_free( &saved_session );
    ssl_free( &ssl );
    ctr_drbg_free( &ctr_drbg );
    entropy_free( &entropy );

#if defined(_WIN32)
    printf( "  + Press Enter to exit this program.\n" );
    fflush( stdout ); getchar();
#endif

    // Shell can not handle large exit numbers -> 1 for errors
    if( ret < 0 )
        ret = 1;

    return( ret );
}
#endif /* POLARSSL_BIGNUM_C && POLARSSL_ENTROPY_C && POLARSSL_SSL_TLS_C &&
          POLARSSL_SSL_CLI_C && POLARSSL_NET_C && POLARSSL_RSA_C &&
          POLARSSL_CTR_DRBG_C */<|MERGE_RESOLUTION|>--- conflicted
+++ resolved
@@ -97,13 +97,10 @@
 #define DFL_RECO_DELAY          0
 #define DFL_TICKETS             SSL_SESSION_TICKETS_ENABLED
 #define DFL_ALPN_STRING         NULL
-<<<<<<< HEAD
 #define DFL_TRANSPORT           SSL_TRANSPORT_STREAM
 #define DFL_HS_TO_MIN           0
 #define DFL_HS_TO_MAX           0
-=======
 #define DFL_FALLBACK            -1
->>>>>>> 178f9d6e
 
 #define GET_REQUEST "GET %s HTTP/1.0\r\nExtra-header: "
 #define GET_REQUEST_END "\r\n\r\n"
@@ -143,13 +140,10 @@
     int reco_delay;             /* delay in seconds before resuming session */
     int tickets;                /* enable / disable session tickets         */
     const char *alpn_string;    /* ALPN supported protocols                 */
-<<<<<<< HEAD
     int transport;              /* TLS or DTLS?                             */
     uint32_t hs_to_min;         /* Initial value of DTLS handshake timer    */
     uint32_t hs_to_max;         /* Max value of DTLS handshake timer        */
-=======
     int fallback;               /* is this a fallback connection?           */
->>>>>>> 178f9d6e
 } opt;
 
 static void my_debug( void *ctx, int level, const char *str )
@@ -302,7 +296,6 @@
 #define USAGE_ALPN ""
 #endif /* POLARSSL_SSL_ALPN */
 
-<<<<<<< HEAD
 #if defined(POLARSSL_SSL_PROTO_DTLS)
 #define USAGE_DTLS \
     "    dtls=%%d             default: 0 (TLS)\n"                           \
@@ -310,13 +303,13 @@
     "                        range of DTLS handshake timeouts in millisecs\n"
 #else
 #define USAGE_DTLS ""
-=======
+#endif
+
 #if defined(POLARSSL_SSL_FALLBACK_SCSV)
 #define USAGE_FALLBACK \
     "    fallback=0/1        default: (library default: off)\n"
 #else
 #define USAGE_FALLBACK ""
->>>>>>> 178f9d6e
 #endif
 
 #define USAGE \
@@ -455,13 +448,10 @@
     opt.reco_delay          = DFL_RECO_DELAY;
     opt.tickets             = DFL_TICKETS;
     opt.alpn_string         = DFL_ALPN_STRING;
-<<<<<<< HEAD
     opt.transport           = DFL_TRANSPORT;
     opt.hs_to_min           = DFL_HS_TO_MIN;
     opt.hs_to_max           = DFL_HS_TO_MAX;
-=======
     opt.fallback            = DFL_FALLBACK;
->>>>>>> 178f9d6e
 
     for( i = 1; i < argc; i++ )
     {
@@ -1091,7 +1081,6 @@
     }
 
     if( opt.max_version != -1 )
-<<<<<<< HEAD
     {
         ret = ssl_set_max_version( &ssl, SSL_MAJOR_VERSION_3, opt.max_version );
         if( ret != 0 )
@@ -1101,14 +1090,12 @@
         }
     }
 
-    printf( " ok\n" );
-=======
-        ssl_set_max_version( &ssl, SSL_MAJOR_VERSION_3, opt.max_version );
 #if defined(POLARSSL_SSL_FALLBACK_SCSV)
     if( opt.fallback != DFL_FALLBACK )
         ssl_set_fallback( &ssl, opt.fallback );
 #endif
->>>>>>> 178f9d6e
+
+    printf( " ok\n" );
 
     /*
      * 4. Handshake
