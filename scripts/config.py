#!/usr/bin/env python3

"""Mbed TLS configuration file manipulation library and tool

Basic usage, to read the Mbed TLS or Mbed Crypto configuration:
    config = ConfigFile()
    if 'MBEDTLS_RSA_C' in config: print('RSA is enabled')
"""

## Copyright The Mbed TLS Contributors
## SPDX-License-Identifier: Apache-2.0
##
## Licensed under the Apache License, Version 2.0 (the "License"); you may
## not use this file except in compliance with the License.
## You may obtain a copy of the License at
##
## http://www.apache.org/licenses/LICENSE-2.0
##
## Unless required by applicable law or agreed to in writing, software
## distributed under the License is distributed on an "AS IS" BASIS, WITHOUT
## WARRANTIES OR CONDITIONS OF ANY KIND, either express or implied.
## See the License for the specific language governing permissions and
## limitations under the License.

import os
import re

class Setting:
    """Representation of one Mbed TLS config.h setting.

    Fields:
    * name: the symbol name ('MBEDTLS_xxx').
    * value: the value of the macro. The empty string for a plain #define
      with no value.
    * active: True if name is defined, False if a #define for name is
      present in config.h but commented out.
    * section: the name of the section that contains this symbol.
    """
    # pylint: disable=too-few-public-methods
    def __init__(self, active, name, value='', section=None):
        self.active = active
        self.name = name
        self.value = value
        self.section = section

class Config:
    """Representation of the Mbed TLS configuration.

    In the documentation of this class, a symbol is said to be *active*
    if there is a #define for it that is not commented out, and *known*
    if there is a #define for it whether commented out or not.

    This class supports the following protocols:
    * `name in config` is `True` if the symbol `name` is active, `False`
      otherwise (whether `name` is inactive or not known).
    * `config[name]` is the value of the macro `name`. If `name` is inactive,
      raise `KeyError` (even if `name` is known).
    * `config[name] = value` sets the value associated to `name`. `name`
      must be known, but does not need to be set. This does not cause
      name to become set.
    """

    def __init__(self):
        self.settings = {}

    def __contains__(self, name):
        """True if the given symbol is active (i.e. set).

        False if the given symbol is not set, even if a definition
        is present but commented out.
        """
        return name in self.settings and self.settings[name].active

    def all(self, *names):
        """True if all the elements of names are active (i.e. set)."""
        return all(self.__contains__(name) for name in names)

    def any(self, *names):
        """True if at least one symbol in names are active (i.e. set)."""
        return any(self.__contains__(name) for name in names)

    def known(self, name):
        """True if a #define for name is present, whether it's commented out or not."""
        return name in self.settings

    def __getitem__(self, name):
        """Get the value of name, i.e. what the preprocessor symbol expands to.

        If name is not known, raise KeyError. name does not need to be active.
        """
        return self.settings[name].value

    def get(self, name, default=None):
        """Get the value of name. If name is inactive (not set), return default.

        If a #define for name is present and not commented out, return
        its expansion, even if this is the empty string.

        If a #define for name is present but commented out, return default.
        """
        if name in self.settings:
            return self.settings[name].value
        else:
            return default

    def __setitem__(self, name, value):
        """If name is known, set its value.

        If name is not known, raise KeyError.
        """
        self.settings[name].value = value

    def set(self, name, value=None):
        """Set name to the given value and make it active.

        If value is None and name is already known, don't change its value.
        If value is None and name is not known, set its value to the empty
        string.
        """
        if name in self.settings:
            if value is not None:
                self.settings[name].value = value
            self.settings[name].active = True
        else:
            self.settings[name] = Setting(True, name, value=value)

    def unset(self, name):
        """Make name unset (inactive).

        name remains known if it was known before.
        """
        if name not in self.settings:
            return
        self.settings[name].active = False

    def adapt(self, adapter):
        """Run adapter on each known symbol and (de)activate it accordingly.

        `adapter` must be a function that returns a boolean. It is called as
        `adapter(name, active, section)` for each setting, where `active` is
        `True` if `name` is set and `False` if `name` is known but unset,
        and `section` is the name of the section containing `name`. If
        `adapter` returns `True`, then set `name` (i.e. make it active),
        otherwise unset `name` (i.e. make it known but inactive).
        """
        for setting in self.settings.values():
            setting.active = adapter(setting.name, setting.active,
                                     setting.section)

def is_full_section(section):
    """Is this section affected by "config.py full" and friends?"""
    return section.endswith('support') or section.endswith('modules')

def realfull_adapter(_name, active, section):
    """Activate all symbols found in the system and feature sections."""
    if not is_full_section(section):
        return active
    return True

# The goal of the full configuration is to have everything that can be tested
# together. This includes deprecated or insecure options. It excludes:
# * Options that require additional build dependencies or unusual hardware.
# * Options that make testing less effective.
# * Options that are incompatible with other options, or more generally that
#   interact with other parts of the code in such a way that a bulk enabling
#   is not a good way to test them.
# * Options that remove features.
EXCLUDE_FROM_FULL = frozenset([
    #pylint: disable=line-too-long
    'MBEDTLS_CTR_DRBG_USE_128_BIT_KEY', # interacts with ENTROPY_FORCE_SHA256
    'MBEDTLS_DEPRECATED_REMOVED', # conflicts with deprecated options
    'MBEDTLS_DEPRECATED_WARNING', # conflicts with deprecated options
    'MBEDTLS_ECDH_VARIANT_EVEREST_ENABLED', # influences the use of ECDH in TLS
    'MBEDTLS_ECP_NO_INTERNAL_RNG', # removes a feature
    'MBEDTLS_ECP_RESTARTABLE', # incompatible with USE_PSA_CRYPTO
    'MBEDTLS_ENTROPY_FORCE_SHA256', # interacts with CTR_DRBG_128_BIT_KEY
    'MBEDTLS_HAVE_SSE2', # hardware dependency
    'MBEDTLS_MEMORY_BACKTRACE', # depends on MEMORY_BUFFER_ALLOC_C
    'MBEDTLS_MEMORY_BUFFER_ALLOC_C', # makes sanitizers (e.g. ASan) less effective
    'MBEDTLS_MEMORY_DEBUG', # depends on MEMORY_BUFFER_ALLOC_C
    'MBEDTLS_NO_64BIT_MULTIPLICATION', # influences anything that uses bignum
    'MBEDTLS_NO_DEFAULT_ENTROPY_SOURCES', # removes a feature
    'MBEDTLS_NO_PLATFORM_ENTROPY', # removes a feature
    'MBEDTLS_NO_UDBL_DIVISION', # influences anything that uses bignum
    'MBEDTLS_PKCS11_C', # build dependency (libpkcs11-helper)
    'MBEDTLS_PLATFORM_NO_STD_FUNCTIONS', # removes a feature
    'MBEDTLS_PSA_CRYPTO_CONFIG', # toggles old/new style PSA config
<<<<<<< HEAD
    'MBEDTLS_PSA_CRYPTO_KEY_ID_ENCODES_OWNER', # incompatible with USE_PSA_CRYPTO
=======
    'MBEDTLS_PSA_CRYPTO_EXTERNAL_RNG', # behavior change + build dependency
>>>>>>> ab309771
    'MBEDTLS_PSA_CRYPTO_SPM', # platform dependency (PSA SPM)
    'MBEDTLS_PSA_INJECT_ENTROPY', # build dependency (hook functions)
    'MBEDTLS_REMOVE_3DES_CIPHERSUITES', # removes a feature
    'MBEDTLS_REMOVE_ARC4_CIPHERSUITES', # removes a feature
    'MBEDTLS_RSA_NO_CRT', # influences the use of RSA in X.509 and TLS
    'MBEDTLS_SHA512_NO_SHA384', # removes a feature
    'MBEDTLS_SSL_HW_RECORD_ACCEL', # build dependency (hook functions)
    'MBEDTLS_TEST_CONSTANT_FLOW_MEMSAN', # build dependency (clang+memsan)
    'MBEDTLS_TEST_CONSTANT_FLOW_VALGRIND', # build dependency (valgrind headers)
    'MBEDTLS_TEST_NULL_ENTROPY', # removes a feature
    'MBEDTLS_X509_ALLOW_UNSUPPORTED_CRITICAL_EXTENSION', # influences the use of X.509 in TLS
    'MBEDTLS_ZLIB_SUPPORT', # build dependency (libz)
])

def is_seamless_alt(name):
    """Whether the xxx_ALT symbol should be included in the full configuration.

    Include alternative implementations of platform functions, which are
    configurable function pointers that default to the built-in function.
    This way we test that the function pointers exist and build correctly
    without changing the behavior, and tests can verify that the function
    pointers are used by modifying those pointers.

    Exclude alternative implementations of library functions since they require
    an implementation of the relevant functions and an xxx_alt.h header.
    """
    if name == 'MBEDTLS_PLATFORM_SETUP_TEARDOWN_ALT':
        # Similar to non-platform xxx_ALT, requires platform_alt.h
        return False
    return name.startswith('MBEDTLS_PLATFORM_')

def include_in_full(name):
    """Rules for symbols in the "full" configuration."""
    if name in EXCLUDE_FROM_FULL:
        return False
    if name.endswith('_ALT'):
        return is_seamless_alt(name)
    return True

def full_adapter(name, active, section):
    """Config adapter for "full"."""
    if not is_full_section(section):
        return active
    return include_in_full(name)

# The baremetal configuration excludes options that require a library or
# operating system feature that is typically not present on bare metal
# systems. Features that are excluded from "full" won't be in "baremetal"
# either (unless explicitly turned on in baremetal_adapter) so they don't
# need to be repeated here.
EXCLUDE_FROM_BAREMETAL = frozenset([
    #pylint: disable=line-too-long
    'MBEDTLS_ENTROPY_NV_SEED', # requires a filesystem and FS_IO or alternate NV seed hooks
    'MBEDTLS_FS_IO', # requires a filesystem
    'MBEDTLS_HAVEGE_C', # requires a clock
    'MBEDTLS_HAVE_TIME', # requires a clock
    'MBEDTLS_HAVE_TIME_DATE', # requires a clock
    'MBEDTLS_NET_C', # requires POSIX-like networking
    'MBEDTLS_PLATFORM_FPRINTF_ALT', # requires FILE* from stdio.h
    'MBEDTLS_PLATFORM_NV_SEED_ALT', # requires a filesystem and ENTROPY_NV_SEED
    'MBEDTLS_PLATFORM_TIME_ALT', # requires a clock and HAVE_TIME
    'MBEDTLS_PSA_CRYPTO_SE_C', # requires a filesystem and PSA_CRYPTO_STORAGE_C
    'MBEDTLS_PSA_CRYPTO_STORAGE_C', # requires a filesystem
    'MBEDTLS_PSA_ITS_FILE_C', # requires a filesystem
    'MBEDTLS_THREADING_C', # requires a threading interface
    'MBEDTLS_THREADING_PTHREAD', # requires pthread
    'MBEDTLS_TIMING_C', # requires a clock
])

def keep_in_baremetal(name):
    """Rules for symbols in the "baremetal" configuration."""
    if name in EXCLUDE_FROM_BAREMETAL:
        return False
    return True

def baremetal_adapter(name, active, section):
    """Config adapter for "baremetal"."""
    if not is_full_section(section):
        return active
    if name == 'MBEDTLS_NO_PLATFORM_ENTROPY':
        # No OS-provided entropy source
        return True
    return include_in_full(name) and keep_in_baremetal(name)

def include_in_crypto(name):
    """Rules for symbols in a crypto configuration."""
    if name.startswith('MBEDTLS_X509_') or \
       name.startswith('MBEDTLS_SSL_') or \
       name.startswith('MBEDTLS_KEY_EXCHANGE_'):
        return False
    if name in [
            'MBEDTLS_CERTS_C', # part of libmbedx509
            'MBEDTLS_DEBUG_C', # part of libmbedtls
            'MBEDTLS_NET_C', # part of libmbedtls
            'MBEDTLS_PKCS11_C', # part of libmbedx509
    ]:
        return False
    return True

def crypto_adapter(adapter):
    """Modify an adapter to disable non-crypto symbols.

    ``crypto_adapter(adapter)(name, active, section)`` is like
    ``adapter(name, active, section)``, but unsets all X.509 and TLS symbols.
    """
    def continuation(name, active, section):
        if not include_in_crypto(name):
            return False
        if adapter is None:
            return active
        return adapter(name, active, section)
    return continuation

DEPRECATED = frozenset([
    'MBEDTLS_SSL_PROTO_SSL3',
    'MBEDTLS_SSL_SRV_SUPPORT_SSLV2_CLIENT_HELLO',
])

def no_deprecated_adapter(adapter):
    """Modify an adapter to disable deprecated symbols.

    ``no_deprecated_adapter(adapter)(name, active, section)`` is like
    ``adapter(name, active, section)``, but unsets all deprecated symbols
    and sets ``MBEDTLS_DEPRECATED_REMOVED``.
    """
    def continuation(name, active, section):
        if name == 'MBEDTLS_DEPRECATED_REMOVED':
            return True
        if name in DEPRECATED:
            return False
        if adapter is None:
            return active
        return adapter(name, active, section)
    return continuation

class ConfigFile(Config):
    """Representation of the Mbed TLS configuration read for a file.

    See the documentation of the `Config` class for methods to query
    and modify the configuration.
    """

    _path_in_tree = 'include/mbedtls/config.h'
    default_path = [_path_in_tree,
                    os.path.join(os.path.dirname(__file__),
                                 os.pardir,
                                 _path_in_tree),
                    os.path.join(os.path.dirname(os.path.abspath(os.path.dirname(__file__))),
                                 _path_in_tree)]

    def __init__(self, filename=None):
        """Read the Mbed TLS configuration file."""
        if filename is None:
            for candidate in self.default_path:
                if os.path.lexists(candidate):
                    filename = candidate
                    break
            else:
                raise Exception('Mbed TLS configuration file not found',
                                self.default_path)
        super().__init__()
        self.filename = filename
        self.current_section = 'header'
        with open(filename, 'r', encoding='utf-8') as file:
            self.templates = [self._parse_line(line) for line in file]
        self.current_section = None

    def set(self, name, value=None):
        if name not in self.settings:
            self.templates.append((name, '', '#define ' + name + ' '))
        super().set(name, value)

    _define_line_regexp = (r'(?P<indentation>\s*)' +
                           r'(?P<commented_out>(//\s*)?)' +
                           r'(?P<define>#\s*define\s+)' +
                           r'(?P<name>\w+)' +
                           r'(?P<arguments>(?:\((?:\w|\s|,)*\))?)' +
                           r'(?P<separator>\s*)' +
                           r'(?P<value>.*)')
    _section_line_regexp = (r'\s*/?\*+\s*[\\@]name\s+SECTION:\s*' +
                            r'(?P<section>.*)[ */]*')
    _config_line_regexp = re.compile(r'|'.join([_define_line_regexp,
                                                _section_line_regexp]))
    def _parse_line(self, line):
        """Parse a line in config.h and return the corresponding template."""
        line = line.rstrip('\r\n')
        m = re.match(self._config_line_regexp, line)
        if m is None:
            return line
        elif m.group('section'):
            self.current_section = m.group('section')
            return line
        else:
            active = not m.group('commented_out')
            name = m.group('name')
            value = m.group('value')
            template = (name,
                        m.group('indentation'),
                        m.group('define') + name +
                        m.group('arguments') + m.group('separator'))
            self.settings[name] = Setting(active, name, value,
                                          self.current_section)
            return template

    def _format_template(self, name, indent, middle):
        """Build a line for config.h for the given setting.

        The line has the form "<indent>#define <name> <value>"
        where <middle> is "#define <name> ".
        """
        setting = self.settings[name]
        value = setting.value
        if value is None:
            value = ''
        # Normally the whitespace to separte the symbol name from the
        # value is part of middle, and there's no whitespace for a symbol
        # with no value. But if a symbol has been changed from having a
        # value to not having one, the whitespace is wrong, so fix it.
        if value:
            if middle[-1] not in '\t ':
                middle += ' '
        else:
            middle = middle.rstrip()
        return ''.join([indent,
                        '' if setting.active else '//',
                        middle,
                        value]).rstrip()

    def write_to_stream(self, output):
        """Write the whole configuration to output."""
        for template in self.templates:
            if isinstance(template, str):
                line = template
            else:
                line = self._format_template(*template)
            output.write(line + '\n')

    def write(self, filename=None):
        """Write the whole configuration to the file it was read from.

        If filename is specified, write to this file instead.
        """
        if filename is None:
            filename = self.filename
        with open(filename, 'w', encoding='utf-8') as output:
            self.write_to_stream(output)

if __name__ == '__main__':
    def main():
        """Command line config.h manipulation tool."""
        parser = argparse.ArgumentParser(description="""
        Mbed TLS and Mbed Crypto configuration file manipulation tool.
        """)
        parser.add_argument('--file', '-f',
                            help="""File to read (and modify if requested).
                            Default: {}.
                            """.format(ConfigFile.default_path))
        parser.add_argument('--force', '-o',
                            action='store_true',
                            help="""For the set command, if SYMBOL is not
                            present, add a definition for it.""")
        parser.add_argument('--write', '-w', metavar='FILE',
                            help="""File to write to instead of the input file.""")
        subparsers = parser.add_subparsers(dest='command',
                                           title='Commands')
        parser_get = subparsers.add_parser('get',
                                           help="""Find the value of SYMBOL
                                           and print it. Exit with
                                           status 0 if a #define for SYMBOL is
                                           found, 1 otherwise.
                                           """)
        parser_get.add_argument('symbol', metavar='SYMBOL')
        parser_set = subparsers.add_parser('set',
                                           help="""Set SYMBOL to VALUE.
                                           If VALUE is omitted, just uncomment
                                           the #define for SYMBOL.
                                           Error out of a line defining
                                           SYMBOL (commented or not) is not
                                           found, unless --force is passed.
                                           """)
        parser_set.add_argument('symbol', metavar='SYMBOL')
        parser_set.add_argument('value', metavar='VALUE', nargs='?',
                                default='')
        parser_unset = subparsers.add_parser('unset',
                                             help="""Comment out the #define
                                             for SYMBOL. Do nothing if none
                                             is present.""")
        parser_unset.add_argument('symbol', metavar='SYMBOL')

        def add_adapter(name, function, description):
            subparser = subparsers.add_parser(name, help=description)
            subparser.set_defaults(adapter=function)
        add_adapter('baremetal', baremetal_adapter,
                    """Like full, but exclude features that require platform
                    features such as file input-output.""")
        add_adapter('full', full_adapter,
                    """Uncomment most features.
                    Exclude alternative implementations and platform support
                    options, as well as some options that are awkward to test.
                    """)
        add_adapter('full_no_deprecated', no_deprecated_adapter(full_adapter),
                    """Uncomment most non-deprecated features.
                    Like "full", but without deprecated features.
                    """)
        add_adapter('realfull', realfull_adapter,
                    """Uncomment all boolean #defines.
                    Suitable for generating documentation, but not for building.""")
        add_adapter('crypto', crypto_adapter(None),
                    """Only include crypto features. Exclude X.509 and TLS.""")
        add_adapter('crypto_baremetal', crypto_adapter(baremetal_adapter),
                    """Like baremetal, but with only crypto features,
                    excluding X.509 and TLS.""")
        add_adapter('crypto_full', crypto_adapter(full_adapter),
                    """Like full, but with only crypto features,
                    excluding X.509 and TLS.""")

        args = parser.parse_args()
        config = ConfigFile(args.file)
        if args.command is None:
            parser.print_help()
            return 1
        elif args.command == 'get':
            if args.symbol in config:
                value = config[args.symbol]
                if value:
                    sys.stdout.write(value + '\n')
            return 0 if args.symbol in config else 1
        elif args.command == 'set':
            if not args.force and args.symbol not in config.settings:
                sys.stderr.write("A #define for the symbol {} "
                                 "was not found in {}\n"
                                 .format(args.symbol, config.filename))
                return 1
            config.set(args.symbol, value=args.value)
        elif args.command == 'unset':
            config.unset(args.symbol)
        else:
            config.adapt(args.adapter)
        config.write(args.write)
        return 0

    # Import modules only used by main only if main is defined and called.
    # pylint: disable=wrong-import-position
    import argparse
    import sys
    sys.exit(main())<|MERGE_RESOLUTION|>--- conflicted
+++ resolved
@@ -185,11 +185,8 @@
     'MBEDTLS_PKCS11_C', # build dependency (libpkcs11-helper)
     'MBEDTLS_PLATFORM_NO_STD_FUNCTIONS', # removes a feature
     'MBEDTLS_PSA_CRYPTO_CONFIG', # toggles old/new style PSA config
-<<<<<<< HEAD
+    'MBEDTLS_PSA_CRYPTO_EXTERNAL_RNG', # behavior change + build dependency
     'MBEDTLS_PSA_CRYPTO_KEY_ID_ENCODES_OWNER', # incompatible with USE_PSA_CRYPTO
-=======
-    'MBEDTLS_PSA_CRYPTO_EXTERNAL_RNG', # behavior change + build dependency
->>>>>>> ab309771
     'MBEDTLS_PSA_CRYPTO_SPM', # platform dependency (PSA SPM)
     'MBEDTLS_PSA_INJECT_ENTROPY', # build dependency (hook functions)
     'MBEDTLS_REMOVE_3DES_CIPHERSUITES', # removes a feature
