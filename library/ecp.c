--- conflicted
+++ resolved
@@ -118,8 +118,6 @@
 static unsigned long add_count, dbl_count, mul_count;
 #endif
 
-<<<<<<< HEAD
-=======
 #if defined(MBEDTLS_ECP_RESTARTABLE)
 /*
  * Maximum number of "basic operations" to be done in a row.
@@ -366,7 +364,6 @@
 #define MBEDTLS_ECP__MONTGOMERY_ENABLED
 #endif
 
->>>>>>> 9af0ca29
 /*
  * List of supported curves:
  *  - internal ID
@@ -2462,22 +2459,11 @@
     if( ( is_grp_capable = mbedtls_internal_ecp_grp_capable( grp ) ) )
         MBEDTLS_MPI_CHK( mbedtls_internal_ecp_init( grp ) );
 #endif /* MBEDTLS_ECP_INTERNAL_ALT */
-<<<<<<< HEAD
-#if defined(MBEDTLS_ECP__MONTGOMERY_ENABLED)
-    if( ecp_get_type( grp ) == ECP_TYPE_MONTGOMERY )
-        ret = ecp_mul_mxz( grp, R, m, P, f_rng, p_rng );
-=======
->>>>>>> 9af0ca29
 
 #if defined(MBEDTLS_ECP_RESTARTABLE)
     /* skip argument check when restarting */
     if( rs_ctx == NULL || rs_ctx->rsm == NULL )
 #endif
-<<<<<<< HEAD
-#if defined(MBEDTLS_ECP__SHORT_WEIERSTRASS_ENABLED)
-    if( ecp_get_type( grp ) == ECP_TYPE_SHORT_WEIERSTRASS )
-        ret = ecp_mul_comb( grp, R, m, P, f_rng, p_rng );
-=======
     {
         /* check_privkey is free */
         MBEDTLS_ECP_BUDGET( MBEDTLS_ECP_OPS_CHK );
@@ -2486,7 +2472,6 @@
         MBEDTLS_MPI_CHK( mbedtls_ecp_check_privkey( grp, m ) );
         MBEDTLS_MPI_CHK( mbedtls_ecp_check_pubkey( grp, P ) );
     }
->>>>>>> 9af0ca29
 
     ret = MBEDTLS_ERR_ECP_BAD_INPUT_DATA;
 #if defined(MBEDTLS_ECP__MONTGOMERY_ENABLED)
@@ -2513,8 +2498,6 @@
     return( ret );
 }
 
-<<<<<<< HEAD
-=======
 /*
  * Multiplication R = m * P
  */
@@ -2529,7 +2512,6 @@
     return( mbedtls_ecp_mul_restartable( grp, R, m, P, f_rng, p_rng, NULL ) );
 }
 
->>>>>>> 9af0ca29
 #if defined(MBEDTLS_ECP__SHORT_WEIERSTRASS_ENABLED)
 /*
  * Check that an affine point is valid as a public key,
@@ -2578,10 +2560,7 @@
 
     return( ret );
 }
-<<<<<<< HEAD
-=======
 #endif /* MBEDTLS_ECP__SHORT_WEIERSTRASS_ENABLED */
->>>>>>> 9af0ca29
 
 /*
  * R = m * P with shortcuts for m == 1 and m == -1
@@ -2760,19 +2739,11 @@
         return( MBEDTLS_ERR_ECP_INVALID_KEY );
 
 #if defined(MBEDTLS_ECP__MONTGOMERY_ENABLED)
-<<<<<<< HEAD
-    if( ecp_get_type( grp ) == ECP_TYPE_MONTGOMERY )
-        return( ecp_check_pubkey_mx( grp, pt ) );
-#endif
-#if defined(MBEDTLS_ECP__SHORT_WEIERSTRASS_ENABLED)
-    if( ecp_get_type( grp ) == ECP_TYPE_SHORT_WEIERSTRASS )
-=======
     if( mbedtls_ecp_get_type( grp ) == MBEDTLS_ECP_TYPE_MONTGOMERY )
         return( ecp_check_pubkey_mx( grp, pt ) );
 #endif
 #if defined(MBEDTLS_ECP__SHORT_WEIERSTRASS_ENABLED)
     if( mbedtls_ecp_get_type( grp ) == MBEDTLS_ECP_TYPE_SHORT_WEIERSTRASS )
->>>>>>> 9af0ca29
         return( ecp_check_pubkey_sw( grp, pt ) );
 #endif
     return( MBEDTLS_ERR_ECP_BAD_INPUT_DATA );
@@ -2784,16 +2755,11 @@
 int mbedtls_ecp_check_privkey( const mbedtls_ecp_group *grp,
                                const mbedtls_mpi *d )
 {
-<<<<<<< HEAD
-#if defined(MBEDTLS_ECP__MONTGOMERY_ENABLED)
-    if( ecp_get_type( grp ) == ECP_TYPE_MONTGOMERY )
-=======
     ECP_VALIDATE_RET( grp != NULL );
     ECP_VALIDATE_RET( d   != NULL );
 
 #if defined(MBEDTLS_ECP__MONTGOMERY_ENABLED)
     if( mbedtls_ecp_get_type( grp ) == MBEDTLS_ECP_TYPE_MONTGOMERY )
->>>>>>> 9af0ca29
     {
         /* see RFC 7748 sec. 5 para. 5 */
         if( mbedtls_mpi_get_bit( d, 0 ) != 0 ||
@@ -2809,11 +2775,7 @@
     }
 #endif /* MBEDTLS_ECP__MONTGOMERY_ENABLED */
 #if defined(MBEDTLS_ECP__SHORT_WEIERSTRASS_ENABLED)
-<<<<<<< HEAD
-    if( ecp_get_type( grp ) == ECP_TYPE_SHORT_WEIERSTRASS )
-=======
     if( mbedtls_ecp_get_type( grp ) == MBEDTLS_ECP_TYPE_SHORT_WEIERSTRASS )
->>>>>>> 9af0ca29
     {
         /* see SEC1 3.2 */
         if( mbedtls_mpi_cmp_int( d, 1 ) < 0 ||
@@ -2845,11 +2807,7 @@
     n_size = ( grp->nbits + 7 ) / 8;
 
 #if defined(MBEDTLS_ECP__MONTGOMERY_ENABLED)
-<<<<<<< HEAD
-    if( ecp_get_type( grp ) == ECP_TYPE_MONTGOMERY )
-=======
     if( mbedtls_ecp_get_type( grp ) == MBEDTLS_ECP_TYPE_MONTGOMERY )
->>>>>>> 9af0ca29
     {
         /* [M225] page 5 */
         size_t b;
@@ -2874,17 +2832,10 @@
             MBEDTLS_MPI_CHK( mbedtls_mpi_set_bit( d, 2, 0 ) );
         }
     }
-<<<<<<< HEAD
-    else
-#endif /* MBEDTLS_ECP__MONTGOMERY_ENABLED */
-#if defined(MBEDTLS_ECP__SHORT_WEIERSTRASS_ENABLED)
-    if( ecp_get_type( grp ) == ECP_TYPE_SHORT_WEIERSTRASS )
-=======
 #endif /* MBEDTLS_ECP__MONTGOMERY_ENABLED */
 
 #if defined(MBEDTLS_ECP__SHORT_WEIERSTRASS_ENABLED)
     if( mbedtls_ecp_get_type( grp ) == MBEDTLS_ECP_TYPE_SHORT_WEIERSTRASS )
->>>>>>> 9af0ca29
     {
         /* SEC1 3.2.1: Generate d such that 1 <= n < N */
         int count = 0;
@@ -2925,13 +2876,7 @@
         }
         while( mbedtls_mpi_cmp_int( d, 1 ) < 0 || cmp != 1 );
     }
-<<<<<<< HEAD
-    else
 #endif /* MBEDTLS_ECP__SHORT_WEIERSTRASS_ENABLED */
-        return( MBEDTLS_ERR_ECP_BAD_INPUT_DATA );
-=======
-#endif /* MBEDTLS_ECP__SHORT_WEIERSTRASS_ENABLED */
->>>>>>> 9af0ca29
 
 cleanup:
     return( ret );
@@ -3197,12 +3142,7 @@
  */
 int mbedtls_ecp_self_test( int verbose )
 {
-<<<<<<< HEAD
-    int ret;
-=======
     int ret = MBEDTLS_ERR_ERROR_CORRUPTION_DETECTED;
-    size_t i;
->>>>>>> 9af0ca29
     mbedtls_ecp_group grp;
     mbedtls_ecp_point R, P;
     mbedtls_mpi m;
