--- conflicted
+++ resolved
@@ -433,17 +433,14 @@
             mbedtls_snprintf( buf, buflen, "SSL - The operation timed out" );
         if( use_ret == -(MBEDTLS_ERR_SSL_CLIENT_RECONNECT) )
             mbedtls_snprintf( buf, buflen, "SSL - The client initiated a reconnect from the same port" );
-<<<<<<< HEAD
         if( use_ret == -(MBEDTLS_ERR_SSL_UNEXPECTED_RECORD) )
             mbedtls_snprintf( buf, buflen, "SSL - Record header looks valid but is not expected" );
         if( use_ret == -(MBEDTLS_ERR_SSL_NON_FATAL) )
             mbedtls_snprintf( buf, buflen, "SSL - The alert message received indicates a non-fatal error" );
         if( use_ret == -(MBEDTLS_ERR_SSL_INVALID_VERIFY_HASH) )
             mbedtls_snprintf( buf, buflen, "SSL - Couldn't set the hash for verifying CertificateVerify" );
-=======
         if( use_ret == -(MBEDTLS_ERR_SSL_NO_CERTIFICATE_TYPE_CHOSEN) )
             mbedtls_snprintf( buf, buflen, "SSL - The server has no certificate types in common with the client" );
->>>>>>> 4e7298a0
 #endif /* MBEDTLS_SSL_TLS_C */
 
 #if defined(MBEDTLS_X509_USE_C) || defined(MBEDTLS_X509_CREATE_C)
