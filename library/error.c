--- conflicted
+++ resolved
@@ -503,13 +503,10 @@
             mbedtls_snprintf( buf, buflen, "SSL - Couldn't set the hash for verifying CertificateVerify" );
         if( use_ret == -(MBEDTLS_ERR_SSL_CONTINUE_PROCESSING) )
             mbedtls_snprintf( buf, buflen, "SSL - Internal-only message signaling that further message-processing should be done" );
-<<<<<<< HEAD
+        if( use_ret == -(MBEDTLS_ERR_SSL_ASYNC_IN_PROGRESS) )
+            mbedtls_snprintf( buf, buflen, "SSL - The asynchronous operation is not completed yet" );
         if( use_ret == -(MBEDTLS_ERR_SSL_CRYPTO_IN_PROGRESS) )
             mbedtls_snprintf( buf, buflen, "SSL - A cryptographic operation is in progress. Try again later" );
-=======
-        if( use_ret == -(MBEDTLS_ERR_SSL_ASYNC_IN_PROGRESS) )
-            mbedtls_snprintf( buf, buflen, "SSL - The asynchronous operation is not completed yet" );
->>>>>>> 8266acac
 #endif /* MBEDTLS_SSL_TLS_C */
 
 #if defined(MBEDTLS_X509_USE_C) || defined(MBEDTLS_X509_CREATE_C)
