--- conflicted
+++ resolved
@@ -1741,6 +1741,7 @@
     p[0] = ct_len++;
     p += ct_len;
 
+    sa_len = 0;
 #if defined(POLARSSL_SSL_PROTO_TLS1_2)
     /*
      * Add signature_algorithms for verify (TLS 1.2)
@@ -1755,7 +1756,6 @@
      *     enum { (255) } HashAlgorithm;
      *     enum { (255) } SignatureAlgorithm;
      */
-    sa_len = 0;
     if( ssl->minor_ver == SSL_MINOR_VERSION_3 )
     {
         /*
@@ -1836,7 +1836,7 @@
     size_t n = 0, len;
     unsigned char hash[64];
     md_type_t md_alg = POLARSSL_MD_NONE;
-    unsigned int hashlen;
+    unsigned int hashlen = 0;
     unsigned char *p = ssl->out_msg + 4;
     unsigned char *dig_signed = p;
     size_t dig_signed_len = 0;
@@ -1963,6 +1963,7 @@
         /*
          * Choose hash algorithm. NONE means MD5 + SHA1 here.
          */
+#if defined(POLARSSL_SSL_PROTO_TLS1_2)
         if( ssl->minor_ver == SSL_MINOR_VERSION_3 )
         {
             md_alg = ssl_md_alg_from_hash( ssl->handshake->sig_alg );
@@ -1973,27 +1974,27 @@
                 return( POLARSSL_ERR_SSL_FEATURE_UNAVAILABLE );
             }
         }
-        else if ( ciphersuite_info->key_exchange ==
-                  POLARSSL_KEY_EXCHANGE_ECDHE_ECDSA )
-        {
-            md_alg = POLARSSL_MD_SHA1;
-        }
         else
-        {
-            md_alg = POLARSSL_MD_NONE;
-        }
-
-
-<<<<<<< HEAD
+#endif
 #if defined(POLARSSL_SSL_PROTO_SSL3) || defined(POLARSSL_SSL_PROTO_TLS1) || \
     defined(POLARSSL_SSL_PROTO_TLS1_1)
-        if( ssl->minor_ver != SSL_MINOR_VERSION_3 )
-=======
+        if ( ciphersuite_info->key_exchange ==
+                  POLARSSL_KEY_EXCHANGE_ECDHE_ECDSA )
+        {
+            md_alg = POLARSSL_MD_SHA1;
+        }
+        else
+#endif
+        {
+            md_alg = POLARSSL_MD_NONE;
+        }
+
         /*
          * Compute the hash to be signed
          */
+#if defined(POLARSSL_SSL_PROTO_SSL3) || defined(POLARSSL_SSL_PROTO_TLS1) || \
+    defined(POLARSSL_SSL_PROTO_TLS1_1)
         if( md_alg == POLARSSL_MD_NONE )
->>>>>>> 70064fd7
         {
             md5_context md5;
             sha1_context sha1;
@@ -2026,8 +2027,7 @@
         else
 #endif /* POLARSSL_SSL_PROTO_SSL3 || POLARSSL_SSL_PROTO_TLS1 || \
           POLARSSL_SSL_PROTO_TLS1_1 */
-#if defined(POLARSSL_SSL_PROTO_TLS1_2)
-        if( ssl->minor_ver == SSL_MINOR_VERSION_3 )
+        if( md_alg != POLARSSL_MD_NONE )
         {
             md_context_t ctx;
 
@@ -2060,9 +2060,10 @@
 
         }
         else
-#endif /* POLARSSL_SSL_PROTO_TLS1_2 */
-            /* Should never happen */
+        {
+            SSL_DEBUG_MSG( 1, ( "should never happen" ) );
             return( POLARSSL_ERR_SSL_FEATURE_UNAVAILABLE );
+        }
 
         SSL_DEBUG_BUF( 3, "parameters hash", hash, hashlen != 0 ? hashlen :
                 (unsigned int) ( md_info_from_type( md_alg ) )->size );
@@ -2463,6 +2464,8 @@
         *(p++) = (unsigned char)( ssl->handshake->dhm_ctx.len >> 8 );
         *(p++) = (unsigned char)( ssl->handshake->dhm_ctx.len      );
 
+        n = ssl->handshake->dhm_ctx.len;
+
         if( ( ret = dhm_calc_secret( &ssl->handshake->dhm_ctx,
                                       p, &n ) ) != 0 )
         {
@@ -2546,7 +2549,9 @@
     unsigned char hash[48];
     unsigned char *hash_start = hash;
     size_t hashlen;
+#if defined(POLARSSL_SSL_PROTO_TLS1_2)
     pk_type_t pk_alg;
+#endif
     md_type_t md_alg;
     const ssl_ciphersuite_t *ciphersuite_info = ssl->transform_negotiate->ciphersuite_info;
 
@@ -2589,10 +2594,6 @@
         return( POLARSSL_ERR_SSL_BAD_HS_CERTIFICATE_VERIFY );
     }
 
-<<<<<<< HEAD
-#if defined(POLARSSL_SSL_PROTO_TLS1_2)
-    if( ssl->minor_ver == SSL_MINOR_VERSION_3 )
-=======
     /*
      *     0  .   0   handshake type
      *     1  .   3   handshake length
@@ -2601,6 +2602,8 @@
      *    6+n . 6+n+m signature (m = sig_len)
      */
 
+#if defined(POLARSSL_SSL_PROTO_SSL3) || defined(POLARSSL_SSL_PROTO_TLS1) || \
+    defined(POLARSSL_SSL_PROTO_TLS1_1)
     if( ssl->minor_ver != SSL_MINOR_VERSION_3 )
     {
         sa_len = 0;
@@ -2618,7 +2621,9 @@
         }
     }
     else
->>>>>>> 70064fd7
+#endif
+#if defined(POLARSSL_SSL_PROTO_TLS1_2)
+    if( ssl->minor_ver == SSL_MINOR_VERSION_3 )
     {
         sa_len = 2;
 
@@ -2634,23 +2639,6 @@
 
         md_alg = ssl_md_alg_from_hash( ssl->handshake->verify_sig_alg );
 
-<<<<<<< HEAD
-        n += 2;
-    }
-    else
-#endif /* POLARSSL_SSL_PROTO_TLS1_2 */
-#if defined(POLARSSL_SSL_PROTO_SSL3) || defined(POLARSSL_SSL_PROTO_TLS1) || \
-    defined(POLARSSL_SSL_PROTO_TLS1_1)
-    if( ssl->minor_ver != SSL_MINOR_VERSION_3 )
-    {
-        hashlen = 36;
-        md_alg = POLARSSL_MD_NONE;
-    }
-    else
-#endif
-        /* Should never happen */
-        return( POLARSSL_ERR_SSL_FEATURE_UNAVAILABLE );
-=======
         /* Info from md_alg will be used instead */
         hashlen = 0;
 
@@ -2673,8 +2661,12 @@
             SSL_DEBUG_MSG( 1, ( "sig_alg doesn't match cert key" ) );
             return( POLARSSL_ERR_SSL_BAD_HS_CERTIFICATE_VERIFY );
         }
->>>>>>> 70064fd7
-
+    }
+    else
+#endif /* POLARSSL_SSL_PROTO_TLS1_2 */
+    {
+        SSL_DEBUG_MSG( 1, ( "should never happen" ) );
+        return( POLARSSL_ERR_SSL_FEATURE_UNAVAILABLE );
     }
 
     sig_len = ( ssl->in_msg[4 + sa_len] << 8 ) | ssl->in_msg[5 + sa_len];
