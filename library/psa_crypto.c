/*
 *  PSA crypto layer on top of Mbed TLS crypto
 */
/*  Copyright (C) 2018, ARM Limited, All Rights Reserved
 *  SPDX-License-Identifier: Apache-2.0
 *
 *  Licensed under the Apache License, Version 2.0 (the "License"); you may
 *  not use this file except in compliance with the License.
 *  You may obtain a copy of the License at
 *
 *  http://www.apache.org/licenses/LICENSE-2.0
 *
 *  Unless required by applicable law or agreed to in writing, software
 *  distributed under the License is distributed on an "AS IS" BASIS, WITHOUT
 *  WARRANTIES OR CONDITIONS OF ANY KIND, either express or implied.
 *  See the License for the specific language governing permissions and
 *  limitations under the License.
 *
 *  This file is part of mbed TLS (https://tls.mbed.org)
 */

#if !defined(MBEDTLS_CONFIG_FILE)
#include "mbedtls/config.h"
#else
#include MBEDTLS_CONFIG_FILE
#endif

#if defined(MBEDTLS_PSA_CRYPTO_C)

#include "psa_crypto_service_integration.h"
#include "psa/crypto.h"

#include "psa_crypto_core.h"
#include "psa_crypto_invasive.h"
#if defined(MBEDTLS_PSA_CRYPTO_SE_C)
#include "psa_crypto_se.h"
#endif
#include "psa_crypto_slot_management.h"
/* Include internal declarations that are useful for implementing persistently
 * stored keys. */
#include "psa_crypto_storage.h"

#include <assert.h>
#include <stdlib.h>
#include <string.h>
#include "mbedtls/platform.h"
#if !defined(MBEDTLS_PLATFORM_C)
#define mbedtls_calloc calloc
#define mbedtls_free   free
#endif

#include "mbedtls/arc4.h"
#include "mbedtls/asn1.h"
#include "mbedtls/asn1write.h"
#include "mbedtls/bignum.h"
#include "mbedtls/blowfish.h"
#include "mbedtls/camellia.h"
#include "mbedtls/chacha20.h"
#include "mbedtls/chachapoly.h"
#include "mbedtls/cipher.h"
#include "mbedtls/ccm.h"
#include "mbedtls/cmac.h"
#include "mbedtls/ctr_drbg.h"
#include "mbedtls/des.h"
#include "mbedtls/ecdh.h"
#include "mbedtls/ecp.h"
#include "mbedtls/entropy.h"
#include "mbedtls/error.h"
#include "mbedtls/gcm.h"
#include "mbedtls/md2.h"
#include "mbedtls/md4.h"
#include "mbedtls/md5.h"
#include "mbedtls/md.h"
#include "mbedtls/md_internal.h"
#include "mbedtls/pk.h"
#include "mbedtls/pk_internal.h"
#include "mbedtls/platform_util.h"
#include "mbedtls/error.h"
#include "mbedtls/ripemd160.h"
#include "mbedtls/rsa.h"
#include "mbedtls/sha1.h"
#include "mbedtls/sha256.h"
#include "mbedtls/sha512.h"
#include "mbedtls/xtea.h"

#define ARRAY_LENGTH( array ) ( sizeof( array ) / sizeof( *( array ) ) )

/* constant-time buffer comparison */
static inline int safer_memcmp( const uint8_t *a, const uint8_t *b, size_t n )
{
    size_t i;
    unsigned char diff = 0;

    for( i = 0; i < n; i++ )
        diff |= a[i] ^ b[i];

    return( diff );
}



/****************************************************************/
/* Global data, support functions and library management */
/****************************************************************/

static int key_type_is_raw_bytes( psa_key_type_t type )
{
    return( PSA_KEY_TYPE_IS_UNSTRUCTURED( type ) );
}

/* Values for psa_global_data_t::rng_state */
#define RNG_NOT_INITIALIZED 0
#define RNG_INITIALIZED 1
#define RNG_SEEDED 2

typedef struct
{
    void (* entropy_init )( mbedtls_entropy_context *ctx );
    void (* entropy_free )( mbedtls_entropy_context *ctx );
    mbedtls_entropy_context entropy;
    mbedtls_ctr_drbg_context ctr_drbg;
    unsigned initialized : 1;
    unsigned rng_state : 2;
} psa_global_data_t;

static psa_global_data_t global_data;

#define GUARD_MODULE_INITIALIZED        \
    if( global_data.initialized == 0 )  \
        return( PSA_ERROR_BAD_STATE );

psa_status_t mbedtls_to_psa_error( int ret )
{
    /* If there's both a high-level code and low-level code, dispatch on
     * the high-level code. */
    switch( ret < -0x7f ? - ( -ret & 0x7f80 ) : ret )
    {
        case 0:
            return( PSA_SUCCESS );

        case MBEDTLS_ERR_AES_INVALID_KEY_LENGTH:
        case MBEDTLS_ERR_AES_INVALID_INPUT_LENGTH:
        case MBEDTLS_ERR_AES_FEATURE_UNAVAILABLE:
            return( PSA_ERROR_NOT_SUPPORTED );
        case MBEDTLS_ERR_AES_HW_ACCEL_FAILED:
            return( PSA_ERROR_HARDWARE_FAILURE );

        case MBEDTLS_ERR_ARC4_HW_ACCEL_FAILED:
            return( PSA_ERROR_HARDWARE_FAILURE );

        case MBEDTLS_ERR_ASN1_OUT_OF_DATA:
        case MBEDTLS_ERR_ASN1_UNEXPECTED_TAG:
        case MBEDTLS_ERR_ASN1_INVALID_LENGTH:
        case MBEDTLS_ERR_ASN1_LENGTH_MISMATCH:
        case MBEDTLS_ERR_ASN1_INVALID_DATA:
            return( PSA_ERROR_INVALID_ARGUMENT );
        case MBEDTLS_ERR_ASN1_ALLOC_FAILED:
            return( PSA_ERROR_INSUFFICIENT_MEMORY );
        case MBEDTLS_ERR_ASN1_BUF_TOO_SMALL:
            return( PSA_ERROR_BUFFER_TOO_SMALL );

#if defined(MBEDTLS_ERR_BLOWFISH_BAD_INPUT_DATA)
        case MBEDTLS_ERR_BLOWFISH_BAD_INPUT_DATA:
#elif defined(MBEDTLS_ERR_BLOWFISH_INVALID_KEY_LENGTH)
        case MBEDTLS_ERR_BLOWFISH_INVALID_KEY_LENGTH:
#endif
        case MBEDTLS_ERR_BLOWFISH_INVALID_INPUT_LENGTH:
            return( PSA_ERROR_NOT_SUPPORTED );
        case MBEDTLS_ERR_BLOWFISH_HW_ACCEL_FAILED:
            return( PSA_ERROR_HARDWARE_FAILURE );

#if defined(MBEDTLS_ERR_CAMELLIA_BAD_INPUT_DATA)
        case MBEDTLS_ERR_CAMELLIA_BAD_INPUT_DATA:
#elif defined(MBEDTLS_ERR_CAMELLIA_INVALID_KEY_LENGTH)
        case MBEDTLS_ERR_CAMELLIA_INVALID_KEY_LENGTH:
#endif
        case MBEDTLS_ERR_CAMELLIA_INVALID_INPUT_LENGTH:
            return( PSA_ERROR_NOT_SUPPORTED );
        case MBEDTLS_ERR_CAMELLIA_HW_ACCEL_FAILED:
            return( PSA_ERROR_HARDWARE_FAILURE );

        case MBEDTLS_ERR_CCM_BAD_INPUT:
            return( PSA_ERROR_INVALID_ARGUMENT );
        case MBEDTLS_ERR_CCM_AUTH_FAILED:
            return( PSA_ERROR_INVALID_SIGNATURE );
        case MBEDTLS_ERR_CCM_HW_ACCEL_FAILED:
            return( PSA_ERROR_HARDWARE_FAILURE );

        case MBEDTLS_ERR_CHACHA20_BAD_INPUT_DATA:
            return( PSA_ERROR_INVALID_ARGUMENT );

        case MBEDTLS_ERR_CHACHAPOLY_BAD_STATE:
            return( PSA_ERROR_BAD_STATE );
        case MBEDTLS_ERR_CHACHAPOLY_AUTH_FAILED:
            return( PSA_ERROR_INVALID_SIGNATURE );

        case MBEDTLS_ERR_CIPHER_FEATURE_UNAVAILABLE:
            return( PSA_ERROR_NOT_SUPPORTED );
        case MBEDTLS_ERR_CIPHER_BAD_INPUT_DATA:
            return( PSA_ERROR_INVALID_ARGUMENT );
        case MBEDTLS_ERR_CIPHER_ALLOC_FAILED:
            return( PSA_ERROR_INSUFFICIENT_MEMORY );
        case MBEDTLS_ERR_CIPHER_INVALID_PADDING:
            return( PSA_ERROR_INVALID_PADDING );
        case MBEDTLS_ERR_CIPHER_FULL_BLOCK_EXPECTED:
            return( PSA_ERROR_BAD_STATE );
        case MBEDTLS_ERR_CIPHER_AUTH_FAILED:
            return( PSA_ERROR_INVALID_SIGNATURE );
        case MBEDTLS_ERR_CIPHER_INVALID_CONTEXT:
            return( PSA_ERROR_CORRUPTION_DETECTED );
        case MBEDTLS_ERR_CIPHER_HW_ACCEL_FAILED:
            return( PSA_ERROR_HARDWARE_FAILURE );

        case MBEDTLS_ERR_CMAC_HW_ACCEL_FAILED:
            return( PSA_ERROR_HARDWARE_FAILURE );

        case MBEDTLS_ERR_CTR_DRBG_ENTROPY_SOURCE_FAILED:
            return( PSA_ERROR_INSUFFICIENT_ENTROPY );
        case MBEDTLS_ERR_CTR_DRBG_REQUEST_TOO_BIG:
        case MBEDTLS_ERR_CTR_DRBG_INPUT_TOO_BIG:
            return( PSA_ERROR_NOT_SUPPORTED );
        case MBEDTLS_ERR_CTR_DRBG_FILE_IO_ERROR:
            return( PSA_ERROR_INSUFFICIENT_ENTROPY );

        case MBEDTLS_ERR_DES_INVALID_INPUT_LENGTH:
            return( PSA_ERROR_NOT_SUPPORTED );
        case MBEDTLS_ERR_DES_HW_ACCEL_FAILED:
            return( PSA_ERROR_HARDWARE_FAILURE );

        case MBEDTLS_ERR_ENTROPY_NO_SOURCES_DEFINED:
        case MBEDTLS_ERR_ENTROPY_NO_STRONG_SOURCE:
        case MBEDTLS_ERR_ENTROPY_SOURCE_FAILED:
            return( PSA_ERROR_INSUFFICIENT_ENTROPY );

        case MBEDTLS_ERR_GCM_AUTH_FAILED:
            return( PSA_ERROR_INVALID_SIGNATURE );
        case MBEDTLS_ERR_GCM_BAD_INPUT:
            return( PSA_ERROR_INVALID_ARGUMENT );
        case MBEDTLS_ERR_GCM_HW_ACCEL_FAILED:
            return( PSA_ERROR_HARDWARE_FAILURE );

        case MBEDTLS_ERR_MD2_HW_ACCEL_FAILED:
        case MBEDTLS_ERR_MD4_HW_ACCEL_FAILED:
        case MBEDTLS_ERR_MD5_HW_ACCEL_FAILED:
            return( PSA_ERROR_HARDWARE_FAILURE );

        case MBEDTLS_ERR_MD_FEATURE_UNAVAILABLE:
            return( PSA_ERROR_NOT_SUPPORTED );
        case MBEDTLS_ERR_MD_BAD_INPUT_DATA:
            return( PSA_ERROR_INVALID_ARGUMENT );
        case MBEDTLS_ERR_MD_ALLOC_FAILED:
            return( PSA_ERROR_INSUFFICIENT_MEMORY );
        case MBEDTLS_ERR_MD_FILE_IO_ERROR:
            return( PSA_ERROR_STORAGE_FAILURE );
        case MBEDTLS_ERR_MD_HW_ACCEL_FAILED:
            return( PSA_ERROR_HARDWARE_FAILURE );

        case MBEDTLS_ERR_MPI_FILE_IO_ERROR:
            return( PSA_ERROR_STORAGE_FAILURE );
        case MBEDTLS_ERR_MPI_BAD_INPUT_DATA:
            return( PSA_ERROR_INVALID_ARGUMENT );
        case MBEDTLS_ERR_MPI_INVALID_CHARACTER:
            return( PSA_ERROR_INVALID_ARGUMENT );
        case MBEDTLS_ERR_MPI_BUFFER_TOO_SMALL:
            return( PSA_ERROR_BUFFER_TOO_SMALL );
        case MBEDTLS_ERR_MPI_NEGATIVE_VALUE:
            return( PSA_ERROR_INVALID_ARGUMENT );
        case MBEDTLS_ERR_MPI_DIVISION_BY_ZERO:
            return( PSA_ERROR_INVALID_ARGUMENT );
        case MBEDTLS_ERR_MPI_NOT_ACCEPTABLE:
            return( PSA_ERROR_INVALID_ARGUMENT );
        case MBEDTLS_ERR_MPI_ALLOC_FAILED:
            return( PSA_ERROR_INSUFFICIENT_MEMORY );

        case MBEDTLS_ERR_PK_ALLOC_FAILED:
            return( PSA_ERROR_INSUFFICIENT_MEMORY );
        case MBEDTLS_ERR_PK_TYPE_MISMATCH:
        case MBEDTLS_ERR_PK_BAD_INPUT_DATA:
            return( PSA_ERROR_INVALID_ARGUMENT );
        case MBEDTLS_ERR_PK_FILE_IO_ERROR:
            return( PSA_ERROR_STORAGE_FAILURE );
        case MBEDTLS_ERR_PK_KEY_INVALID_VERSION:
        case MBEDTLS_ERR_PK_KEY_INVALID_FORMAT:
            return( PSA_ERROR_INVALID_ARGUMENT );
        case MBEDTLS_ERR_PK_UNKNOWN_PK_ALG:
            return( PSA_ERROR_NOT_SUPPORTED );
        case MBEDTLS_ERR_PK_PASSWORD_REQUIRED:
        case MBEDTLS_ERR_PK_PASSWORD_MISMATCH:
            return( PSA_ERROR_NOT_PERMITTED );
        case MBEDTLS_ERR_PK_INVALID_PUBKEY:
            return( PSA_ERROR_INVALID_ARGUMENT );
        case MBEDTLS_ERR_PK_INVALID_ALG:
        case MBEDTLS_ERR_PK_UNKNOWN_NAMED_CURVE:
        case MBEDTLS_ERR_PK_FEATURE_UNAVAILABLE:
            return( PSA_ERROR_NOT_SUPPORTED );
        case MBEDTLS_ERR_PK_SIG_LEN_MISMATCH:
            return( PSA_ERROR_INVALID_SIGNATURE );
        case MBEDTLS_ERR_PK_HW_ACCEL_FAILED:
            return( PSA_ERROR_HARDWARE_FAILURE );

        case MBEDTLS_ERR_PLATFORM_HW_ACCEL_FAILED:
            return( PSA_ERROR_HARDWARE_FAILURE );
        case MBEDTLS_ERR_PLATFORM_FEATURE_UNSUPPORTED:
            return( PSA_ERROR_NOT_SUPPORTED );

        case MBEDTLS_ERR_RIPEMD160_HW_ACCEL_FAILED:
            return( PSA_ERROR_HARDWARE_FAILURE );

        case MBEDTLS_ERR_RSA_BAD_INPUT_DATA:
            return( PSA_ERROR_INVALID_ARGUMENT );
        case MBEDTLS_ERR_RSA_INVALID_PADDING:
            return( PSA_ERROR_INVALID_PADDING );
        case MBEDTLS_ERR_RSA_KEY_GEN_FAILED:
            return( PSA_ERROR_HARDWARE_FAILURE );
        case MBEDTLS_ERR_RSA_KEY_CHECK_FAILED:
            return( PSA_ERROR_INVALID_ARGUMENT );
        case MBEDTLS_ERR_RSA_PUBLIC_FAILED:
        case MBEDTLS_ERR_RSA_PRIVATE_FAILED:
            return( PSA_ERROR_CORRUPTION_DETECTED );
        case MBEDTLS_ERR_RSA_VERIFY_FAILED:
            return( PSA_ERROR_INVALID_SIGNATURE );
        case MBEDTLS_ERR_RSA_OUTPUT_TOO_LARGE:
            return( PSA_ERROR_BUFFER_TOO_SMALL );
        case MBEDTLS_ERR_RSA_RNG_FAILED:
            return( PSA_ERROR_INSUFFICIENT_MEMORY );
        case MBEDTLS_ERR_RSA_UNSUPPORTED_OPERATION:
            return( PSA_ERROR_NOT_SUPPORTED );
        case MBEDTLS_ERR_RSA_HW_ACCEL_FAILED:
            return( PSA_ERROR_HARDWARE_FAILURE );

        case MBEDTLS_ERR_SHA1_HW_ACCEL_FAILED:
        case MBEDTLS_ERR_SHA256_HW_ACCEL_FAILED:
        case MBEDTLS_ERR_SHA512_HW_ACCEL_FAILED:
            return( PSA_ERROR_HARDWARE_FAILURE );

        case MBEDTLS_ERR_XTEA_INVALID_INPUT_LENGTH:
            return( PSA_ERROR_INVALID_ARGUMENT );
        case MBEDTLS_ERR_XTEA_HW_ACCEL_FAILED:
            return( PSA_ERROR_HARDWARE_FAILURE );

        case MBEDTLS_ERR_ECP_BAD_INPUT_DATA:
        case MBEDTLS_ERR_ECP_INVALID_KEY:
            return( PSA_ERROR_INVALID_ARGUMENT );
        case MBEDTLS_ERR_ECP_BUFFER_TOO_SMALL:
            return( PSA_ERROR_BUFFER_TOO_SMALL );
        case MBEDTLS_ERR_ECP_FEATURE_UNAVAILABLE:
            return( PSA_ERROR_NOT_SUPPORTED );
        case MBEDTLS_ERR_ECP_SIG_LEN_MISMATCH:
        case MBEDTLS_ERR_ECP_VERIFY_FAILED:
            return( PSA_ERROR_INVALID_SIGNATURE );
        case MBEDTLS_ERR_ECP_ALLOC_FAILED:
            return( PSA_ERROR_INSUFFICIENT_MEMORY );
        case MBEDTLS_ERR_ECP_HW_ACCEL_FAILED:
            return( PSA_ERROR_HARDWARE_FAILURE );
        case MBEDTLS_ERR_ERROR_CORRUPTION_DETECTED:
            return( PSA_ERROR_CORRUPTION_DETECTED );

        default:
            return( PSA_ERROR_GENERIC_ERROR );
    }
}




/****************************************************************/
/* Key management */
/****************************************************************/

#if defined(MBEDTLS_PSA_CRYPTO_SE_C)
static inline int psa_key_slot_is_external( const psa_key_slot_t *slot )
{
    return( psa_key_lifetime_is_external( slot->attr.lifetime ) );
}
#endif /* MBEDTLS_PSA_CRYPTO_SE_C */

#if defined(MBEDTLS_ECP_C)
psa_ecc_curve_t mbedtls_ecc_group_to_psa( mbedtls_ecp_group_id grpid,
                                          size_t *bits )
{
    switch( grpid )
    {
        case MBEDTLS_ECP_DP_SECP192R1:
            *bits = 192;
            return( PSA_ECC_CURVE_SECP_R1 );
        case MBEDTLS_ECP_DP_SECP224R1:
            *bits = 224;
            return( PSA_ECC_CURVE_SECP_R1 );
        case MBEDTLS_ECP_DP_SECP256R1:
            *bits = 256;
            return( PSA_ECC_CURVE_SECP_R1 );
        case MBEDTLS_ECP_DP_SECP384R1:
            *bits = 384;
            return( PSA_ECC_CURVE_SECP_R1 );
        case MBEDTLS_ECP_DP_SECP521R1:
            *bits = 521;
            return( PSA_ECC_CURVE_SECP_R1 );
        case MBEDTLS_ECP_DP_BP256R1:
            *bits = 256;
            return( PSA_ECC_CURVE_BRAINPOOL_P_R1 );
        case MBEDTLS_ECP_DP_BP384R1:
            *bits = 384;
            return( PSA_ECC_CURVE_BRAINPOOL_P_R1 );
        case MBEDTLS_ECP_DP_BP512R1:
            *bits = 512;
            return( PSA_ECC_CURVE_BRAINPOOL_P_R1 );
        case MBEDTLS_ECP_DP_CURVE25519:
            *bits = 255;
            return( PSA_ECC_CURVE_MONTGOMERY );
        case MBEDTLS_ECP_DP_SECP192K1:
            *bits = 192;
            return( PSA_ECC_CURVE_SECP_K1 );
        case MBEDTLS_ECP_DP_SECP224K1:
            *bits = 224;
            return( PSA_ECC_CURVE_SECP_K1 );
        case MBEDTLS_ECP_DP_SECP256K1:
            *bits = 256;
            return( PSA_ECC_CURVE_SECP_K1 );
        case MBEDTLS_ECP_DP_CURVE448:
            *bits = 448;
            return( PSA_ECC_CURVE_MONTGOMERY );
        default:
            return( 0 );
    }
}

<<<<<<< HEAD
mbedtls_ecp_group_id mbedtls_ecc_group_of_psa( psa_ecc_curve_t curve,
                                               size_t byte_length )
=======
mbedtls_ecp_group_id mbedtls_ecc_group_of_psa( psa_ecc_curve_t curve )
>>>>>>> 43015d8d
{
    switch( curve )
    {
        case PSA_ECC_CURVE_SECP_R1:
            switch( byte_length )
            {
                case PSA_BITS_TO_BYTES( 192 ):
                    return( MBEDTLS_ECP_DP_SECP192R1 );
                case PSA_BITS_TO_BYTES( 224 ):
                    return( MBEDTLS_ECP_DP_SECP224R1 );
                case PSA_BITS_TO_BYTES( 256 ):
                    return( MBEDTLS_ECP_DP_SECP256R1 );
                case PSA_BITS_TO_BYTES( 384 ):
                    return( MBEDTLS_ECP_DP_SECP384R1 );
                case PSA_BITS_TO_BYTES( 521 ):
                    return( MBEDTLS_ECP_DP_SECP521R1 );
                default:
                    return( MBEDTLS_ECP_DP_NONE );
            }
            break;

        case PSA_ECC_CURVE_BRAINPOOL_P_R1:
            switch( byte_length )
            {
                case PSA_BITS_TO_BYTES( 256 ):
                    return( MBEDTLS_ECP_DP_BP256R1 );
                case PSA_BITS_TO_BYTES( 384 ):
                    return( MBEDTLS_ECP_DP_BP384R1 );
                case PSA_BITS_TO_BYTES( 512 ):
                    return( MBEDTLS_ECP_DP_BP512R1 );
                default:
                    return( MBEDTLS_ECP_DP_NONE );
            }
            break;

        case PSA_ECC_CURVE_MONTGOMERY:
            switch( byte_length )
            {
                case PSA_BITS_TO_BYTES( 255 ):
                    return( MBEDTLS_ECP_DP_CURVE25519 );
                case PSA_BITS_TO_BYTES( 448 ):
                    return( MBEDTLS_ECP_DP_CURVE448 );
                default:
                    return( MBEDTLS_ECP_DP_NONE );
            }
            break;

        case PSA_ECC_CURVE_SECP_K1:
            switch( byte_length )
            {
                case PSA_BITS_TO_BYTES( 192 ):
                    return( MBEDTLS_ECP_DP_SECP192K1 );
                case PSA_BITS_TO_BYTES( 224 ):
                    return( MBEDTLS_ECP_DP_SECP224K1 );
                case PSA_BITS_TO_BYTES( 256 ):
                    return( MBEDTLS_ECP_DP_SECP256K1 );
                default:
                    return( MBEDTLS_ECP_DP_NONE );
            }
            break;

        default:
            return( MBEDTLS_ECP_DP_NONE );
    }
}
#endif /* defined(MBEDTLS_ECP_C) */

static psa_status_t prepare_raw_data_slot( psa_key_type_t type,
                                           size_t bits,
                                           struct raw_data *raw )
{
    /* Check that the bit size is acceptable for the key type */
    switch( type )
    {
        case PSA_KEY_TYPE_RAW_DATA:
#if defined(MBEDTLS_MD_C)
        case PSA_KEY_TYPE_HMAC:
#endif
        case PSA_KEY_TYPE_DERIVE:
            break;
#if defined(MBEDTLS_AES_C)
        case PSA_KEY_TYPE_AES:
            if( bits != 128 && bits != 192 && bits != 256 )
                return( PSA_ERROR_INVALID_ARGUMENT );
            break;
#endif
#if defined(MBEDTLS_CAMELLIA_C)
        case PSA_KEY_TYPE_CAMELLIA:
            if( bits != 128 && bits != 192 && bits != 256 )
                return( PSA_ERROR_INVALID_ARGUMENT );
            break;
#endif
#if defined(MBEDTLS_DES_C)
        case PSA_KEY_TYPE_DES:
            if( bits != 64 && bits != 128 && bits != 192 )
                return( PSA_ERROR_INVALID_ARGUMENT );
            break;
#endif
#if defined(MBEDTLS_ARC4_C)
        case PSA_KEY_TYPE_ARC4:
            if( bits < 8 || bits > 2048 )
                return( PSA_ERROR_INVALID_ARGUMENT );
            break;
#endif
#if defined(MBEDTLS_CHACHA20_C)
        case PSA_KEY_TYPE_CHACHA20:
            if( bits != 256 )
                return( PSA_ERROR_INVALID_ARGUMENT );
            break;
#endif
        default:
            return( PSA_ERROR_NOT_SUPPORTED );
    }
    if( bits % 8 != 0 )
        return( PSA_ERROR_INVALID_ARGUMENT );

    /* Allocate memory for the key */
    raw->bytes = PSA_BITS_TO_BYTES( bits );
    raw->data = mbedtls_calloc( 1, raw->bytes );
    if( raw->data == NULL )
    {
        raw->bytes = 0;
        return( PSA_ERROR_INSUFFICIENT_MEMORY );
    }
    return( PSA_SUCCESS );
}

#if defined(MBEDTLS_RSA_C) && defined(MBEDTLS_PK_PARSE_C)
/* Mbed TLS doesn't support non-byte-aligned key sizes (i.e. key sizes
 * that are not a multiple of 8) well. For example, there is only
 * mbedtls_rsa_get_len(), which returns a number of bytes, and no
 * way to return the exact bit size of a key.
 * To keep things simple, reject non-byte-aligned key sizes. */
static psa_status_t psa_check_rsa_key_byte_aligned(
    const mbedtls_rsa_context *rsa )
{
    mbedtls_mpi n;
    psa_status_t status;
    mbedtls_mpi_init( &n );
    status = mbedtls_to_psa_error(
        mbedtls_rsa_export( rsa, &n, NULL, NULL, NULL, NULL ) );
    if( status == PSA_SUCCESS )
    {
        if( mbedtls_mpi_bitlen( &n ) % 8 != 0 )
            status = PSA_ERROR_NOT_SUPPORTED;
    }
    mbedtls_mpi_free( &n );
    return( status );
}

psa_status_t psa_import_rsa_key( psa_key_type_t type,
                                        const uint8_t *data,
                                        size_t data_length,
                                        mbedtls_rsa_context **p_rsa )
{
    psa_status_t status;
    mbedtls_pk_context pk;
    mbedtls_rsa_context *rsa;
    size_t bits;

    mbedtls_pk_init( &pk );

    /* Parse the data. */
    if( PSA_KEY_TYPE_IS_KEY_PAIR( type ) )
        status = mbedtls_to_psa_error(
            mbedtls_pk_parse_key( &pk, data, data_length, NULL, 0 ) );
    else
        status = mbedtls_to_psa_error(
            mbedtls_pk_parse_public_key( &pk, data, data_length ) );
    if( status != PSA_SUCCESS )
        goto exit;

    /* We have something that the pkparse module recognizes. If it is a
     * valid RSA key, store it. */
    if( mbedtls_pk_get_type( &pk ) != MBEDTLS_PK_RSA )
    {
        status = PSA_ERROR_INVALID_ARGUMENT;
        goto exit;
    }

    rsa = mbedtls_pk_rsa( pk );
    /* The size of an RSA key doesn't have to be a multiple of 8. Mbed TLS
     * supports non-byte-aligned key sizes, but not well. For example,
     * mbedtls_rsa_get_len() returns the key size in bytes, not in bits. */
    bits = PSA_BYTES_TO_BITS( mbedtls_rsa_get_len( rsa ) );
    if( bits > PSA_VENDOR_RSA_MAX_KEY_BITS )
    {
        status = PSA_ERROR_NOT_SUPPORTED;
        goto exit;
    }
    status = psa_check_rsa_key_byte_aligned( rsa );

exit:
    /* Free the content of the pk object only on error. */
    if( status != PSA_SUCCESS )
    {
        mbedtls_pk_free( &pk );
        return( status );
    }

    /* On success, store the content of the object in the RSA context. */
    *p_rsa = rsa;

    return( PSA_SUCCESS );
}
#endif /* defined(MBEDTLS_RSA_C) && defined(MBEDTLS_PK_PARSE_C) */

#if defined(MBEDTLS_ECP_C)
static psa_status_t psa_prepare_import_ec_key( psa_ecc_curve_t curve,
                                               size_t data_length,
                                               int is_public,
                                               mbedtls_ecp_keypair **p_ecp )
{
    mbedtls_ecp_group_id grp_id = MBEDTLS_ECP_DP_NONE;
    *p_ecp = mbedtls_calloc( 1, sizeof( mbedtls_ecp_keypair ) );
    if( *p_ecp == NULL )
        return( PSA_ERROR_INSUFFICIENT_MEMORY );
    mbedtls_ecp_keypair_init( *p_ecp );

    if( is_public )
    {
        /* A public key is represented as:
         * - The byte 0x04;
         * - `x_P` as a `ceiling(m/8)`-byte string, big-endian;
         * - `y_P` as a `ceiling(m/8)`-byte string, big-endian.
         * So its data length is 2m+1 where n is the key size in bits.
         */
        if( ( data_length & 1 ) == 0 )
            return( PSA_ERROR_INVALID_ARGUMENT );
        data_length = data_length / 2;
    }

    /* Load the group. */
    grp_id = mbedtls_ecc_group_of_psa( curve, data_length );
    if( grp_id == MBEDTLS_ECP_DP_NONE )
        return( PSA_ERROR_INVALID_ARGUMENT );
    return( mbedtls_to_psa_error(
                mbedtls_ecp_group_load( &( *p_ecp )->grp, grp_id ) ) );
}

/* Import a public key given as the uncompressed representation defined by SEC1
 * 2.3.3 as the content of an ECPoint. */
psa_status_t psa_import_ec_public_key( psa_ecc_curve_t curve,
                                              const uint8_t *data,
                                              size_t data_length,
                                              mbedtls_ecp_keypair **p_ecp )
{
    psa_status_t status = PSA_ERROR_CORRUPTION_DETECTED;
    mbedtls_ecp_keypair *ecp = NULL;

    status = psa_prepare_import_ec_key( curve, data_length, 1, &ecp );
    if( status != PSA_SUCCESS )
        goto exit;

    /* Load the public value. */
    status = mbedtls_to_psa_error(
        mbedtls_ecp_point_read_binary( &ecp->grp, &ecp->Q,
                                       data, data_length ) );
    if( status != PSA_SUCCESS )
        goto exit;

    /* Check that the point is on the curve. */
    status = mbedtls_to_psa_error(
        mbedtls_ecp_check_pubkey( &ecp->grp, &ecp->Q ) );
    if( status != PSA_SUCCESS )
        goto exit;

    *p_ecp = ecp;
    return( PSA_SUCCESS );

exit:
    if( ecp != NULL )
    {
        mbedtls_ecp_keypair_free( ecp );
        mbedtls_free( ecp );
    }
    return( status );
}

/* Import a private key given as a byte string which is the private value
 * in big-endian order. */
static psa_status_t psa_import_ec_private_key( psa_ecc_curve_t curve,
                                               const uint8_t *data,
                                               size_t data_length,
                                               mbedtls_ecp_keypair **p_ecp )
{
    psa_status_t status = PSA_ERROR_CORRUPTION_DETECTED;
    mbedtls_ecp_keypair *ecp = NULL;

    status = psa_prepare_import_ec_key( curve, data_length, 0, &ecp );
    if( status != PSA_SUCCESS )
        goto exit;

    /* Load the secret value. */
    status = mbedtls_to_psa_error(
        mbedtls_mpi_read_binary( &ecp->d, data, data_length ) );
    if( status != PSA_SUCCESS )
        goto exit;
    /* Validate the private key. */
    status = mbedtls_to_psa_error(
        mbedtls_ecp_check_privkey( &ecp->grp, &ecp->d ) );
    if( status != PSA_SUCCESS )
        goto exit;
    /* Calculate the public key from the private key. */
    status = mbedtls_to_psa_error(
        mbedtls_ecp_mul( &ecp->grp, &ecp->Q, &ecp->d, &ecp->grp.G,
                         mbedtls_ctr_drbg_random, &global_data.ctr_drbg ) );
    if( status != PSA_SUCCESS )
        goto exit;

    *p_ecp = ecp;
    return( PSA_SUCCESS );

exit:
    if( ecp != NULL )
    {
        mbedtls_ecp_keypair_free( ecp );
        mbedtls_free( ecp );
    }
    return( status );
}
#endif /* defined(MBEDTLS_ECP_C) */


/** Return the size of the key in the given slot, in bits.
 *
 * \param[in] slot      A key slot.
 *
 * \return The key size in bits, read from the metadata in the slot.
 */
static inline size_t psa_get_key_slot_bits( const psa_key_slot_t *slot )
{
    return( slot->attr.bits );
}

/** Calculate the size of the key in the given slot, in bits.
 *
 * \param[in] slot      A key slot containing a transparent key.
 *
 * \return The key size in bits, calculated from the key data.
 */
static psa_key_bits_t psa_calculate_key_bits( const psa_key_slot_t *slot )
{
    size_t bits = 0; /* return 0 on an empty slot */

    if( key_type_is_raw_bytes( slot->attr.type ) )
        bits = PSA_BYTES_TO_BITS( slot->data.raw.bytes );
#if defined(MBEDTLS_RSA_C)
    else if( PSA_KEY_TYPE_IS_RSA( slot->attr.type ) )
        bits = PSA_BYTES_TO_BITS( mbedtls_rsa_get_len( slot->data.rsa ) );
#endif /* defined(MBEDTLS_RSA_C) */
#if defined(MBEDTLS_ECP_C)
    else if( PSA_KEY_TYPE_IS_ECC( slot->attr.type ) )
        bits = slot->data.ecp->grp.pbits;
#endif /* defined(MBEDTLS_ECP_C) */

    /* We know that the size fits in psa_key_bits_t thanks to checks
     * when the key was created. */
    return( (psa_key_bits_t) bits );
}

/** Import key data into a slot. `slot->attr.type` must have been set
 * previously. This function assumes that the slot does not contain
 * any key material yet. On failure, the slot content is unchanged. */
psa_status_t psa_import_key_into_slot( psa_key_slot_t *slot,
                                       const uint8_t *data,
                                       size_t data_length )
{
    psa_status_t status = PSA_SUCCESS;

    if( key_type_is_raw_bytes( slot->attr.type ) )
    {
        size_t bit_size = PSA_BYTES_TO_BITS( data_length );
        /* Ensure that the bytes-to-bit conversion didn't overflow. */
        if( data_length > SIZE_MAX / 8 )
            return( PSA_ERROR_NOT_SUPPORTED );
        /* Enforce a size limit, and in particular ensure that the bit
         * size fits in its representation type. */
        if( bit_size > PSA_MAX_KEY_BITS )
            return( PSA_ERROR_NOT_SUPPORTED );
        status = prepare_raw_data_slot( slot->attr.type, bit_size,
                                        &slot->data.raw );
        if( status != PSA_SUCCESS )
            return( status );
        if( data_length != 0 )
            memcpy( slot->data.raw.data, data, data_length );
    }
    else
#if defined(MBEDTLS_ECP_C)
    if( PSA_KEY_TYPE_IS_ECC_KEY_PAIR( slot->attr.type ) )
    {
        status = psa_import_ec_private_key( PSA_KEY_TYPE_GET_CURVE( slot->attr.type ),
                                            data, data_length,
                                            &slot->data.ecp );
    }
    else if( PSA_KEY_TYPE_IS_ECC_PUBLIC_KEY( slot->attr.type ) )
    {
        status = psa_import_ec_public_key(
            PSA_KEY_TYPE_GET_CURVE( slot->attr.type ),
            data, data_length,
            &slot->data.ecp );
    }
    else
#endif /* MBEDTLS_ECP_C */
#if defined(MBEDTLS_RSA_C) && defined(MBEDTLS_PK_PARSE_C)
    if( PSA_KEY_TYPE_IS_RSA( slot->attr.type ) )
    {
        status = psa_import_rsa_key( slot->attr.type,
            data, data_length,
            &slot->data.rsa );
    }
    else
#endif /* defined(MBEDTLS_RSA_C) && defined(MBEDTLS_PK_PARSE_C) */
    {
        return( PSA_ERROR_NOT_SUPPORTED );
    }

    if( status == PSA_SUCCESS )
    {
        /* Write the actual key size to the slot.
         * psa_start_key_creation() wrote the size declared by the
         * caller, which may be 0 (meaning unspecified) or wrong. */
        slot->attr.bits = psa_calculate_key_bits( slot );
    }
    return( status );
}

/** Calculate the intersection of two algorithm usage policies.
 *
 * Return 0 (which allows no operation) on incompatibility.
 */
static psa_algorithm_t psa_key_policy_algorithm_intersection(
    psa_algorithm_t alg1,
    psa_algorithm_t alg2 )
{
    /* Common case: both sides actually specify the same policy. */
    if( alg1 == alg2 )
        return( alg1 );
    /* If the policies are from the same hash-and-sign family, check
     * if one is a wildcard. If so the other has the specific algorithm. */
    if( PSA_ALG_IS_HASH_AND_SIGN( alg1 ) &&
        PSA_ALG_IS_HASH_AND_SIGN( alg2 ) &&
        ( alg1 & ~PSA_ALG_HASH_MASK ) == ( alg2 & ~PSA_ALG_HASH_MASK ) )
    {
        if( PSA_ALG_SIGN_GET_HASH( alg1 ) == PSA_ALG_ANY_HASH )
            return( alg2 );
        if( PSA_ALG_SIGN_GET_HASH( alg2 ) == PSA_ALG_ANY_HASH )
            return( alg1 );
    }
    /* If the policies are incompatible, allow nothing. */
    return( 0 );
}

static int psa_key_algorithm_permits( psa_algorithm_t policy_alg,
                                      psa_algorithm_t requested_alg )
{
    /* Common case: the policy only allows requested_alg. */
    if( requested_alg == policy_alg )
        return( 1 );
    /* If policy_alg is a hash-and-sign with a wildcard for the hash,
     * and requested_alg is the same hash-and-sign family with any hash,
     * then requested_alg is compliant with policy_alg. */
    if( PSA_ALG_IS_HASH_AND_SIGN( requested_alg ) &&
        PSA_ALG_SIGN_GET_HASH( policy_alg ) == PSA_ALG_ANY_HASH )
    {
        return( ( policy_alg & ~PSA_ALG_HASH_MASK ) ==
                ( requested_alg & ~PSA_ALG_HASH_MASK ) );
    }
    /* If it isn't permitted, it's forbidden. */
    return( 0 );
}

/** Test whether a policy permits an algorithm.
 *
 * The caller must test usage flags separately.
 */
static int psa_key_policy_permits( const psa_key_policy_t *policy,
                                   psa_algorithm_t alg )
{
    return( psa_key_algorithm_permits( policy->alg, alg ) ||
            psa_key_algorithm_permits( policy->alg2, alg ) );
}

/** Restrict a key policy based on a constraint.
 *
 * \param[in,out] policy    The policy to restrict.
 * \param[in] constraint    The policy constraint to apply.
 *
 * \retval #PSA_SUCCESS
 *         \c *policy contains the intersection of the original value of
 *         \c *policy and \c *constraint.
 * \retval #PSA_ERROR_INVALID_ARGUMENT
 *         \c *policy and \c *constraint are incompatible.
 *         \c *policy is unchanged.
 */
static psa_status_t psa_restrict_key_policy(
    psa_key_policy_t *policy,
    const psa_key_policy_t *constraint )
{
    psa_algorithm_t intersection_alg =
        psa_key_policy_algorithm_intersection( policy->alg, constraint->alg );
    psa_algorithm_t intersection_alg2 =
        psa_key_policy_algorithm_intersection( policy->alg2, constraint->alg2 );
    if( intersection_alg == 0 && policy->alg != 0 && constraint->alg != 0 )
        return( PSA_ERROR_INVALID_ARGUMENT );
    if( intersection_alg2 == 0 && policy->alg2 != 0 && constraint->alg2 != 0 )
        return( PSA_ERROR_INVALID_ARGUMENT );
    policy->usage &= constraint->usage;
    policy->alg = intersection_alg;
    policy->alg2 = intersection_alg2;
    return( PSA_SUCCESS );
}

/** Retrieve a slot which must contain a key. The key must have allow all the
 * usage flags set in \p usage. If \p alg is nonzero, the key must allow
 * operations with this algorithm. */
static psa_status_t psa_get_key_from_slot( psa_key_handle_t handle,
                                           psa_key_slot_t **p_slot,
                                           psa_key_usage_t usage,
                                           psa_algorithm_t alg )
{
    psa_status_t status;
    psa_key_slot_t *slot = NULL;

    *p_slot = NULL;

    status = psa_get_key_slot( handle, &slot );
    if( status != PSA_SUCCESS )
        return( status );

    /* Enforce that usage policy for the key slot contains all the flags
     * required by the usage parameter. There is one exception: public
     * keys can always be exported, so we treat public key objects as
     * if they had the export flag. */
    if( PSA_KEY_TYPE_IS_PUBLIC_KEY( slot->attr.type ) )
        usage &= ~PSA_KEY_USAGE_EXPORT;
    if( ( slot->attr.policy.usage & usage ) != usage )
        return( PSA_ERROR_NOT_PERMITTED );

    /* Enforce that the usage policy permits the requested algortihm. */
    if( alg != 0 && ! psa_key_policy_permits( &slot->attr.policy, alg ) )
        return( PSA_ERROR_NOT_PERMITTED );

    *p_slot = slot;
    return( PSA_SUCCESS );
}

/** Retrieve a slot which must contain a transparent key.
 *
 * A transparent key is a key for which the key material is directly
 * available, as opposed to a key in a secure element.
 *
 * This is a temporary function to use instead of psa_get_key_from_slot()
 * until secure element support is fully implemented.
 */
#if defined(MBEDTLS_PSA_CRYPTO_SE_C)
static psa_status_t psa_get_transparent_key( psa_key_handle_t handle,
                                             psa_key_slot_t **p_slot,
                                             psa_key_usage_t usage,
                                             psa_algorithm_t alg )
{
    psa_status_t status = psa_get_key_from_slot( handle, p_slot, usage, alg );
    if( status != PSA_SUCCESS )
        return( status );
    if( psa_key_slot_is_external( *p_slot ) )
    {
        *p_slot = NULL;
        return( PSA_ERROR_NOT_SUPPORTED );
    }
    return( PSA_SUCCESS );
}
#else /* MBEDTLS_PSA_CRYPTO_SE_C */
/* With no secure element support, all keys are transparent. */
#define psa_get_transparent_key( handle, p_slot, usage, alg )   \
    psa_get_key_from_slot( handle, p_slot, usage, alg )
#endif /* MBEDTLS_PSA_CRYPTO_SE_C */

/** Wipe key data from a slot. Preserve metadata such as the policy. */
static psa_status_t psa_remove_key_data_from_memory( psa_key_slot_t *slot )
{
#if defined(MBEDTLS_PSA_CRYPTO_SE_C)
    if( psa_key_slot_is_external( slot ) )
    {
        /* No key material to clean. */
    }
    else
#endif /* MBEDTLS_PSA_CRYPTO_SE_C */
    if( slot->attr.type == PSA_KEY_TYPE_NONE )
    {
        /* No key material to clean. */
    }
    else if( key_type_is_raw_bytes( slot->attr.type ) )
    {
        mbedtls_free( slot->data.raw.data );
    }
    else
#if defined(MBEDTLS_RSA_C)
    if( PSA_KEY_TYPE_IS_RSA( slot->attr.type ) )
    {
        mbedtls_rsa_free( slot->data.rsa );
        mbedtls_free( slot->data.rsa );
    }
    else
#endif /* defined(MBEDTLS_RSA_C) */
#if defined(MBEDTLS_ECP_C)
    if( PSA_KEY_TYPE_IS_ECC( slot->attr.type ) )
    {
        mbedtls_ecp_keypair_free( slot->data.ecp );
        mbedtls_free( slot->data.ecp );
    }
    else
#endif /* defined(MBEDTLS_ECP_C) */
    {
        /* Shouldn't happen: the key type is not any type that we
         * put in. */
        return( PSA_ERROR_CORRUPTION_DETECTED );
    }

    return( PSA_SUCCESS );
}

/** Completely wipe a slot in memory, including its policy.
 * Persistent storage is not affected. */
psa_status_t psa_wipe_key_slot( psa_key_slot_t *slot )
{
    psa_status_t status = psa_remove_key_data_from_memory( slot );
    /* Multipart operations may still be using the key. This is safe
     * because all multipart operation objects are independent from
     * the key slot: if they need to access the key after the setup
     * phase, they have a copy of the key. Note that this means that
     * key material can linger until all operations are completed. */
    /* At this point, key material and other type-specific content has
     * been wiped. Clear remaining metadata. We can call memset and not
     * zeroize because the metadata is not particularly sensitive. */
    memset( slot, 0, sizeof( *slot ) );
    return( status );
}

psa_status_t psa_destroy_key( psa_key_handle_t handle )
{
    psa_key_slot_t *slot;
    psa_status_t status; /* status of the last operation */
    psa_status_t overall_status = PSA_SUCCESS;
#if defined(MBEDTLS_PSA_CRYPTO_SE_C)
    psa_se_drv_table_entry_t *driver;
#endif /* MBEDTLS_PSA_CRYPTO_SE_C */

    if( handle == 0 )
        return( PSA_SUCCESS );

    status = psa_get_key_slot( handle, &slot );
    if( status != PSA_SUCCESS )
        return( status );

#if defined(MBEDTLS_PSA_CRYPTO_SE_C)
    driver = psa_get_se_driver_entry( slot->attr.lifetime );
    if( driver != NULL )
    {
        /* For a key in a secure element, we need to do three things:
         * remove the key file in internal storage, destroy the
         * key inside the secure element, and update the driver's
         * persistent data. Start a transaction that will encompass these
         * three actions. */
        psa_crypto_prepare_transaction( PSA_CRYPTO_TRANSACTION_DESTROY_KEY );
        psa_crypto_transaction.key.lifetime = slot->attr.lifetime;
        psa_crypto_transaction.key.slot = slot->data.se.slot_number;
        psa_crypto_transaction.key.id = slot->attr.id;
        status = psa_crypto_save_transaction( );
        if( status != PSA_SUCCESS )
        {
            (void) psa_crypto_stop_transaction( );
            /* We should still try to destroy the key in the secure
             * element and the key metadata in storage. This is especially
             * important if the error is that the storage is full.
             * But how to do it exactly without risking an inconsistent
             * state after a reset?
             * https://github.com/ARMmbed/mbed-crypto/issues/215
             */
            overall_status = status;
            goto exit;
        }

        status = psa_destroy_se_key( driver, slot->data.se.slot_number );
        if( overall_status == PSA_SUCCESS )
            overall_status = status;
    }
#endif /* MBEDTLS_PSA_CRYPTO_SE_C */

#if defined(MBEDTLS_PSA_CRYPTO_STORAGE_C)
    if( slot->attr.lifetime != PSA_KEY_LIFETIME_VOLATILE )
    {
        status = psa_destroy_persistent_key( slot->attr.id );
        if( overall_status == PSA_SUCCESS )
            overall_status = status;

        /* TODO: other slots may have a copy of the same key. We should
         * invalidate them.
         * https://github.com/ARMmbed/mbed-crypto/issues/214
         */
    }
#endif /* defined(MBEDTLS_PSA_CRYPTO_STORAGE_C) */

#if defined(MBEDTLS_PSA_CRYPTO_SE_C)
    if( driver != NULL )
    {
        status = psa_save_se_persistent_data( driver );
        if( overall_status == PSA_SUCCESS )
            overall_status = status;
        status = psa_crypto_stop_transaction( );
        if( overall_status == PSA_SUCCESS )
            overall_status = status;
    }
#endif /* MBEDTLS_PSA_CRYPTO_SE_C */

#if defined(MBEDTLS_PSA_CRYPTO_SE_C)
exit:
#endif /* MBEDTLS_PSA_CRYPTO_SE_C */
    status = psa_wipe_key_slot( slot );
    /* Prioritize CORRUPTION_DETECTED from wiping over a storage error */
    if( overall_status == PSA_SUCCESS )
        overall_status = status;
    return( overall_status );
}

void psa_reset_key_attributes( psa_key_attributes_t *attributes )
{
    mbedtls_free( attributes->domain_parameters );
    memset( attributes, 0, sizeof( *attributes ) );
}

psa_status_t psa_set_key_domain_parameters( psa_key_attributes_t *attributes,
                                            psa_key_type_t type,
                                            const uint8_t *data,
                                            size_t data_length )
{
    uint8_t *copy = NULL;

    if( data_length != 0 )
    {
        copy = mbedtls_calloc( 1, data_length );
        if( copy == NULL )
            return( PSA_ERROR_INSUFFICIENT_MEMORY );
        memcpy( copy, data, data_length );
    }
    /* After this point, this function is guaranteed to succeed, so it
     * can start modifying `*attributes`. */

    if( attributes->domain_parameters != NULL )
    {
        mbedtls_free( attributes->domain_parameters );
        attributes->domain_parameters = NULL;
        attributes->domain_parameters_size = 0;
    }

    attributes->domain_parameters = copy;
    attributes->domain_parameters_size = data_length;
    attributes->core.type = type;
    return( PSA_SUCCESS );
}

psa_status_t psa_get_key_domain_parameters(
    const psa_key_attributes_t *attributes,
    uint8_t *data, size_t data_size, size_t *data_length )
{
    if( attributes->domain_parameters_size > data_size )
        return( PSA_ERROR_BUFFER_TOO_SMALL );
    *data_length = attributes->domain_parameters_size;
    if( attributes->domain_parameters_size != 0 )
        memcpy( data, attributes->domain_parameters,
                attributes->domain_parameters_size );
    return( PSA_SUCCESS );
}

#if defined(MBEDTLS_RSA_C)
static psa_status_t psa_get_rsa_public_exponent(
    const mbedtls_rsa_context *rsa,
    psa_key_attributes_t *attributes )
{
    mbedtls_mpi mpi;
    int ret = MBEDTLS_ERR_ERROR_CORRUPTION_DETECTED;
    uint8_t *buffer = NULL;
    size_t buflen;
    mbedtls_mpi_init( &mpi );

    ret = mbedtls_rsa_export( rsa, NULL, NULL, NULL, NULL, &mpi );
    if( ret != 0 )
        goto exit;
    if( mbedtls_mpi_cmp_int( &mpi, 65537 ) == 0 )
    {
        /* It's the default value, which is reported as an empty string,
         * so there's nothing to do. */
        goto exit;
    }

    buflen = mbedtls_mpi_size( &mpi );
    buffer = mbedtls_calloc( 1, buflen );
    if( buffer == NULL )
    {
        ret = MBEDTLS_ERR_MPI_ALLOC_FAILED;
        goto exit;
    }
    ret = mbedtls_mpi_write_binary( &mpi, buffer, buflen );
    if( ret != 0 )
        goto exit;
    attributes->domain_parameters = buffer;
    attributes->domain_parameters_size = buflen;

exit:
    mbedtls_mpi_free( &mpi );
    if( ret != 0 )
        mbedtls_free( buffer );
    return( mbedtls_to_psa_error( ret ) );
}
#endif /* MBEDTLS_RSA_C */

/** Retrieve all the publicly-accessible attributes of a key.
 */
psa_status_t psa_get_key_attributes( psa_key_handle_t handle,
                                     psa_key_attributes_t *attributes )
{
    psa_key_slot_t *slot;
    psa_status_t status;

    psa_reset_key_attributes( attributes );

    status = psa_get_key_from_slot( handle, &slot, 0, 0 );
    if( status != PSA_SUCCESS )
        return( status );

    attributes->core = slot->attr;
    attributes->core.flags &= ( MBEDTLS_PSA_KA_MASK_EXTERNAL_ONLY |
                                MBEDTLS_PSA_KA_MASK_DUAL_USE );

#if defined(MBEDTLS_PSA_CRYPTO_SE_C)
    if( psa_key_slot_is_external( slot ) )
        psa_set_key_slot_number( attributes, slot->data.se.slot_number );
#endif /* MBEDTLS_PSA_CRYPTO_SE_C */

    switch( slot->attr.type )
    {
#if defined(MBEDTLS_RSA_C)
        case PSA_KEY_TYPE_RSA_KEY_PAIR:
        case PSA_KEY_TYPE_RSA_PUBLIC_KEY:
#if defined(MBEDTLS_PSA_CRYPTO_SE_C)
            /* TODO: reporting the public exponent for opaque keys
             * is not yet implemented.
             * https://github.com/ARMmbed/mbed-crypto/issues/216
             */
            if( psa_key_slot_is_external( slot ) )
                break;
#endif /* MBEDTLS_PSA_CRYPTO_SE_C */
            status = psa_get_rsa_public_exponent( slot->data.rsa, attributes );
            break;
#endif /* MBEDTLS_RSA_C */
        default:
            /* Nothing else to do. */
            break;
    }

    if( status != PSA_SUCCESS )
        psa_reset_key_attributes( attributes );
    return( status );
}

#if defined(MBEDTLS_PSA_CRYPTO_SE_C)
psa_status_t psa_get_key_slot_number(
    const psa_key_attributes_t *attributes,
    psa_key_slot_number_t *slot_number )
{
    if( attributes->core.flags & MBEDTLS_PSA_KA_FLAG_HAS_SLOT_NUMBER )
    {
        *slot_number = attributes->slot_number;
        return( PSA_SUCCESS );
    }
    else
        return( PSA_ERROR_INVALID_ARGUMENT );
}
#endif /* MBEDTLS_PSA_CRYPTO_SE_C */

#if defined(MBEDTLS_RSA_C) || defined(MBEDTLS_ECP_C)
static int pk_write_pubkey_simple( mbedtls_pk_context *key,
                                   unsigned char *buf, size_t size )
{
    int ret = MBEDTLS_ERR_ERROR_CORRUPTION_DETECTED;
    unsigned char *c;
    size_t len = 0;

    c = buf + size;

    MBEDTLS_ASN1_CHK_ADD( len, mbedtls_pk_write_pubkey( &c, buf, key ) );

    return( (int) len );
}
#endif /* defined(MBEDTLS_RSA_C) || defined(MBEDTLS_ECP_C) */

static psa_status_t psa_internal_export_key( const psa_key_slot_t *slot,
                                             uint8_t *data,
                                             size_t data_size,
                                             size_t *data_length,
                                             int export_public_key )
{
#if defined(MBEDTLS_PSA_CRYPTO_SE_C)
    const psa_drv_se_t *drv;
    psa_drv_se_context_t *drv_context;
#endif /* MBEDTLS_PSA_CRYPTO_SE_C */

    *data_length = 0;

    if( export_public_key && ! PSA_KEY_TYPE_IS_ASYMMETRIC( slot->attr.type ) )
        return( PSA_ERROR_INVALID_ARGUMENT );

    /* Reject a zero-length output buffer now, since this can never be a
     * valid key representation. This way we know that data must be a valid
     * pointer and we can do things like memset(data, ..., data_size). */
    if( data_size == 0 )
        return( PSA_ERROR_BUFFER_TOO_SMALL );

#if defined(MBEDTLS_PSA_CRYPTO_SE_C)
    if( psa_get_se_driver( slot->attr.lifetime, &drv, &drv_context ) )
    {
        psa_drv_se_export_key_t method;
        if( drv->key_management == NULL )
            return( PSA_ERROR_NOT_SUPPORTED );
        method = ( export_public_key ?
                   drv->key_management->p_export_public :
                   drv->key_management->p_export );
        if( method == NULL )
            return( PSA_ERROR_NOT_SUPPORTED );
        return( method( drv_context,
                        slot->data.se.slot_number,
                        data, data_size, data_length ) );
    }
#endif /* MBEDTLS_PSA_CRYPTO_SE_C */

    if( key_type_is_raw_bytes( slot->attr.type ) )
    {
        if( slot->data.raw.bytes > data_size )
            return( PSA_ERROR_BUFFER_TOO_SMALL );
        memcpy( data, slot->data.raw.data, slot->data.raw.bytes );
        memset( data + slot->data.raw.bytes, 0,
                data_size - slot->data.raw.bytes );
        *data_length = slot->data.raw.bytes;
        return( PSA_SUCCESS );
    }
#if defined(MBEDTLS_ECP_C)
    if( PSA_KEY_TYPE_IS_ECC_KEY_PAIR( slot->attr.type ) && !export_public_key )
    {
        psa_status_t status;

        size_t bytes = PSA_BITS_TO_BYTES( slot->attr.bits );
        if( bytes > data_size )
            return( PSA_ERROR_BUFFER_TOO_SMALL );
        status = mbedtls_to_psa_error(
            mbedtls_mpi_write_binary( &slot->data.ecp->d, data, bytes ) );
        if( status != PSA_SUCCESS )
            return( status );
        memset( data + bytes, 0, data_size - bytes );
        *data_length = bytes;
        return( PSA_SUCCESS );
    }
#endif
    else
    {
#if defined(MBEDTLS_PK_WRITE_C)
        if( PSA_KEY_TYPE_IS_RSA( slot->attr.type ) ||
            PSA_KEY_TYPE_IS_ECC( slot->attr.type ) )
        {
            mbedtls_pk_context pk;
            int ret = MBEDTLS_ERR_ERROR_CORRUPTION_DETECTED;
            if( PSA_KEY_TYPE_IS_RSA( slot->attr.type ) )
            {
#if defined(MBEDTLS_RSA_C)
                mbedtls_pk_init( &pk );
                pk.pk_info = &mbedtls_rsa_info;
                pk.pk_ctx = slot->data.rsa;
#else
                return( PSA_ERROR_NOT_SUPPORTED );
#endif
            }
            else
            {
#if defined(MBEDTLS_ECP_C)
                mbedtls_pk_init( &pk );
                pk.pk_info = &mbedtls_eckey_info;
                pk.pk_ctx = slot->data.ecp;
#else
                return( PSA_ERROR_NOT_SUPPORTED );
#endif
            }
            if( export_public_key || PSA_KEY_TYPE_IS_PUBLIC_KEY( slot->attr.type ) )
            {
                ret = pk_write_pubkey_simple( &pk, data, data_size );
            }
            else
            {
                ret = mbedtls_pk_write_key_der( &pk, data, data_size );
            }
            if( ret < 0 )
            {
                memset( data, 0, data_size );
                return( mbedtls_to_psa_error( ret ) );
            }
            /* The mbedtls_pk_xxx functions write to the end of the buffer.
             * Move the data to the beginning and erase remaining data
             * at the original location. */
            if( 2 * (size_t) ret <= data_size )
            {
                memcpy( data, data + data_size - ret, ret );
                memset( data + data_size - ret, 0, ret );
            }
            else if( (size_t) ret < data_size )
            {
                memmove( data, data + data_size - ret, ret );
                memset( data + ret, 0, data_size - ret );
            }
            *data_length = ret;
            return( PSA_SUCCESS );
        }
        else
#endif /* defined(MBEDTLS_PK_WRITE_C) */
        {
            /* This shouldn't happen in the reference implementation, but
               it is valid for a special-purpose implementation to omit
               support for exporting certain key types. */
            return( PSA_ERROR_NOT_SUPPORTED );
        }
    }
}

psa_status_t psa_export_key( psa_key_handle_t handle,
                             uint8_t *data,
                             size_t data_size,
                             size_t *data_length )
{
    psa_key_slot_t *slot;
    psa_status_t status;

    /* Set the key to empty now, so that even when there are errors, we always
     * set data_length to a value between 0 and data_size. On error, setting
     * the key to empty is a good choice because an empty key representation is
     * unlikely to be accepted anywhere. */
    *data_length = 0;

    /* Export requires the EXPORT flag. There is an exception for public keys,
     * which don't require any flag, but psa_get_key_from_slot takes
     * care of this. */
    status = psa_get_key_from_slot( handle, &slot, PSA_KEY_USAGE_EXPORT, 0 );
    if( status != PSA_SUCCESS )
        return( status );
    return( psa_internal_export_key( slot, data, data_size,
                                     data_length, 0 ) );
}

psa_status_t psa_export_public_key( psa_key_handle_t handle,
                                    uint8_t *data,
                                    size_t data_size,
                                    size_t *data_length )
{
    psa_key_slot_t *slot;
    psa_status_t status;

    /* Set the key to empty now, so that even when there are errors, we always
     * set data_length to a value between 0 and data_size. On error, setting
     * the key to empty is a good choice because an empty key representation is
     * unlikely to be accepted anywhere. */
    *data_length = 0;

    /* Exporting a public key doesn't require a usage flag. */
    status = psa_get_key_from_slot( handle, &slot, 0, 0 );
    if( status != PSA_SUCCESS )
        return( status );
    return( psa_internal_export_key( slot, data, data_size,
                                     data_length, 1 ) );
}

#if defined(static_assert)
static_assert( ( MBEDTLS_PSA_KA_MASK_EXTERNAL_ONLY & MBEDTLS_PSA_KA_MASK_DUAL_USE ) == 0,
               "One or more key attribute flag is listed as both external-only and dual-use" );
static_assert( ( PSA_KA_MASK_INTERNAL_ONLY & MBEDTLS_PSA_KA_MASK_DUAL_USE ) == 0,
               "One or more key attribute flag is listed as both internal-only and dual-use" );
static_assert( ( PSA_KA_MASK_INTERNAL_ONLY & MBEDTLS_PSA_KA_MASK_EXTERNAL_ONLY ) == 0,
               "One or more key attribute flag is listed as both internal-only and external-only" );
#endif

/** Validate that a key policy is internally well-formed.
 *
 * This function only rejects invalid policies. It does not validate the
 * consistency of the policy with respect to other attributes of the key
 * such as the key type.
 */
static psa_status_t psa_validate_key_policy( const psa_key_policy_t *policy )
{
    if( ( policy->usage & ~( PSA_KEY_USAGE_EXPORT |
                             PSA_KEY_USAGE_COPY |
                             PSA_KEY_USAGE_ENCRYPT |
                             PSA_KEY_USAGE_DECRYPT |
                             PSA_KEY_USAGE_SIGN_HASH |
                             PSA_KEY_USAGE_VERIFY_HASH |
                             PSA_KEY_USAGE_DERIVE ) ) != 0 )
        return( PSA_ERROR_INVALID_ARGUMENT );

    return( PSA_SUCCESS );
}

/** Validate the internal consistency of key attributes.
 *
 * This function only rejects invalid attribute values. If does not
 * validate the consistency of the attributes with any key data that may
 * be involved in the creation of the key.
 *
 * Call this function early in the key creation process.
 *
 * \param[in] attributes    Key attributes for the new key.
 * \param[out] p_drv        On any return, the driver for the key, if any.
 *                          NULL for a transparent key.
 *
 */
static psa_status_t psa_validate_key_attributes(
    const psa_key_attributes_t *attributes,
    psa_se_drv_table_entry_t **p_drv )
{
    psa_status_t status;

    if( PSA_KEY_LIFETIME_IS_PERSISTENT (attributes->core.lifetime))
    {
        status = psa_validate_persistent_key_parameters(
            attributes->core.lifetime, attributes->core.id,
            p_drv, 1 );
        if( status != PSA_SUCCESS )
            return( status );
    }

    status = psa_validate_key_policy( &attributes->core.policy );
    if( status != PSA_SUCCESS )
        return( status );

    /* Refuse to create overly large keys.
     * Note that this doesn't trigger on import if the attributes don't
     * explicitly specify a size (so psa_get_key_bits returns 0), so
     * psa_import_key() needs its own checks. */
    if( psa_get_key_bits( attributes ) > PSA_MAX_KEY_BITS )
        return( PSA_ERROR_NOT_SUPPORTED );

    /* Reject invalid flags. These should not be reachable through the API. */
    if( attributes->core.flags & ~ ( MBEDTLS_PSA_KA_MASK_EXTERNAL_ONLY |
                                     MBEDTLS_PSA_KA_MASK_DUAL_USE ) )
        return( PSA_ERROR_INVALID_ARGUMENT );

    return( PSA_SUCCESS );
}

/** Prepare a key slot to receive key material.
 *
 * This function allocates a key slot and sets its metadata.
 *
 * If this function fails, call psa_fail_key_creation().
 *
 * This function is intended to be used as follows:
 * -# Call psa_start_key_creation() to allocate a key slot, prepare
 *    it with the specified attributes, and assign it a handle.
 * -# Populate the slot with the key material.
 * -# Call psa_finish_key_creation() to finalize the creation of the slot.
 * In case of failure at any step, stop the sequence and call
 * psa_fail_key_creation().
 *
 * \param method            An identification of the calling function.
 * \param[in] attributes    Key attributes for the new key.
 * \param[out] handle       On success, a handle for the allocated slot.
 * \param[out] p_slot       On success, a pointer to the prepared slot.
 * \param[out] p_drv        On any return, the driver for the key, if any.
 *                          NULL for a transparent key.
 *
 * \retval #PSA_SUCCESS
 *         The key slot is ready to receive key material.
 * \return If this function fails, the key slot is an invalid state.
 *         You must call psa_fail_key_creation() to wipe and free the slot.
 */
static psa_status_t psa_start_key_creation(
    psa_key_creation_method_t method,
    const psa_key_attributes_t *attributes,
    psa_key_handle_t *handle,
    psa_key_slot_t **p_slot,
    psa_se_drv_table_entry_t **p_drv )
{
    psa_status_t status;
    psa_key_slot_t *slot;

    (void) method;
    *p_drv = NULL;

    status = psa_validate_key_attributes( attributes, p_drv );
    if( status != PSA_SUCCESS )
        return( status );

    status = psa_get_empty_key_slot( handle, p_slot );
    if( status != PSA_SUCCESS )
        return( status );
    slot = *p_slot;

    /* We're storing the declared bit-size of the key. It's up to each
     * creation mechanism to verify that this information is correct.
     * It's automatically correct for mechanisms that use the bit-size as
     * an input (generate, device) but not for those where the bit-size
     * is optional (import, copy). */

    slot->attr = attributes->core;

    /* Erase external-only flags from the internal copy. To access
     * external-only flags, query `attributes`. Thanks to the check
     * in psa_validate_key_attributes(), this leaves the dual-use
     * flags and any internal flag that psa_get_empty_key_slot()
     * may have set. */
    slot->attr.flags &= ~MBEDTLS_PSA_KA_MASK_EXTERNAL_ONLY;

#if defined(MBEDTLS_PSA_CRYPTO_SE_C)
    /* For a key in a secure element, we need to do three things
     * when creating or registering a key:
     * create the key file in internal storage, create the
     * key inside the secure element, and update the driver's
     * persistent data. Start a transaction that will encompass these
     * three actions. */
    /* The first thing to do is to find a slot number for the new key.
     * We save the slot number in persistent storage as part of the
     * transaction data. It will be needed to recover if the power
     * fails during the key creation process, to clean up on the secure
     * element side after restarting. Obtaining a slot number from the
     * secure element driver updates its persistent state, but we do not yet
     * save the driver's persistent state, so that if the power fails,
     * we can roll back to a state where the key doesn't exist. */
    if( *p_drv != NULL )
    {
        status = psa_find_se_slot_for_key( attributes, method, *p_drv,
                                           &slot->data.se.slot_number );
        if( status != PSA_SUCCESS )
            return( status );
        psa_crypto_prepare_transaction( PSA_CRYPTO_TRANSACTION_CREATE_KEY );
        psa_crypto_transaction.key.lifetime = slot->attr.lifetime;
        psa_crypto_transaction.key.slot = slot->data.se.slot_number;
        psa_crypto_transaction.key.id = slot->attr.id;
        status = psa_crypto_save_transaction( );
        if( status != PSA_SUCCESS )
        {
            (void) psa_crypto_stop_transaction( );
            return( status );
        }
    }

    if( *p_drv == NULL && method == PSA_KEY_CREATION_REGISTER )
    {
        /* Key registration only makes sense with a secure element. */
        return( PSA_ERROR_INVALID_ARGUMENT );
    }
#endif /* MBEDTLS_PSA_CRYPTO_SE_C */

    return( status );
}

/** Finalize the creation of a key once its key material has been set.
 *
 * This entails writing the key to persistent storage.
 *
 * If this function fails, call psa_fail_key_creation().
 * See the documentation of psa_start_key_creation() for the intended use
 * of this function.
 *
 * \param[in,out] slot  Pointer to the slot with key material.
 * \param[in] driver    The secure element driver for the key,
 *                      or NULL for a transparent key.
 *
 * \retval #PSA_SUCCESS
 *         The key was successfully created. The handle is now valid.
 * \return If this function fails, the key slot is an invalid state.
 *         You must call psa_fail_key_creation() to wipe and free the slot.
 */
psa_status_t psa_finish_key_creation(
    psa_key_slot_t *slot,
    psa_se_drv_table_entry_t *driver )
{
    psa_status_t status = PSA_SUCCESS;
    (void) slot;
    (void) driver;

#if defined(MBEDTLS_PSA_CRYPTO_STORAGE_C)
    if (PSA_KEY_LIFETIME_IS_PERSISTENT(slot->attr.lifetime ))
    {
#if defined(MBEDTLS_PSA_CRYPTO_SE_C)
        if( driver != NULL )
        {
            psa_se_key_data_storage_t data;
#if defined(static_assert)
            static_assert( sizeof( slot->data.se.slot_number ) ==
                           sizeof( data.slot_number ),
                           "Slot number size does not match psa_se_key_data_storage_t" );
            static_assert( sizeof( slot->attr.bits ) == sizeof( data.bits ),
                           "Bit-size size does not match psa_se_key_data_storage_t" );
#endif
            memcpy( &data.slot_number, &slot->data.se.slot_number,
                    sizeof( slot->data.se.slot_number ) );
            memcpy( &data.bits, &slot->attr.bits,
                    sizeof( slot->attr.bits ) );
            status = psa_save_persistent_key( &slot->attr,
                                              (uint8_t*) &data,
                                              sizeof( data ) );
        }
        else
#endif /* MBEDTLS_PSA_CRYPTO_SE_C */
        {
            size_t buffer_size =
                PSA_KEY_EXPORT_MAX_SIZE( slot->attr.type,
                                         slot->attr.bits );
            uint8_t *buffer = mbedtls_calloc( 1, buffer_size );
            size_t length = 0;
            if( buffer == NULL )
                return( PSA_ERROR_INSUFFICIENT_MEMORY );
            status = psa_internal_export_key( slot,
                                              buffer, buffer_size, &length,
                                              0 );
            if( status == PSA_SUCCESS )
                status = psa_save_persistent_key( &slot->attr,
                                                  buffer, length );

            mbedtls_platform_zeroize( buffer, buffer_size );
            mbedtls_free( buffer );
        }
    }
#endif /* defined(MBEDTLS_PSA_CRYPTO_STORAGE_C) */

#if defined(MBEDTLS_PSA_CRYPTO_SE_C)
    /* Finish the transaction for a key creation. This does not
     * happen when registering an existing key. Detect this case
     * by checking whether a transaction is in progress (actual
     * creation of a key in a secure element requires a transaction,
     * but registration doesn't use one). */
    if( driver != NULL &&
        psa_crypto_transaction.unknown.type == PSA_CRYPTO_TRANSACTION_CREATE_KEY )
    {
        status = psa_save_se_persistent_data( driver );
        if( status != PSA_SUCCESS )
        {
            psa_destroy_persistent_key( slot->attr.id );
            return( status );
        }
        status = psa_crypto_stop_transaction( );
        if( status != PSA_SUCCESS )
            return( status );
    }
#endif /* MBEDTLS_PSA_CRYPTO_SE_C */

    return( status );
}

/** Abort the creation of a key.
 *
 * You may call this function after calling psa_start_key_creation(),
 * or after psa_finish_key_creation() fails. In other circumstances, this
 * function may not clean up persistent storage.
 * See the documentation of psa_start_key_creation() for the intended use
 * of this function.
 *
 * \param[in,out] slot  Pointer to the slot with key material.
 * \param[in] driver    The secure element driver for the key,
 *                      or NULL for a transparent key.
 */
static void psa_fail_key_creation( psa_key_slot_t *slot,
                                   psa_se_drv_table_entry_t *driver )
{
    (void) driver;

    if( slot == NULL )
        return;

#if defined(MBEDTLS_PSA_CRYPTO_SE_C)
    /* TODO: If the key has already been created in the secure
     * element, and the failure happened later (when saving metadata
     * to internal storage), we need to destroy the key in the secure
     * element.
     * https://github.com/ARMmbed/mbed-crypto/issues/217
     */

    /* Abort the ongoing transaction if any (there may not be one if
     * the creation process failed before starting one, or if the
     * key creation is a registration of a key in a secure element).
     * Earlier functions must already have done what it takes to undo any
     * partial creation. All that's left is to update the transaction data
     * itself. */
    (void) psa_crypto_stop_transaction( );
#endif /* MBEDTLS_PSA_CRYPTO_SE_C */

    psa_wipe_key_slot( slot );
}

/** Validate optional attributes during key creation.
 *
 * Some key attributes are optional during key creation. If they are
 * specified in the attributes structure, check that they are consistent
 * with the data in the slot.
 *
 * This function should be called near the end of key creation, after
 * the slot in memory is fully populated but before saving persistent data.
 */
static psa_status_t psa_validate_optional_attributes(
    const psa_key_slot_t *slot,
    const psa_key_attributes_t *attributes )
{
    if( attributes->core.type != 0 )
    {
        if( attributes->core.type != slot->attr.type )
            return( PSA_ERROR_INVALID_ARGUMENT );
    }

    if( attributes->domain_parameters_size != 0 )
    {
#if defined(MBEDTLS_RSA_C)
        if( PSA_KEY_TYPE_IS_RSA( slot->attr.type ) )
        {
            mbedtls_mpi actual, required;
            int ret = MBEDTLS_ERR_ERROR_CORRUPTION_DETECTED;
            mbedtls_mpi_init( &actual );
            mbedtls_mpi_init( &required );
            ret = mbedtls_rsa_export( slot->data.rsa,
                                      NULL, NULL, NULL, NULL, &actual );
            if( ret != 0 )
                goto rsa_exit;
            ret = mbedtls_mpi_read_binary( &required,
                                           attributes->domain_parameters,
                                           attributes->domain_parameters_size );
            if( ret != 0 )
                goto rsa_exit;
            if( mbedtls_mpi_cmp_mpi( &actual, &required ) != 0 )
                ret = MBEDTLS_ERR_RSA_BAD_INPUT_DATA;
        rsa_exit:
            mbedtls_mpi_free( &actual );
            mbedtls_mpi_free( &required );
            if( ret != 0)
                return( mbedtls_to_psa_error( ret ) );
        }
        else
#endif
        {
            return( PSA_ERROR_INVALID_ARGUMENT );
        }
    }

    if( attributes->core.bits != 0 )
    {
        if( attributes->core.bits != slot->attr.bits )
            return( PSA_ERROR_INVALID_ARGUMENT );
    }

    return( PSA_SUCCESS );
}

psa_status_t psa_import_key( const psa_key_attributes_t *attributes,
                             const uint8_t *data,
                             size_t data_length,
                             psa_key_handle_t *handle )
{
    psa_status_t status;
    psa_key_slot_t *slot = NULL;
    psa_se_drv_table_entry_t *driver = NULL;

    /* Reject zero-length symmetric keys (including raw data key objects).
     * This also rejects any key which might be encoded as an empty string,
     * which is never valid. */
    if( data_length == 0 )
        return( PSA_ERROR_INVALID_ARGUMENT );

    status = psa_start_key_creation( PSA_KEY_CREATION_IMPORT, attributes,
                                     handle, &slot, &driver );
    if( status != PSA_SUCCESS )
        goto exit;

#if defined(MBEDTLS_PSA_CRYPTO_SE_C)
    if( driver != NULL )
    {
        const psa_drv_se_t *drv = psa_get_se_driver_methods( driver );
        /* The driver should set the number of key bits, however in
         * case it doesn't, we initialize bits to an invalid value. */
        size_t bits = PSA_MAX_KEY_BITS + 1;
        if( drv->key_management == NULL ||
            drv->key_management->p_import == NULL )
        {
            status = PSA_ERROR_NOT_SUPPORTED;
            goto exit;
        }
        status = drv->key_management->p_import(
            psa_get_se_driver_context( driver ),
            slot->data.se.slot_number, attributes, data, data_length,
            &bits );
        if( status != PSA_SUCCESS )
            goto exit;
        if( bits > PSA_MAX_KEY_BITS )
        {
            status = PSA_ERROR_NOT_SUPPORTED;
            goto exit;
        }
        slot->attr.bits = (psa_key_bits_t) bits;
    }
    else
#endif /* MBEDTLS_PSA_CRYPTO_SE_C */
#if defined (MBEDTLS_PSA_CRYPTO_ACCEL_DRV_C)
    if (PSA_KEY_LIFETIME_IS_VENDOR_DEFINED(slot->attr.lifetime))
    {
        status = psa_import_key_into_slot_vendor( slot, data, data_length);
            goto exit;
    }
    else
#endif /* MBEDTLS_PSA_CRYPTO_ACCEL_DRV_C */
    {
        status = psa_import_key_into_slot( slot, data, data_length );
        if( status != PSA_SUCCESS )
            goto exit;
    }
    status = psa_validate_optional_attributes( slot, attributes );
    if( status != PSA_SUCCESS )
        goto exit;

    status = psa_finish_key_creation( slot, driver );
exit:
    if( status != PSA_SUCCESS )
    {
        psa_fail_key_creation( slot, driver );
        *handle = 0;
    }
    return( status );
}

#if defined(MBEDTLS_PSA_CRYPTO_SE_C)
psa_status_t mbedtls_psa_register_se_key(
    const psa_key_attributes_t *attributes )
{
    psa_status_t status;
    psa_key_slot_t *slot = NULL;
    psa_se_drv_table_entry_t *driver = NULL;
    psa_key_handle_t handle = 0;

    /* Leaving attributes unspecified is not currently supported.
     * It could make sense to query the key type and size from the
     * secure element, but not all secure elements support this
     * and the driver HAL doesn't currently support it. */
    if( psa_get_key_type( attributes ) == PSA_KEY_TYPE_NONE )
        return( PSA_ERROR_NOT_SUPPORTED );
    if( psa_get_key_bits( attributes ) == 0 )
        return( PSA_ERROR_NOT_SUPPORTED );

    status = psa_start_key_creation( PSA_KEY_CREATION_REGISTER, attributes,
                                     &handle, &slot, &driver );
    if( status != PSA_SUCCESS )
        goto exit;

    status = psa_finish_key_creation( slot, driver );

exit:
    if( status != PSA_SUCCESS )
    {
        psa_fail_key_creation( slot, driver );
    }
    /* Registration doesn't keep the key in RAM. */
    psa_close_key( handle );
    return( status );
}
#endif /* MBEDTLS_PSA_CRYPTO_SE_C */

static psa_status_t psa_copy_key_material( const psa_key_slot_t *source,
                                           psa_key_slot_t *target )
{
    psa_status_t status;
    uint8_t *buffer = NULL;
    size_t buffer_size = 0;
    size_t length;

    buffer_size = PSA_KEY_EXPORT_MAX_SIZE( source->attr.type,
                                           psa_get_key_slot_bits( source ) );
    buffer = mbedtls_calloc( 1, buffer_size );
    if( buffer == NULL )
        return( PSA_ERROR_INSUFFICIENT_MEMORY );
    status = psa_internal_export_key( source, buffer, buffer_size, &length, 0 );
    if( status != PSA_SUCCESS )
        goto exit;
    target->attr.type = source->attr.type;
    status = psa_import_key_into_slot( target, buffer, length );

exit:
    mbedtls_platform_zeroize( buffer, buffer_size );
    mbedtls_free( buffer );
    return( status );
}

psa_status_t psa_copy_key( psa_key_handle_t source_handle,
                           const psa_key_attributes_t *specified_attributes,
                           psa_key_handle_t *target_handle )
{
    psa_status_t status;
    psa_key_slot_t *source_slot = NULL;
    psa_key_slot_t *target_slot = NULL;
    psa_key_attributes_t actual_attributes = *specified_attributes;
    psa_se_drv_table_entry_t *driver = NULL;

    status = psa_get_transparent_key( source_handle, &source_slot,
                                      PSA_KEY_USAGE_COPY, 0 );
    if( status != PSA_SUCCESS )
        goto exit;

    status = psa_validate_optional_attributes( source_slot,
                                               specified_attributes );
    if( status != PSA_SUCCESS )
        goto exit;

    status = psa_restrict_key_policy( &actual_attributes.core.policy,
                                      &source_slot->attr.policy );
    if( status != PSA_SUCCESS )
        goto exit;

    status = psa_start_key_creation( PSA_KEY_CREATION_COPY,
                                     &actual_attributes,
                                     target_handle, &target_slot, &driver );
    if( status != PSA_SUCCESS )
        goto exit;

#if defined(MBEDTLS_PSA_CRYPTO_SE_C)
    if( driver != NULL )
    {
        /* Copying to a secure element is not implemented yet. */
        status = PSA_ERROR_NOT_SUPPORTED;
        goto exit;
    }
#endif /* MBEDTLS_PSA_CRYPTO_SE_C */

    status = psa_copy_key_material( source_slot, target_slot );
    if( status != PSA_SUCCESS )
        goto exit;

    status = psa_finish_key_creation( target_slot, driver );
exit:
    if( status != PSA_SUCCESS )
    {
        psa_fail_key_creation( target_slot, driver );
        *target_handle = 0;
    }
    return( status );
}



/****************************************************************/
/* Message digests */
/****************************************************************/

#if defined(MBEDTLS_RSA_C) || defined(MBEDTLS_ECDSA_DETERMINISTIC)
static const mbedtls_md_info_t *mbedtls_md_info_from_psa( psa_algorithm_t alg )
{
    switch( alg )
    {
#if defined(MBEDTLS_MD2_C)
        case PSA_ALG_MD2:
            return( &mbedtls_md2_info );
#endif
#if defined(MBEDTLS_MD4_C)
        case PSA_ALG_MD4:
            return( &mbedtls_md4_info );
#endif
#if defined(MBEDTLS_MD5_C)
        case PSA_ALG_MD5:
            return( &mbedtls_md5_info );
#endif
#if defined(MBEDTLS_RIPEMD160_C)
        case PSA_ALG_RIPEMD160:
            return( &mbedtls_ripemd160_info );
#endif
#if defined(MBEDTLS_SHA1_C)
        case PSA_ALG_SHA_1:
            return( &mbedtls_sha1_info );
#endif
#if defined(MBEDTLS_SHA256_C)
        case PSA_ALG_SHA_224:
            return( &mbedtls_sha224_info );
        case PSA_ALG_SHA_256:
            return( &mbedtls_sha256_info );
#endif
#if defined(MBEDTLS_SHA512_C)
#if !defined(MBEDTLS_SHA512_NO_SHA384)
        case PSA_ALG_SHA_384:
            return( &mbedtls_sha384_info );
#endif
        case PSA_ALG_SHA_512:
            return( &mbedtls_sha512_info );
#endif
        default:
            return( NULL );
    }
}
#endif

psa_status_t psa_hash_abort( psa_hash_operation_t *operation )
{
    switch( operation->alg )
    {
        case 0:
            /* The object has (apparently) been initialized but it is not
             * in use. It's ok to call abort on such an object, and there's
             * nothing to do. */
            break;
#if defined(MBEDTLS_MD2_C)
        case PSA_ALG_MD2:
            mbedtls_md2_free( &operation->ctx.md2 );
            break;
#endif
#if defined(MBEDTLS_MD4_C)
        case PSA_ALG_MD4:
            mbedtls_md4_free( &operation->ctx.md4 );
            break;
#endif
#if defined(MBEDTLS_MD5_C)
        case PSA_ALG_MD5:
            mbedtls_md5_free( &operation->ctx.md5 );
            break;
#endif
#if defined(MBEDTLS_RIPEMD160_C)
        case PSA_ALG_RIPEMD160:
            mbedtls_ripemd160_free( &operation->ctx.ripemd160 );
            break;
#endif
#if defined(MBEDTLS_SHA1_C)
        case PSA_ALG_SHA_1:
            mbedtls_sha1_free( &operation->ctx.sha1 );
            break;
#endif
#if defined(MBEDTLS_SHA256_C)
        case PSA_ALG_SHA_224:
        case PSA_ALG_SHA_256:
            mbedtls_sha256_free( &operation->ctx.sha256 );
            break;
#endif
#if defined(MBEDTLS_SHA512_C)
#if !defined(MBEDTLS_SHA512_NO_SHA384)
        case PSA_ALG_SHA_384:
#endif
        case PSA_ALG_SHA_512:
            mbedtls_sha512_free( &operation->ctx.sha512 );
            break;
#endif
        default:
            return( PSA_ERROR_BAD_STATE );
    }
    operation->alg = 0;
    return( PSA_SUCCESS );
}

psa_status_t psa_hash_setup( psa_hash_operation_t *operation,
                             psa_algorithm_t alg )
{
    int ret = MBEDTLS_ERR_ERROR_CORRUPTION_DETECTED;

    /* A context must be freshly initialized before it can be set up. */
    if( operation->alg != 0 )
    {
        return( PSA_ERROR_BAD_STATE );
    }

    switch( alg )
    {
#if defined(MBEDTLS_MD2_C)
        case PSA_ALG_MD2:
            mbedtls_md2_init( &operation->ctx.md2 );
            ret = mbedtls_md2_starts_ret( &operation->ctx.md2 );
            break;
#endif
#if defined(MBEDTLS_MD4_C)
        case PSA_ALG_MD4:
            mbedtls_md4_init( &operation->ctx.md4 );
            ret = mbedtls_md4_starts_ret( &operation->ctx.md4 );
            break;
#endif
#if defined(MBEDTLS_MD5_C)
        case PSA_ALG_MD5:
            mbedtls_md5_init( &operation->ctx.md5 );
            ret = mbedtls_md5_starts_ret( &operation->ctx.md5 );
            break;
#endif
#if defined(MBEDTLS_RIPEMD160_C)
        case PSA_ALG_RIPEMD160:
            mbedtls_ripemd160_init( &operation->ctx.ripemd160 );
            ret = mbedtls_ripemd160_starts_ret( &operation->ctx.ripemd160 );
            break;
#endif
#if defined(MBEDTLS_SHA1_C)
        case PSA_ALG_SHA_1:
            mbedtls_sha1_init( &operation->ctx.sha1 );
            ret = mbedtls_sha1_starts_ret( &operation->ctx.sha1 );
            break;
#endif
#if defined(MBEDTLS_SHA256_C)
        case PSA_ALG_SHA_224:
            mbedtls_sha256_init( &operation->ctx.sha256 );
            ret = mbedtls_sha256_starts_ret( &operation->ctx.sha256, 1 );
            break;
        case PSA_ALG_SHA_256:
            mbedtls_sha256_init( &operation->ctx.sha256 );
            ret = mbedtls_sha256_starts_ret( &operation->ctx.sha256, 0 );
            break;
#endif
#if defined(MBEDTLS_SHA512_C)
#if !defined(MBEDTLS_SHA512_NO_SHA384)
        case PSA_ALG_SHA_384:
            mbedtls_sha512_init( &operation->ctx.sha512 );
            ret = mbedtls_sha512_starts_ret( &operation->ctx.sha512, 1 );
            break;
#endif
        case PSA_ALG_SHA_512:
            mbedtls_sha512_init( &operation->ctx.sha512 );
            ret = mbedtls_sha512_starts_ret( &operation->ctx.sha512, 0 );
            break;
#endif
        default:
            return( PSA_ALG_IS_HASH( alg ) ?
                    PSA_ERROR_NOT_SUPPORTED :
                    PSA_ERROR_INVALID_ARGUMENT );
    }
    if( ret == 0 )
        operation->alg = alg;
    else
        psa_hash_abort( operation );
    return( mbedtls_to_psa_error( ret ) );
}

psa_status_t psa_hash_update( psa_hash_operation_t *operation,
                              const uint8_t *input,
                              size_t input_length )
{
    int ret = MBEDTLS_ERR_ERROR_CORRUPTION_DETECTED;

    /* Don't require hash implementations to behave correctly on a
     * zero-length input, which may have an invalid pointer. */
    if( input_length == 0 )
        return( PSA_SUCCESS );

    switch( operation->alg )
    {
#if defined(MBEDTLS_MD2_C)
        case PSA_ALG_MD2:
            ret = mbedtls_md2_update_ret( &operation->ctx.md2,
                                          input, input_length );
            break;
#endif
#if defined(MBEDTLS_MD4_C)
        case PSA_ALG_MD4:
            ret = mbedtls_md4_update_ret( &operation->ctx.md4,
                                          input, input_length );
            break;
#endif
#if defined(MBEDTLS_MD5_C)
        case PSA_ALG_MD5:
            ret = mbedtls_md5_update_ret( &operation->ctx.md5,
                                          input, input_length );
            break;
#endif
#if defined(MBEDTLS_RIPEMD160_C)
        case PSA_ALG_RIPEMD160:
            ret = mbedtls_ripemd160_update_ret( &operation->ctx.ripemd160,
                                                input, input_length );
            break;
#endif
#if defined(MBEDTLS_SHA1_C)
        case PSA_ALG_SHA_1:
            ret = mbedtls_sha1_update_ret( &operation->ctx.sha1,
                                           input, input_length );
            break;
#endif
#if defined(MBEDTLS_SHA256_C)
        case PSA_ALG_SHA_224:
        case PSA_ALG_SHA_256:
            ret = mbedtls_sha256_update_ret( &operation->ctx.sha256,
                                             input, input_length );
            break;
#endif
#if defined(MBEDTLS_SHA512_C)
#if !defined(MBEDTLS_SHA512_NO_SHA384)
        case PSA_ALG_SHA_384:
#endif
        case PSA_ALG_SHA_512:
            ret = mbedtls_sha512_update_ret( &operation->ctx.sha512,
                                             input, input_length );
            break;
#endif
        default:
            return( PSA_ERROR_BAD_STATE );
    }

    if( ret != 0 )
        psa_hash_abort( operation );
    return( mbedtls_to_psa_error( ret ) );
}

psa_status_t psa_hash_finish( psa_hash_operation_t *operation,
                              uint8_t *hash,
                              size_t hash_size,
                              size_t *hash_length )
{
    psa_status_t status;
    int ret = MBEDTLS_ERR_ERROR_CORRUPTION_DETECTED;
    size_t actual_hash_length = PSA_HASH_SIZE( operation->alg );

    /* Fill the output buffer with something that isn't a valid hash
     * (barring an attack on the hash and deliberately-crafted input),
     * in case the caller doesn't check the return status properly. */
    *hash_length = hash_size;
    /* If hash_size is 0 then hash may be NULL and then the
     * call to memset would have undefined behavior. */
    if( hash_size != 0 )
        memset( hash, '!', hash_size );

    if( hash_size < actual_hash_length )
    {
        status = PSA_ERROR_BUFFER_TOO_SMALL;
        goto exit;
    }

    switch( operation->alg )
    {
#if defined(MBEDTLS_MD2_C)
        case PSA_ALG_MD2:
            ret = mbedtls_md2_finish_ret( &operation->ctx.md2, hash );
            break;
#endif
#if defined(MBEDTLS_MD4_C)
        case PSA_ALG_MD4:
            ret = mbedtls_md4_finish_ret( &operation->ctx.md4, hash );
            break;
#endif
#if defined(MBEDTLS_MD5_C)
        case PSA_ALG_MD5:
            ret = mbedtls_md5_finish_ret( &operation->ctx.md5, hash );
            break;
#endif
#if defined(MBEDTLS_RIPEMD160_C)
        case PSA_ALG_RIPEMD160:
            ret = mbedtls_ripemd160_finish_ret( &operation->ctx.ripemd160, hash );
            break;
#endif
#if defined(MBEDTLS_SHA1_C)
        case PSA_ALG_SHA_1:
            ret = mbedtls_sha1_finish_ret( &operation->ctx.sha1, hash );
            break;
#endif
#if defined(MBEDTLS_SHA256_C)
        case PSA_ALG_SHA_224:
        case PSA_ALG_SHA_256:
            ret = mbedtls_sha256_finish_ret( &operation->ctx.sha256, hash );
            break;
#endif
#if defined(MBEDTLS_SHA512_C)
#if !defined(MBEDTLS_SHA512_NO_SHA384)
        case PSA_ALG_SHA_384:
#endif
        case PSA_ALG_SHA_512:
            ret = mbedtls_sha512_finish_ret( &operation->ctx.sha512, hash );
            break;
#endif
        default:
            return( PSA_ERROR_BAD_STATE );
    }
    status = mbedtls_to_psa_error( ret );

exit:
    if( status == PSA_SUCCESS )
    {
        *hash_length = actual_hash_length;
        return( psa_hash_abort( operation ) );
    }
    else
    {
        psa_hash_abort( operation );
        return( status );
    }
}

psa_status_t psa_hash_verify( psa_hash_operation_t *operation,
                              const uint8_t *hash,
                              size_t hash_length )
{
    uint8_t actual_hash[MBEDTLS_MD_MAX_SIZE];
    size_t actual_hash_length;
    psa_status_t status = psa_hash_finish( operation,
                                           actual_hash, sizeof( actual_hash ),
                                           &actual_hash_length );
    if( status != PSA_SUCCESS )
        return( status );
    if( actual_hash_length != hash_length )
        return( PSA_ERROR_INVALID_SIGNATURE );
    if( safer_memcmp( hash, actual_hash, actual_hash_length ) != 0 )
        return( PSA_ERROR_INVALID_SIGNATURE );
    return( PSA_SUCCESS );
}

psa_status_t psa_hash_compute( psa_algorithm_t alg,
                               const uint8_t *input, size_t input_length,
                               uint8_t *hash, size_t hash_size,
                               size_t *hash_length )
{
    psa_hash_operation_t operation = PSA_HASH_OPERATION_INIT;
    psa_status_t status = PSA_ERROR_CORRUPTION_DETECTED;

    *hash_length = hash_size;
    status = psa_hash_setup( &operation, alg );
    if( status != PSA_SUCCESS )
        goto exit;
    status = psa_hash_update( &operation, input, input_length );
    if( status != PSA_SUCCESS )
        goto exit;
    status = psa_hash_finish( &operation, hash, hash_size, hash_length );
    if( status != PSA_SUCCESS )
        goto exit;

exit:
    if( status == PSA_SUCCESS )
        status = psa_hash_abort( &operation );
    else
        psa_hash_abort( &operation );
    return( status );
}

psa_status_t psa_hash_compare( psa_algorithm_t alg,
                               const uint8_t *input, size_t input_length,
                               const uint8_t *hash, size_t hash_length )
{
    psa_hash_operation_t operation = PSA_HASH_OPERATION_INIT;
    psa_status_t status = PSA_ERROR_CORRUPTION_DETECTED;

    status = psa_hash_setup( &operation, alg );
    if( status != PSA_SUCCESS )
        goto exit;
    status = psa_hash_update( &operation, input, input_length );
    if( status != PSA_SUCCESS )
        goto exit;
    status = psa_hash_verify( &operation, hash, hash_length );
    if( status != PSA_SUCCESS )
        goto exit;

exit:
    if( status == PSA_SUCCESS )
        status = psa_hash_abort( &operation );
    else
        psa_hash_abort( &operation );
    return( status );
}

psa_status_t psa_hash_clone( const psa_hash_operation_t *source_operation,
                             psa_hash_operation_t *target_operation )
{
    if( target_operation->alg != 0 )
        return( PSA_ERROR_BAD_STATE );

    switch( source_operation->alg )
    {
        case 0:
            return( PSA_ERROR_BAD_STATE );
#if defined(MBEDTLS_MD2_C)
        case PSA_ALG_MD2:
            mbedtls_md2_clone( &target_operation->ctx.md2,
                               &source_operation->ctx.md2 );
            break;
#endif
#if defined(MBEDTLS_MD4_C)
        case PSA_ALG_MD4:
            mbedtls_md4_clone( &target_operation->ctx.md4,
                               &source_operation->ctx.md4 );
            break;
#endif
#if defined(MBEDTLS_MD5_C)
        case PSA_ALG_MD5:
            mbedtls_md5_clone( &target_operation->ctx.md5,
                               &source_operation->ctx.md5 );
            break;
#endif
#if defined(MBEDTLS_RIPEMD160_C)
        case PSA_ALG_RIPEMD160:
            mbedtls_ripemd160_clone( &target_operation->ctx.ripemd160,
                                     &source_operation->ctx.ripemd160 );
            break;
#endif
#if defined(MBEDTLS_SHA1_C)
        case PSA_ALG_SHA_1:
            mbedtls_sha1_clone( &target_operation->ctx.sha1,
                                &source_operation->ctx.sha1 );
            break;
#endif
#if defined(MBEDTLS_SHA256_C)
        case PSA_ALG_SHA_224:
        case PSA_ALG_SHA_256:
            mbedtls_sha256_clone( &target_operation->ctx.sha256,
                                  &source_operation->ctx.sha256 );
            break;
#endif
#if defined(MBEDTLS_SHA512_C)
#if !defined(MBEDTLS_SHA512_NO_SHA384)
        case PSA_ALG_SHA_384:
#endif
        case PSA_ALG_SHA_512:
            mbedtls_sha512_clone( &target_operation->ctx.sha512,
                                  &source_operation->ctx.sha512 );
            break;
#endif
        default:
            return( PSA_ERROR_NOT_SUPPORTED );
    }

    target_operation->alg = source_operation->alg;
    return( PSA_SUCCESS );
}


/****************************************************************/
/* MAC */
/****************************************************************/

const mbedtls_cipher_info_t *mbedtls_cipher_info_from_psa(
    psa_algorithm_t alg,
    psa_key_type_t key_type,
    size_t key_bits,
    mbedtls_cipher_id_t* cipher_id )
{
    mbedtls_cipher_mode_t mode;
    mbedtls_cipher_id_t cipher_id_tmp;

    if( PSA_ALG_IS_AEAD( alg ) )
        alg = PSA_ALG_AEAD_WITH_TAG_LENGTH( alg, 0 );

    if( PSA_ALG_IS_CIPHER( alg ) || PSA_ALG_IS_AEAD( alg ) )
    {
        switch( alg )
        {
            case PSA_ALG_ARC4:
            case PSA_ALG_CHACHA20:
                mode = MBEDTLS_MODE_STREAM;
                break;
            case PSA_ALG_CTR:
                mode = MBEDTLS_MODE_CTR;
                break;
            case PSA_ALG_CFB:
                mode = MBEDTLS_MODE_CFB;
                break;
            case PSA_ALG_OFB:
                mode = MBEDTLS_MODE_OFB;
                break;
            case PSA_ALG_CBC_NO_PADDING:
                mode = MBEDTLS_MODE_CBC;
                break;
            case PSA_ALG_CBC_PKCS7:
                mode = MBEDTLS_MODE_CBC;
                break;
            case PSA_ALG_AEAD_WITH_TAG_LENGTH( PSA_ALG_CCM, 0 ):
                mode = MBEDTLS_MODE_CCM;
                break;
            case PSA_ALG_AEAD_WITH_TAG_LENGTH( PSA_ALG_GCM, 0 ):
                mode = MBEDTLS_MODE_GCM;
                break;
            case PSA_ALG_AEAD_WITH_TAG_LENGTH( PSA_ALG_CHACHA20_POLY1305, 0 ):
                mode = MBEDTLS_MODE_CHACHAPOLY;
                break;
            default:
                return( NULL );
        }
    }
    else if( alg == PSA_ALG_CMAC )
        mode = MBEDTLS_MODE_ECB;
    else
        return( NULL );

    switch( key_type )
    {
        case PSA_KEY_TYPE_AES:
            cipher_id_tmp = MBEDTLS_CIPHER_ID_AES;
            break;
        case PSA_KEY_TYPE_DES:
            /* key_bits is 64 for Single-DES, 128 for two-key Triple-DES,
             * and 192 for three-key Triple-DES. */
            if( key_bits == 64 )
                cipher_id_tmp = MBEDTLS_CIPHER_ID_DES;
            else
                cipher_id_tmp = MBEDTLS_CIPHER_ID_3DES;
            /* mbedtls doesn't recognize two-key Triple-DES as an algorithm,
             * but two-key Triple-DES is functionally three-key Triple-DES
             * with K1=K3, so that's how we present it to mbedtls. */
            if( key_bits == 128 )
                key_bits = 192;
            break;
        case PSA_KEY_TYPE_CAMELLIA:
            cipher_id_tmp = MBEDTLS_CIPHER_ID_CAMELLIA;
            break;
        case PSA_KEY_TYPE_ARC4:
            cipher_id_tmp = MBEDTLS_CIPHER_ID_ARC4;
            break;
        case PSA_KEY_TYPE_CHACHA20:
            cipher_id_tmp = MBEDTLS_CIPHER_ID_CHACHA20;
            break;
        default:
            return( NULL );
    }
    if( cipher_id != NULL )
        *cipher_id = cipher_id_tmp;

    return( mbedtls_cipher_info_from_values( cipher_id_tmp,
                                             (int) key_bits, mode ) );
}

#if defined(MBEDTLS_MD_C)
static size_t psa_get_hash_block_size( psa_algorithm_t alg )
{
    switch( alg )
    {
        case PSA_ALG_MD2:
            return( 16 );
        case PSA_ALG_MD4:
            return( 64 );
        case PSA_ALG_MD5:
            return( 64 );
        case PSA_ALG_RIPEMD160:
            return( 64 );
        case PSA_ALG_SHA_1:
            return( 64 );
        case PSA_ALG_SHA_224:
            return( 64 );
        case PSA_ALG_SHA_256:
            return( 64 );
        case PSA_ALG_SHA_384:
            return( 128 );
        case PSA_ALG_SHA_512:
            return( 128 );
        default:
            return( 0 );
    }
}
#endif /* MBEDTLS_MD_C */

/* Initialize the MAC operation structure. Once this function has been
 * called, psa_mac_abort can run and will do the right thing. */
static psa_status_t psa_mac_init( psa_mac_operation_t *operation,
                                  psa_algorithm_t alg )
{
    psa_status_t status = PSA_ERROR_NOT_SUPPORTED;

    operation->alg = alg;
    operation->key_set = 0;
    operation->iv_set = 0;
    operation->iv_required = 0;
    operation->has_input = 0;
    operation->is_sign = 0;

#if defined(MBEDTLS_CMAC_C)
    if( alg == PSA_ALG_CMAC )
    {
        operation->iv_required = 0;
        mbedtls_cipher_init( &operation->ctx.cmac );
        status = PSA_SUCCESS;
    }
    else
#endif /* MBEDTLS_CMAC_C */
#if defined(MBEDTLS_MD_C)
    if( PSA_ALG_IS_HMAC( operation->alg ) )
    {
        /* We'll set up the hash operation later in psa_hmac_setup_internal. */
        operation->ctx.hmac.hash_ctx.alg = 0;
        status = PSA_SUCCESS;
    }
    else
#endif /* MBEDTLS_MD_C */
    {
        if( ! PSA_ALG_IS_MAC( alg ) )
            status = PSA_ERROR_INVALID_ARGUMENT;
    }

    if( status != PSA_SUCCESS )
        memset( operation, 0, sizeof( *operation ) );
    return( status );
}

#if defined(MBEDTLS_MD_C)
static psa_status_t psa_hmac_abort_internal( psa_hmac_internal_data *hmac )
{
    mbedtls_platform_zeroize( hmac->opad, sizeof( hmac->opad ) );
    return( psa_hash_abort( &hmac->hash_ctx ) );
}
#endif /* MBEDTLS_MD_C */

psa_status_t psa_mac_abort( psa_mac_operation_t *operation )
{
    if( operation->alg == 0 )
    {
        /* The object has (apparently) been initialized but it is not
         * in use. It's ok to call abort on such an object, and there's
         * nothing to do. */
        return( PSA_SUCCESS );
    }
    else
#if defined(MBEDTLS_CMAC_C)
    if( operation->alg == PSA_ALG_CMAC )
    {
        mbedtls_cipher_free( &operation->ctx.cmac );
    }
    else
#endif /* MBEDTLS_CMAC_C */
#if defined(MBEDTLS_MD_C)
    if( PSA_ALG_IS_HMAC( operation->alg ) )
    {
        psa_hmac_abort_internal( &operation->ctx.hmac );
    }
    else
#endif /* MBEDTLS_MD_C */
    {
        /* Sanity check (shouldn't happen: operation->alg should
         * always have been initialized to a valid value). */
        goto bad_state;
    }

    operation->alg = 0;
    operation->key_set = 0;
    operation->iv_set = 0;
    operation->iv_required = 0;
    operation->has_input = 0;
    operation->is_sign = 0;

    return( PSA_SUCCESS );

bad_state:
    /* If abort is called on an uninitialized object, we can't trust
     * anything. Wipe the object in case it contains confidential data.
     * This may result in a memory leak if a pointer gets overwritten,
     * but it's too late to do anything about this. */
    memset( operation, 0, sizeof( *operation ) );
    return( PSA_ERROR_BAD_STATE );
}

#if defined(MBEDTLS_CMAC_C)
static int psa_cmac_setup( psa_mac_operation_t *operation,
                           size_t key_bits,
                           psa_key_slot_t *slot,
                           const mbedtls_cipher_info_t *cipher_info )
{
    int ret = MBEDTLS_ERR_ERROR_CORRUPTION_DETECTED;

    operation->mac_size = cipher_info->block_size;

    ret = mbedtls_cipher_setup( &operation->ctx.cmac, cipher_info );
    if( ret != 0 )
        return( ret );

    ret = mbedtls_cipher_cmac_starts( &operation->ctx.cmac,
                                      slot->data.raw.data,
                                      key_bits );
    return( ret );
}
#endif /* MBEDTLS_CMAC_C */

#if defined(MBEDTLS_MD_C)
static psa_status_t psa_hmac_setup_internal( psa_hmac_internal_data *hmac,
                                             const uint8_t *key,
                                             size_t key_length,
                                             psa_algorithm_t hash_alg )
{
    uint8_t ipad[PSA_HMAC_MAX_HASH_BLOCK_SIZE];
    size_t i;
    size_t hash_size = PSA_HASH_SIZE( hash_alg );
    size_t block_size = psa_get_hash_block_size( hash_alg );
    psa_status_t status;

    /* Sanity checks on block_size, to guarantee that there won't be a buffer
     * overflow below. This should never trigger if the hash algorithm
     * is implemented correctly. */
    /* The size checks against the ipad and opad buffers cannot be written
     * `block_size > sizeof( ipad ) || block_size > sizeof( hmac->opad )`
     * because that triggers -Wlogical-op on GCC 7.3. */
    if( block_size > sizeof( ipad ) )
        return( PSA_ERROR_NOT_SUPPORTED );
    if( block_size > sizeof( hmac->opad ) )
        return( PSA_ERROR_NOT_SUPPORTED );
    if( block_size < hash_size )
        return( PSA_ERROR_NOT_SUPPORTED );

    if( key_length > block_size )
    {
        status = psa_hash_compute( hash_alg, key, key_length,
                                   ipad, sizeof( ipad ), &key_length );
        if( status != PSA_SUCCESS )
            goto cleanup;
    }
    /* A 0-length key is not commonly used in HMAC when used as a MAC,
     * but it is permitted. It is common when HMAC is used in HKDF, for
     * example. Don't call `memcpy` in the 0-length because `key` could be
     * an invalid pointer which would make the behavior undefined. */
    else if( key_length != 0 )
        memcpy( ipad, key, key_length );

    /* ipad contains the key followed by garbage. Xor and fill with 0x36
     * to create the ipad value. */
    for( i = 0; i < key_length; i++ )
        ipad[i] ^= 0x36;
    memset( ipad + key_length, 0x36, block_size - key_length );

    /* Copy the key material from ipad to opad, flipping the requisite bits,
     * and filling the rest of opad with the requisite constant. */
    for( i = 0; i < key_length; i++ )
        hmac->opad[i] = ipad[i] ^ 0x36 ^ 0x5C;
    memset( hmac->opad + key_length, 0x5C, block_size - key_length );

    status = psa_hash_setup( &hmac->hash_ctx, hash_alg );
    if( status != PSA_SUCCESS )
        goto cleanup;

    status = psa_hash_update( &hmac->hash_ctx, ipad, block_size );

cleanup:
    mbedtls_platform_zeroize( ipad, sizeof(ipad) );

    return( status );
}
#endif /* MBEDTLS_MD_C */

static psa_status_t psa_mac_setup( psa_mac_operation_t *operation,
                                   psa_key_handle_t handle,
                                   psa_algorithm_t alg,
                                   int is_sign )
{
    psa_status_t status;
    psa_key_slot_t *slot;
    size_t key_bits;
    psa_key_usage_t usage =
        is_sign ? PSA_KEY_USAGE_SIGN_HASH : PSA_KEY_USAGE_VERIFY_HASH;
    uint8_t truncated = PSA_MAC_TRUNCATED_LENGTH( alg );
    psa_algorithm_t full_length_alg = PSA_ALG_FULL_LENGTH_MAC( alg );

    /* A context must be freshly initialized before it can be set up. */
    if( operation->alg != 0 )
    {
        return( PSA_ERROR_BAD_STATE );
    }

    status = psa_mac_init( operation, full_length_alg );
    if( status != PSA_SUCCESS )
        return( status );
    if( is_sign )
        operation->is_sign = 1;

    status = psa_get_transparent_key( handle, &slot, usage, alg );
    if( status != PSA_SUCCESS )
        goto exit;
    key_bits = psa_get_key_slot_bits( slot );

#if defined(MBEDTLS_CMAC_C)
    if( full_length_alg == PSA_ALG_CMAC )
    {
        const mbedtls_cipher_info_t *cipher_info =
            mbedtls_cipher_info_from_psa( full_length_alg,
                                          slot->attr.type, key_bits, NULL );
        int ret = MBEDTLS_ERR_ERROR_CORRUPTION_DETECTED;
        if( cipher_info == NULL )
        {
            status = PSA_ERROR_NOT_SUPPORTED;
            goto exit;
        }
        operation->mac_size = cipher_info->block_size;
        ret = psa_cmac_setup( operation, key_bits, slot, cipher_info );
        status = mbedtls_to_psa_error( ret );
    }
    else
#endif /* MBEDTLS_CMAC_C */
#if defined(MBEDTLS_MD_C)
    if( PSA_ALG_IS_HMAC( full_length_alg ) )
    {
        psa_algorithm_t hash_alg = PSA_ALG_HMAC_GET_HASH( alg );
        if( hash_alg == 0 )
        {
            status = PSA_ERROR_NOT_SUPPORTED;
            goto exit;
        }

        operation->mac_size = PSA_HASH_SIZE( hash_alg );
        /* Sanity check. This shouldn't fail on a valid configuration. */
        if( operation->mac_size == 0 ||
            operation->mac_size > sizeof( operation->ctx.hmac.opad ) )
        {
            status = PSA_ERROR_NOT_SUPPORTED;
            goto exit;
        }

        if( slot->attr.type != PSA_KEY_TYPE_HMAC )
        {
            status = PSA_ERROR_INVALID_ARGUMENT;
            goto exit;
        }

        status = psa_hmac_setup_internal( &operation->ctx.hmac,
                                          slot->data.raw.data,
                                          slot->data.raw.bytes,
                                          hash_alg );
    }
    else
#endif /* MBEDTLS_MD_C */
    {
        (void) key_bits;
        status = PSA_ERROR_NOT_SUPPORTED;
    }

    if( truncated == 0 )
    {
        /* The "normal" case: untruncated algorithm. Nothing to do. */
    }
    else if( truncated < 4 )
    {
        /* A very short MAC is too short for security since it can be
         * brute-forced. Ancient protocols with 32-bit MACs do exist,
         * so we make this our minimum, even though 32 bits is still
         * too small for security. */
        status = PSA_ERROR_NOT_SUPPORTED;
    }
    else if( truncated > operation->mac_size )
    {
        /* It's impossible to "truncate" to a larger length. */
        status = PSA_ERROR_INVALID_ARGUMENT;
    }
    else
        operation->mac_size = truncated;

exit:
    if( status != PSA_SUCCESS )
    {
        psa_mac_abort( operation );
    }
    else
    {
        operation->key_set = 1;
    }
    return( status );
}

psa_status_t psa_mac_sign_setup( psa_mac_operation_t *operation,
                                 psa_key_handle_t handle,
                                 psa_algorithm_t alg )
{
    return( psa_mac_setup( operation, handle, alg, 1 ) );
}

psa_status_t psa_mac_verify_setup( psa_mac_operation_t *operation,
                                   psa_key_handle_t handle,
                                   psa_algorithm_t alg )
{
    return( psa_mac_setup( operation, handle, alg, 0 ) );
}

psa_status_t psa_mac_update( psa_mac_operation_t *operation,
                             const uint8_t *input,
                             size_t input_length )
{
    psa_status_t status = PSA_ERROR_BAD_STATE;
    if( ! operation->key_set )
        return( PSA_ERROR_BAD_STATE );
    if( operation->iv_required && ! operation->iv_set )
        return( PSA_ERROR_BAD_STATE );
    operation->has_input = 1;

#if defined(MBEDTLS_CMAC_C)
    if( operation->alg == PSA_ALG_CMAC )
    {
        int ret = mbedtls_cipher_cmac_update( &operation->ctx.cmac,
                                              input, input_length );
        status = mbedtls_to_psa_error( ret );
    }
    else
#endif /* MBEDTLS_CMAC_C */
#if defined(MBEDTLS_MD_C)
    if( PSA_ALG_IS_HMAC( operation->alg ) )
    {
        status = psa_hash_update( &operation->ctx.hmac.hash_ctx, input,
                                  input_length );
    }
    else
#endif /* MBEDTLS_MD_C */
    {
        /* This shouldn't happen if `operation` was initialized by
         * a setup function. */
        return( PSA_ERROR_BAD_STATE );
    }

    if( status != PSA_SUCCESS )
        psa_mac_abort( operation );
    return( status );
}

#if defined(MBEDTLS_MD_C)
static psa_status_t psa_hmac_finish_internal( psa_hmac_internal_data *hmac,
                                              uint8_t *mac,
                                              size_t mac_size )
{
    uint8_t tmp[MBEDTLS_MD_MAX_SIZE];
    psa_algorithm_t hash_alg = hmac->hash_ctx.alg;
    size_t hash_size = 0;
    size_t block_size = psa_get_hash_block_size( hash_alg );
    psa_status_t status;

    status = psa_hash_finish( &hmac->hash_ctx, tmp, sizeof( tmp ), &hash_size );
    if( status != PSA_SUCCESS )
        return( status );
    /* From here on, tmp needs to be wiped. */

    status = psa_hash_setup( &hmac->hash_ctx, hash_alg );
    if( status != PSA_SUCCESS )
        goto exit;

    status = psa_hash_update( &hmac->hash_ctx, hmac->opad, block_size );
    if( status != PSA_SUCCESS )
        goto exit;

    status = psa_hash_update( &hmac->hash_ctx, tmp, hash_size );
    if( status != PSA_SUCCESS )
        goto exit;

    status = psa_hash_finish( &hmac->hash_ctx, tmp, sizeof( tmp ), &hash_size );
    if( status != PSA_SUCCESS )
        goto exit;

    memcpy( mac, tmp, mac_size );

exit:
    mbedtls_platform_zeroize( tmp, hash_size );
    return( status );
}
#endif /* MBEDTLS_MD_C */

static psa_status_t psa_mac_finish_internal( psa_mac_operation_t *operation,
                                             uint8_t *mac,
                                             size_t mac_size )
{
    if( ! operation->key_set )
        return( PSA_ERROR_BAD_STATE );
    if( operation->iv_required && ! operation->iv_set )
        return( PSA_ERROR_BAD_STATE );

    if( mac_size < operation->mac_size )
        return( PSA_ERROR_BUFFER_TOO_SMALL );

#if defined(MBEDTLS_CMAC_C)
    if( operation->alg == PSA_ALG_CMAC )
    {
        uint8_t tmp[PSA_MAX_BLOCK_CIPHER_BLOCK_SIZE];
        int ret = mbedtls_cipher_cmac_finish( &operation->ctx.cmac, tmp );
        if( ret == 0 )
            memcpy( mac, tmp, operation->mac_size );
        mbedtls_platform_zeroize( tmp, sizeof( tmp ) );
        return( mbedtls_to_psa_error( ret ) );
    }
    else
#endif /* MBEDTLS_CMAC_C */
#if defined(MBEDTLS_MD_C)
    if( PSA_ALG_IS_HMAC( operation->alg ) )
    {
        return( psa_hmac_finish_internal( &operation->ctx.hmac,
                                          mac, operation->mac_size ) );
    }
    else
#endif /* MBEDTLS_MD_C */
    {
        /* This shouldn't happen if `operation` was initialized by
         * a setup function. */
        return( PSA_ERROR_BAD_STATE );
    }
}

psa_status_t psa_mac_sign_finish( psa_mac_operation_t *operation,
                                  uint8_t *mac,
                                  size_t mac_size,
                                  size_t *mac_length )
{
    psa_status_t status;

    if( operation->alg == 0 )
    {
        return( PSA_ERROR_BAD_STATE );
    }

    /* Fill the output buffer with something that isn't a valid mac
     * (barring an attack on the mac and deliberately-crafted input),
     * in case the caller doesn't check the return status properly. */
    *mac_length = mac_size;
    /* If mac_size is 0 then mac may be NULL and then the
     * call to memset would have undefined behavior. */
    if( mac_size != 0 )
        memset( mac, '!', mac_size );

    if( ! operation->is_sign )
    {
        return( PSA_ERROR_BAD_STATE );
    }

    status = psa_mac_finish_internal( operation, mac, mac_size );

    if( status == PSA_SUCCESS )
    {
        status = psa_mac_abort( operation );
        if( status == PSA_SUCCESS )
            *mac_length = operation->mac_size;
        else
            memset( mac, '!', mac_size );
    }
    else
        psa_mac_abort( operation );
    return( status );
}

psa_status_t psa_mac_verify_finish( psa_mac_operation_t *operation,
                                    const uint8_t *mac,
                                    size_t mac_length )
{
    uint8_t actual_mac[PSA_MAC_MAX_SIZE];
    psa_status_t status;

    if( operation->alg == 0 )
    {
        return( PSA_ERROR_BAD_STATE );
    }

    if( operation->is_sign )
    {
        return( PSA_ERROR_BAD_STATE );
    }
    if( operation->mac_size != mac_length )
    {
        status = PSA_ERROR_INVALID_SIGNATURE;
        goto cleanup;
    }

    status = psa_mac_finish_internal( operation,
                                      actual_mac, sizeof( actual_mac ) );
    if( status != PSA_SUCCESS )
        goto cleanup;

    if( safer_memcmp( mac, actual_mac, mac_length ) != 0 )
        status = PSA_ERROR_INVALID_SIGNATURE;

cleanup:
    if( status == PSA_SUCCESS )
        status = psa_mac_abort( operation );
    else
        psa_mac_abort( operation );

    mbedtls_platform_zeroize( actual_mac, sizeof( actual_mac ) );

    return( status );
}



/****************************************************************/
/* Asymmetric cryptography */
/****************************************************************/

#if defined(MBEDTLS_RSA_C)
/* Decode the hash algorithm from alg and store the mbedtls encoding in
 * md_alg. Verify that the hash length is acceptable. */
static psa_status_t psa_rsa_decode_md_type( psa_algorithm_t alg,
                                            size_t hash_length,
                                            mbedtls_md_type_t *md_alg )
{
    psa_algorithm_t hash_alg = PSA_ALG_SIGN_GET_HASH( alg );
    const mbedtls_md_info_t *md_info = mbedtls_md_info_from_psa( hash_alg );
    *md_alg = mbedtls_md_get_type( md_info );

    /* The Mbed TLS RSA module uses an unsigned int for hash length
     * parameters. Validate that it fits so that we don't risk an
     * overflow later. */
#if SIZE_MAX > UINT_MAX
    if( hash_length > UINT_MAX )
        return( PSA_ERROR_INVALID_ARGUMENT );
#endif

#if defined(MBEDTLS_PKCS1_V15)
    /* For PKCS#1 v1.5 signature, if using a hash, the hash length
     * must be correct. */
    if( PSA_ALG_IS_RSA_PKCS1V15_SIGN( alg ) &&
        alg != PSA_ALG_RSA_PKCS1V15_SIGN_RAW )
    {
        if( md_info == NULL )
            return( PSA_ERROR_NOT_SUPPORTED );
        if( mbedtls_md_get_size( md_info ) != hash_length )
            return( PSA_ERROR_INVALID_ARGUMENT );
    }
#endif /* MBEDTLS_PKCS1_V15 */

#if defined(MBEDTLS_PKCS1_V21)
    /* PSS requires a hash internally. */
    if( PSA_ALG_IS_RSA_PSS( alg ) )
    {
        if( md_info == NULL )
            return( PSA_ERROR_NOT_SUPPORTED );
    }
#endif /* MBEDTLS_PKCS1_V21 */

    return( PSA_SUCCESS );
}

psa_status_t psa_rsa_sign( mbedtls_rsa_context *rsa,
                                  psa_algorithm_t alg,
                                  const uint8_t *hash,
                                  size_t hash_length,
                                  uint8_t *signature,
                                  size_t signature_size,
                                  size_t *signature_length )
{
    psa_status_t status;
    int ret = MBEDTLS_ERR_ERROR_CORRUPTION_DETECTED;
    mbedtls_md_type_t md_alg;

    status = psa_rsa_decode_md_type( alg, hash_length, &md_alg );
    if( status != PSA_SUCCESS )
        return( status );

    if( signature_size < mbedtls_rsa_get_len( rsa ) )
        return( PSA_ERROR_BUFFER_TOO_SMALL );

#if defined(MBEDTLS_PKCS1_V15)
    if( PSA_ALG_IS_RSA_PKCS1V15_SIGN( alg ) )
    {
        mbedtls_rsa_set_padding( rsa, MBEDTLS_RSA_PKCS_V15,
                                 MBEDTLS_MD_NONE );
        ret = mbedtls_rsa_pkcs1_sign( rsa,
                                      mbedtls_ctr_drbg_random,
                                      &global_data.ctr_drbg,
                                      MBEDTLS_RSA_PRIVATE,
                                      md_alg,
                                      (unsigned int) hash_length,
                                      hash,
                                      signature );
    }
    else
#endif /* MBEDTLS_PKCS1_V15 */
#if defined(MBEDTLS_PKCS1_V21)
    if( PSA_ALG_IS_RSA_PSS( alg ) )
    {
        mbedtls_rsa_set_padding( rsa, MBEDTLS_RSA_PKCS_V21, md_alg );
        ret = mbedtls_rsa_rsassa_pss_sign( rsa,
                                           mbedtls_ctr_drbg_random,
                                           &global_data.ctr_drbg,
                                           MBEDTLS_RSA_PRIVATE,
                                           MBEDTLS_MD_NONE,
                                           (unsigned int) hash_length,
                                           hash,
                                           signature );
    }
    else
#endif /* MBEDTLS_PKCS1_V21 */
    {
        return( PSA_ERROR_INVALID_ARGUMENT );
    }

    if( ret == 0 )
        *signature_length = mbedtls_rsa_get_len( rsa );
    return( mbedtls_to_psa_error( ret ) );
}

psa_status_t psa_rsa_verify( mbedtls_rsa_context *rsa,
                                    psa_algorithm_t alg,
                                    const uint8_t *hash,
                                    size_t hash_length,
                                    const uint8_t *signature,
                                    size_t signature_length )
{
    psa_status_t status;
    int ret = MBEDTLS_ERR_ERROR_CORRUPTION_DETECTED;
    mbedtls_md_type_t md_alg;

    status = psa_rsa_decode_md_type( alg, hash_length, &md_alg );
    if( status != PSA_SUCCESS )
        return( status );

    if( signature_length != mbedtls_rsa_get_len( rsa ) )
        return( PSA_ERROR_INVALID_SIGNATURE );

#if defined(MBEDTLS_PKCS1_V15)
    if( PSA_ALG_IS_RSA_PKCS1V15_SIGN( alg ) )
    {
        mbedtls_rsa_set_padding( rsa, MBEDTLS_RSA_PKCS_V15,
                                 MBEDTLS_MD_NONE );
        ret = mbedtls_rsa_pkcs1_verify( rsa,
                                        mbedtls_ctr_drbg_random,
                                        &global_data.ctr_drbg,
                                        MBEDTLS_RSA_PUBLIC,
                                        md_alg,
                                        (unsigned int) hash_length,
                                        hash,
                                        signature );
    }
    else
#endif /* MBEDTLS_PKCS1_V15 */
#if defined(MBEDTLS_PKCS1_V21)
    if( PSA_ALG_IS_RSA_PSS( alg ) )
    {
        mbedtls_rsa_set_padding( rsa, MBEDTLS_RSA_PKCS_V21, md_alg );
        ret = mbedtls_rsa_rsassa_pss_verify( rsa,
                                             mbedtls_ctr_drbg_random,
                                             &global_data.ctr_drbg,
                                             MBEDTLS_RSA_PUBLIC,
                                             MBEDTLS_MD_NONE,
                                             (unsigned int) hash_length,
                                             hash,
                                             signature );
    }
    else
#endif /* MBEDTLS_PKCS1_V21 */
    {
        return( PSA_ERROR_INVALID_ARGUMENT );
    }

    /* Mbed TLS distinguishes "invalid padding" from "valid padding but
     * the rest of the signature is invalid". This has little use in
     * practice and PSA doesn't report this distinction. */
    if( ret == MBEDTLS_ERR_RSA_INVALID_PADDING )
        return( PSA_ERROR_INVALID_SIGNATURE );
    return( mbedtls_to_psa_error( ret ) );
}
#endif /* MBEDTLS_RSA_C */

#if defined(MBEDTLS_ECDSA_C)
/* `ecp` cannot be const because `ecp->grp` needs to be non-const
 * for mbedtls_ecdsa_sign() and mbedtls_ecdsa_sign_det()
 * (even though these functions don't modify it). */
psa_status_t psa_ecdsa_sign( mbedtls_ecp_keypair *ecp,
                                    psa_algorithm_t alg,
                                    const uint8_t *hash,
                                    size_t hash_length,
                                    uint8_t *signature,
                                    size_t signature_size,
                                    size_t *signature_length )
{
    int ret = MBEDTLS_ERR_ERROR_CORRUPTION_DETECTED;
    mbedtls_mpi r, s;
    size_t curve_bytes = PSA_BITS_TO_BYTES( ecp->grp.pbits );
    mbedtls_mpi_init( &r );
    mbedtls_mpi_init( &s );

    if( signature_size < 2 * curve_bytes )
    {
        ret = MBEDTLS_ERR_ECP_BUFFER_TOO_SMALL;
        goto cleanup;
    }

#if defined(MBEDTLS_ECDSA_DETERMINISTIC)
    if( PSA_ALG_DSA_IS_DETERMINISTIC( alg ) )
    {
        psa_algorithm_t hash_alg = PSA_ALG_SIGN_GET_HASH( alg );
        const mbedtls_md_info_t *md_info = mbedtls_md_info_from_psa( hash_alg );
        mbedtls_md_type_t md_alg = mbedtls_md_get_type( md_info );
        MBEDTLS_MPI_CHK( mbedtls_ecdsa_sign_det_ext( &ecp->grp, &r, &s,
                                                     &ecp->d, hash,
                                                     hash_length, md_alg,
                                                     mbedtls_ctr_drbg_random,
                                                     &global_data.ctr_drbg ) );
    }
    else
#endif /* MBEDTLS_ECDSA_DETERMINISTIC */
    {
        (void) alg;
        MBEDTLS_MPI_CHK( mbedtls_ecdsa_sign( &ecp->grp, &r, &s, &ecp->d,
                                             hash, hash_length,
                                             mbedtls_ctr_drbg_random,
                                             &global_data.ctr_drbg ) );
    }

    MBEDTLS_MPI_CHK( mbedtls_mpi_write_binary( &r,
                                               signature,
                                               curve_bytes ) );
    MBEDTLS_MPI_CHK( mbedtls_mpi_write_binary( &s,
                                               signature + curve_bytes,
                                               curve_bytes ) );

cleanup:
    mbedtls_mpi_free( &r );
    mbedtls_mpi_free( &s );
    if( ret == 0 )
        *signature_length = 2 * curve_bytes;
    return( mbedtls_to_psa_error( ret ) );
}

psa_status_t psa_ecdsa_verify( mbedtls_ecp_keypair *ecp,
                                      const uint8_t *hash,
                                      size_t hash_length,
                                      const uint8_t *signature,
                                      size_t signature_length )
{
    int ret = MBEDTLS_ERR_ERROR_CORRUPTION_DETECTED;
    mbedtls_mpi r, s;
    size_t curve_bytes = PSA_BITS_TO_BYTES( ecp->grp.pbits );
    mbedtls_mpi_init( &r );
    mbedtls_mpi_init( &s );

    if( signature_length != 2 * curve_bytes )
        return( PSA_ERROR_INVALID_SIGNATURE );

    MBEDTLS_MPI_CHK( mbedtls_mpi_read_binary( &r,
                                              signature,
                                              curve_bytes ) );
    MBEDTLS_MPI_CHK( mbedtls_mpi_read_binary( &s,
                                              signature + curve_bytes,
                                              curve_bytes ) );

    ret = mbedtls_ecdsa_verify( &ecp->grp, hash, hash_length,
                                &ecp->Q, &r, &s );

cleanup:
    mbedtls_mpi_free( &r );
    mbedtls_mpi_free( &s );
    return( mbedtls_to_psa_error( ret ) );
}
#endif /* MBEDTLS_ECDSA_C */

psa_status_t psa_sign_hash( psa_key_handle_t handle,
                            psa_algorithm_t alg,
                            const uint8_t *hash,
                            size_t hash_length,
                            uint8_t *signature,
                            size_t signature_size,
                            size_t *signature_length )
{
    psa_key_slot_t *slot;
    psa_status_t status;
#if defined(MBEDTLS_PSA_CRYPTO_SE_C)
    const psa_drv_se_t *drv;
    psa_drv_se_context_t *drv_context;
#endif /* MBEDTLS_PSA_CRYPTO_SE_C */

    *signature_length = signature_size;
    /* Immediately reject a zero-length signature buffer. This guarantees
     * that signature must be a valid pointer. (On the other hand, the hash
     * buffer can in principle be empty since it doesn't actually have
     * to be a hash.) */
    if( signature_size == 0 )
        return( PSA_ERROR_BUFFER_TOO_SMALL );

    status = psa_get_key_from_slot( handle, &slot, PSA_KEY_USAGE_SIGN_HASH, alg );
    if( status != PSA_SUCCESS )
        goto exit;
    if( ! PSA_KEY_TYPE_IS_KEY_PAIR( slot->attr.type ) )
    {
        status = PSA_ERROR_INVALID_ARGUMENT;
        goto exit;
    }

#if defined(MBEDTLS_PSA_CRYPTO_SE_C)
    if( psa_get_se_driver( slot->attr.lifetime, &drv, &drv_context ) )
    {
        if( drv->asymmetric == NULL ||
            drv->asymmetric->p_sign == NULL )
        {
            status = PSA_ERROR_NOT_SUPPORTED;
            goto exit;
        }
        status = drv->asymmetric->p_sign( drv_context,
                                          slot->data.se.slot_number,
                                          alg,
                                          hash, hash_length,
                                          signature, signature_size,
                                          signature_length );
    }
    else
#endif /* MBEDTLS_PSA_CRYPTO_SE_C */
#if defined(MBEDTLS_RSA_C)
    if( slot->attr.type == PSA_KEY_TYPE_RSA_KEY_PAIR )
    {
        status = psa_rsa_sign( slot->data.rsa,
                               alg,
                               hash, hash_length,
                               signature, signature_size,
                               signature_length );
    }
    else
#endif /* defined(MBEDTLS_RSA_C) */
#if defined(MBEDTLS_ECP_C)
    if( PSA_KEY_TYPE_IS_ECC( slot->attr.type ) )
    {
#if defined(MBEDTLS_ECDSA_C)
        if(
#if defined(MBEDTLS_ECDSA_DETERMINISTIC)
            PSA_ALG_IS_ECDSA( alg )
#else
            PSA_ALG_IS_RANDOMIZED_ECDSA( alg )
#endif
            )
            status = psa_ecdsa_sign( slot->data.ecp,
                                     alg,
                                     hash, hash_length,
                                     signature, signature_size,
                                     signature_length );
        else
#endif /* defined(MBEDTLS_ECDSA_C) */
        {
            status = PSA_ERROR_INVALID_ARGUMENT;
        }
    }
    else
#endif /* defined(MBEDTLS_ECP_C) */
    {
        status = PSA_ERROR_NOT_SUPPORTED;
    }

exit:
    /* Fill the unused part of the output buffer (the whole buffer on error,
     * the trailing part on success) with something that isn't a valid mac
     * (barring an attack on the mac and deliberately-crafted input),
     * in case the caller doesn't check the return status properly. */
    if( status == PSA_SUCCESS )
        memset( signature + *signature_length, '!',
                signature_size - *signature_length );
    else
        memset( signature, '!', signature_size );
    /* If signature_size is 0 then we have nothing to do. We must not call
     * memset because signature may be NULL in this case. */
    return( status );
}

psa_status_t psa_verify_hash( psa_key_handle_t handle,
                              psa_algorithm_t alg,
                              const uint8_t *hash,
                              size_t hash_length,
                              const uint8_t *signature,
                              size_t signature_length )
{
    psa_key_slot_t *slot;
    psa_status_t status;
#if defined(MBEDTLS_PSA_CRYPTO_SE_C)
    const psa_drv_se_t *drv;
    psa_drv_se_context_t *drv_context;
#endif /* MBEDTLS_PSA_CRYPTO_SE_C */

    status = psa_get_key_from_slot( handle, &slot, PSA_KEY_USAGE_VERIFY_HASH, alg );
    if( status != PSA_SUCCESS )
        return( status );

#if defined(MBEDTLS_PSA_CRYPTO_SE_C)
    if( psa_get_se_driver( slot->attr.lifetime, &drv, &drv_context ) )
    {
        if( drv->asymmetric == NULL ||
            drv->asymmetric->p_verify == NULL )
            return( PSA_ERROR_NOT_SUPPORTED );
        return( drv->asymmetric->p_verify( drv_context,
                                           slot->data.se.slot_number,
                                           alg,
                                           hash, hash_length,
                                           signature, signature_length ) );
    }
    else
#endif /* MBEDTLS_PSA_CRYPTO_SE_C */
#if defined(MBEDTLS_RSA_C)
    if( PSA_KEY_TYPE_IS_RSA( slot->attr.type ) )
    {
        return( psa_rsa_verify( slot->data.rsa,
                                alg,
                                hash, hash_length,
                                signature, signature_length ) );
    }
    else
#endif /* defined(MBEDTLS_RSA_C) */
#if defined(MBEDTLS_ECP_C)
    if( PSA_KEY_TYPE_IS_ECC( slot->attr.type ) )
    {
#if defined(MBEDTLS_ECDSA_C)
        if( PSA_ALG_IS_ECDSA( alg ) )
            return( psa_ecdsa_verify( slot->data.ecp,
                                      hash, hash_length,
                                      signature, signature_length ) );
        else
#endif /* defined(MBEDTLS_ECDSA_C) */
        {
            return( PSA_ERROR_INVALID_ARGUMENT );
        }
    }
    else
#endif /* defined(MBEDTLS_ECP_C) */
    {
        return( PSA_ERROR_NOT_SUPPORTED );
    }
}

#if defined(MBEDTLS_RSA_C) && defined(MBEDTLS_PKCS1_V21)
static void psa_rsa_oaep_set_padding_mode( psa_algorithm_t alg,
                                           mbedtls_rsa_context *rsa )
{
    psa_algorithm_t hash_alg = PSA_ALG_RSA_OAEP_GET_HASH( alg );
    const mbedtls_md_info_t *md_info = mbedtls_md_info_from_psa( hash_alg );
    mbedtls_md_type_t md_alg = mbedtls_md_get_type( md_info );
    mbedtls_rsa_set_padding( rsa, MBEDTLS_RSA_PKCS_V21, md_alg );
}
#endif /* defined(MBEDTLS_RSA_C) && defined(MBEDTLS_PKCS1_V21) */

psa_status_t psa_asymmetric_encrypt( psa_key_handle_t handle,
                                     psa_algorithm_t alg,
                                     const uint8_t *input,
                                     size_t input_length,
                                     const uint8_t *salt,
                                     size_t salt_length,
                                     uint8_t *output,
                                     size_t output_size,
                                     size_t *output_length )
{
    psa_key_slot_t *slot;
    psa_status_t status;

    (void) input;
    (void) input_length;
    (void) salt;
    (void) output;
    (void) output_size;

    *output_length = 0;

    if( ! PSA_ALG_IS_RSA_OAEP( alg ) && salt_length != 0 )
        return( PSA_ERROR_INVALID_ARGUMENT );

    status = psa_get_transparent_key( handle, &slot, PSA_KEY_USAGE_ENCRYPT, alg );
    if( status != PSA_SUCCESS )
        return( status );
    if( ! ( PSA_KEY_TYPE_IS_PUBLIC_KEY( slot->attr.type ) ||
            PSA_KEY_TYPE_IS_KEY_PAIR( slot->attr.type ) ) )
        return( PSA_ERROR_INVALID_ARGUMENT );

#if defined(MBEDTLS_RSA_C)
    if( PSA_KEY_TYPE_IS_RSA( slot->attr.type ) )
    {
        mbedtls_rsa_context *rsa = slot->data.rsa;
        int ret = MBEDTLS_ERR_ERROR_CORRUPTION_DETECTED;
        if( output_size < mbedtls_rsa_get_len( rsa ) )
            return( PSA_ERROR_BUFFER_TOO_SMALL );
#if defined(MBEDTLS_PKCS1_V15)
        if( alg == PSA_ALG_RSA_PKCS1V15_CRYPT )
        {
            ret = mbedtls_rsa_pkcs1_encrypt( rsa,
                                             mbedtls_ctr_drbg_random,
                                             &global_data.ctr_drbg,
                                             MBEDTLS_RSA_PUBLIC,
                                             input_length,
                                             input,
                                             output );
        }
        else
#endif /* MBEDTLS_PKCS1_V15 */
#if defined(MBEDTLS_PKCS1_V21)
        if( PSA_ALG_IS_RSA_OAEP( alg ) )
        {
            psa_rsa_oaep_set_padding_mode( alg, rsa );
            ret = mbedtls_rsa_rsaes_oaep_encrypt( rsa,
                                                  mbedtls_ctr_drbg_random,
                                                  &global_data.ctr_drbg,
                                                  MBEDTLS_RSA_PUBLIC,
                                                  salt, salt_length,
                                                  input_length,
                                                  input,
                                                  output );
        }
        else
#endif /* MBEDTLS_PKCS1_V21 */
        {
            return( PSA_ERROR_INVALID_ARGUMENT );
        }
        if( ret == 0 )
            *output_length = mbedtls_rsa_get_len( rsa );
        return( mbedtls_to_psa_error( ret ) );
    }
    else
#endif /* defined(MBEDTLS_RSA_C) */
    {
        return( PSA_ERROR_NOT_SUPPORTED );
    }
}

psa_status_t psa_asymmetric_decrypt( psa_key_handle_t handle,
                                     psa_algorithm_t alg,
                                     const uint8_t *input,
                                     size_t input_length,
                                     const uint8_t *salt,
                                     size_t salt_length,
                                     uint8_t *output,
                                     size_t output_size,
                                     size_t *output_length )
{
    psa_key_slot_t *slot;
    psa_status_t status;

    (void) input;
    (void) input_length;
    (void) salt;
    (void) output;
    (void) output_size;

    *output_length = 0;

    if( ! PSA_ALG_IS_RSA_OAEP( alg ) && salt_length != 0 )
        return( PSA_ERROR_INVALID_ARGUMENT );

    status = psa_get_transparent_key( handle, &slot, PSA_KEY_USAGE_DECRYPT, alg );
    if( status != PSA_SUCCESS )
        return( status );
    if( ! PSA_KEY_TYPE_IS_KEY_PAIR( slot->attr.type ) )
        return( PSA_ERROR_INVALID_ARGUMENT );

#if defined(MBEDTLS_RSA_C)
    if( slot->attr.type == PSA_KEY_TYPE_RSA_KEY_PAIR )
    {
        mbedtls_rsa_context *rsa = slot->data.rsa;
        int ret = MBEDTLS_ERR_ERROR_CORRUPTION_DETECTED;

        if( input_length != mbedtls_rsa_get_len( rsa ) )
            return( PSA_ERROR_INVALID_ARGUMENT );

#if defined(MBEDTLS_PKCS1_V15)
        if( alg == PSA_ALG_RSA_PKCS1V15_CRYPT )
        {
            ret = mbedtls_rsa_pkcs1_decrypt( rsa,
                                             mbedtls_ctr_drbg_random,
                                             &global_data.ctr_drbg,
                                             MBEDTLS_RSA_PRIVATE,
                                             output_length,
                                             input,
                                             output,
                                             output_size );
        }
        else
#endif /* MBEDTLS_PKCS1_V15 */
#if defined(MBEDTLS_PKCS1_V21)
        if( PSA_ALG_IS_RSA_OAEP( alg ) )
        {
            psa_rsa_oaep_set_padding_mode( alg, rsa );
            ret = mbedtls_rsa_rsaes_oaep_decrypt( rsa,
                                                  mbedtls_ctr_drbg_random,
                                                  &global_data.ctr_drbg,
                                                  MBEDTLS_RSA_PRIVATE,
                                                  salt, salt_length,
                                                  output_length,
                                                  input,
                                                  output,
                                                  output_size );
        }
        else
#endif /* MBEDTLS_PKCS1_V21 */
        {
            return( PSA_ERROR_INVALID_ARGUMENT );
        }

        return( mbedtls_to_psa_error( ret ) );
    }
    else
#endif /* defined(MBEDTLS_RSA_C) */
    {
        return( PSA_ERROR_NOT_SUPPORTED );
    }
}



/****************************************************************/
/* Symmetric cryptography */
/****************************************************************/

/* Initialize the cipher operation structure. Once this function has been
 * called, psa_cipher_abort can run and will do the right thing. */
static psa_status_t psa_cipher_init( psa_cipher_operation_t *operation,
                                     psa_algorithm_t alg )
{
    if( ! PSA_ALG_IS_CIPHER( alg ) )
    {
        memset( operation, 0, sizeof( *operation ) );
        return( PSA_ERROR_INVALID_ARGUMENT );
    }

    operation->alg = alg;
    operation->key_set = 0;
    operation->iv_set = 0;
    operation->iv_required = 1;
    operation->iv_size = 0;
    operation->block_size = 0;
    mbedtls_cipher_init( &operation->ctx.cipher );
    return( PSA_SUCCESS );
}

static psa_status_t psa_cipher_setup( psa_cipher_operation_t *operation,
                                      psa_key_handle_t handle,
                                      psa_algorithm_t alg,
                                      mbedtls_operation_t cipher_operation )
{
    int ret = 0;
    psa_status_t status = PSA_ERROR_GENERIC_ERROR;
    psa_key_slot_t *slot;
    size_t key_bits;
    const mbedtls_cipher_info_t *cipher_info = NULL;
    psa_key_usage_t usage = ( cipher_operation == MBEDTLS_ENCRYPT ?
                              PSA_KEY_USAGE_ENCRYPT :
                              PSA_KEY_USAGE_DECRYPT );

    /* A context must be freshly initialized before it can be set up. */
    if( operation->alg != 0 )
    {
        return( PSA_ERROR_BAD_STATE );
    }

    status = psa_cipher_init( operation, alg );
    if( status != PSA_SUCCESS )
        return( status );

    status = psa_get_transparent_key( handle, &slot, usage, alg);
    if( status != PSA_SUCCESS )
        goto exit;
    key_bits = psa_get_key_slot_bits( slot );

#if defined (MBEDTLS_PSA_CRYPTO_ACCEL_DRV_C)
    if (PSA_KEY_LIFETIME_IS_VENDOR_DEFINED(slot->attr.lifetime))
    {
        status = psa_cipher_setup_vendor(operation, handle, alg, cipher_operation); 
        goto exit;
    }
#endif /* MBEDTLS_PSA_CRYPTO_ACCEL_DRV_C */

    cipher_info = mbedtls_cipher_info_from_psa( alg, slot->attr.type, key_bits, NULL );
    if( cipher_info == NULL )
    {
        status = PSA_ERROR_NOT_SUPPORTED;
        goto exit;
    }

    ret = mbedtls_cipher_setup( &operation->ctx.cipher, cipher_info );
    if( ret != 0 )
        goto exit;
    
#if defined(MBEDTLS_DES_C)
    if( slot->attr.type == PSA_KEY_TYPE_DES && key_bits == 128 )
    {
        /* Two-key Triple-DES is 3-key Triple-DES with K1=K3 */
        uint8_t keys[24];
        memcpy( keys, slot->data.raw.data, 16 );
        memcpy( keys + 16, slot->data.raw.data, 8 );
        ret = mbedtls_cipher_setkey( &operation->ctx.cipher,
                                     keys,
                                     192, cipher_operation );
    }
    else
#endif
    {
        ret = mbedtls_cipher_setkey( &operation->ctx.cipher,
                                     slot->data.raw.data,
                                     (int) key_bits, cipher_operation );
    }
    if( ret != 0 )
        goto exit;

#if defined(MBEDTLS_CIPHER_MODE_WITH_PADDING)
    switch( alg )
    {
        case PSA_ALG_CBC_NO_PADDING:
            ret = mbedtls_cipher_set_padding_mode( &operation->ctx.cipher,
                                                   MBEDTLS_PADDING_NONE );
            break;
        case PSA_ALG_CBC_PKCS7:
            ret = mbedtls_cipher_set_padding_mode( &operation->ctx.cipher,
                                                   MBEDTLS_PADDING_PKCS7 );
            break;
        default:
            /* The algorithm doesn't involve padding. */
            ret = 0;
            break;
    }
    if( ret != 0 )
        goto exit;
#endif //MBEDTLS_CIPHER_MODE_WITH_PADDING

    operation->key_set = 1;
    operation->block_size = ( PSA_ALG_IS_STREAM_CIPHER( alg ) ? 1 :
                              PSA_BLOCK_CIPHER_BLOCK_SIZE( slot->attr.type ) );
    if( alg & PSA_ALG_CIPHER_FROM_BLOCK_FLAG )
    {
        operation->iv_size = PSA_BLOCK_CIPHER_BLOCK_SIZE( slot->attr.type );
    }
#if defined(MBEDTLS_CHACHA20_C)
    else
    if( alg == PSA_ALG_CHACHA20 )
        operation->iv_size = 12;
#endif

exit:
    if( status == 0 )
        status = mbedtls_to_psa_error( ret );
    if( status != 0 )
        psa_cipher_abort( operation );
    return( status );
}

psa_status_t psa_cipher_encrypt_setup( psa_cipher_operation_t *operation,
                                       psa_key_handle_t handle,
                                       psa_algorithm_t alg )
{
    return( psa_cipher_setup( operation, handle, alg, MBEDTLS_ENCRYPT ) );
}

psa_status_t psa_cipher_decrypt_setup( psa_cipher_operation_t *operation,
                                       psa_key_handle_t handle,
                                       psa_algorithm_t alg )
{
    return( psa_cipher_setup( operation, handle, alg, MBEDTLS_DECRYPT ) );
}

psa_status_t psa_cipher_generate_iv( psa_cipher_operation_t *operation,
                                     uint8_t *iv,
                                     size_t iv_size,
                                     size_t *iv_length )
{
    psa_status_t status;
    int ret = MBEDTLS_ERR_ERROR_CORRUPTION_DETECTED;
    if( operation->iv_set || ! operation->iv_required )
    {
        return( PSA_ERROR_BAD_STATE );
    }
    if( iv_size < operation->iv_size )
    {
        status = PSA_ERROR_BUFFER_TOO_SMALL;
        goto exit;
    }
    ret = mbedtls_ctr_drbg_random( &global_data.ctr_drbg,
                                   iv, operation->iv_size );
    if( ret != 0 )
    {
        status = mbedtls_to_psa_error( ret );
        goto exit;
    }

    *iv_length = operation->iv_size;
    status = psa_cipher_set_iv( operation, iv, *iv_length );

exit:
    if( status != PSA_SUCCESS )
        psa_cipher_abort( operation );
    return( status );
}

psa_status_t psa_cipher_set_iv( psa_cipher_operation_t *operation,
                                const uint8_t *iv,
                                size_t iv_length )
{
    psa_status_t status;
    int ret = MBEDTLS_ERR_ERROR_CORRUPTION_DETECTED;
    if( operation->iv_set || ! operation->iv_required )
    {
        return( PSA_ERROR_BAD_STATE );
    }
    if( iv_length != operation->iv_size )
    {
        status = PSA_ERROR_INVALID_ARGUMENT;
        goto exit;
    }
    ret = mbedtls_cipher_set_iv( &operation->ctx.cipher, iv, iv_length );
    status = mbedtls_to_psa_error( ret );
exit:
    if( status == PSA_SUCCESS )
        operation->iv_set = 1;
    else
        psa_cipher_abort( operation );
    return( status );
}

psa_status_t psa_cipher_update( psa_cipher_operation_t *operation,
                                const uint8_t *input,
                                size_t input_length,
                                uint8_t *output,
                                size_t output_size,
                                size_t *output_length )
{
    psa_status_t status;
    int ret = MBEDTLS_ERR_ERROR_CORRUPTION_DETECTED;
    size_t expected_output_size;

    if( operation->alg == 0 )
    {
        return( PSA_ERROR_BAD_STATE );
    }

    if( ! PSA_ALG_IS_STREAM_CIPHER( operation->alg ) )
    {
        /* Take the unprocessed partial block left over from previous
         * update calls, if any, plus the input to this call. Remove
         * the last partial block, if any. You get the data that will be
         * output in this call. */
        expected_output_size =
            ( operation->ctx.cipher.unprocessed_len + input_length )
            / operation->block_size * operation->block_size;
    }
    else
    {
        expected_output_size = input_length;
    }

    if( output_size < expected_output_size )
    {
        status = PSA_ERROR_BUFFER_TOO_SMALL;
        goto exit;
    }

    ret = mbedtls_cipher_update( &operation->ctx.cipher, input,
                                 input_length, output, output_length );
    status = mbedtls_to_psa_error( ret );
exit:
    if( status != PSA_SUCCESS )
        psa_cipher_abort( operation );
    return( status );
}

psa_status_t psa_cipher_finish( psa_cipher_operation_t *operation,
                                uint8_t *output,
                                size_t output_size,
                                size_t *output_length )
{
    psa_status_t status = PSA_ERROR_GENERIC_ERROR;
    int cipher_ret = MBEDTLS_ERR_CIPHER_FEATURE_UNAVAILABLE;
    uint8_t temp_output_buffer[MBEDTLS_MAX_BLOCK_LENGTH];

    if( ! operation->key_set )
    {
        return( PSA_ERROR_BAD_STATE );
    }
    if( operation->iv_required && ! operation->iv_set )
    {
        return( PSA_ERROR_BAD_STATE );
    }

    if( operation->ctx.cipher.operation == MBEDTLS_ENCRYPT &&
        operation->alg == PSA_ALG_CBC_NO_PADDING &&
        operation->ctx.cipher.unprocessed_len != 0 )
    {
            status = PSA_ERROR_INVALID_ARGUMENT;
            goto error;
    }

    cipher_ret = mbedtls_cipher_finish( &operation->ctx.cipher,
                                        temp_output_buffer,
                                        output_length );
    if( cipher_ret != 0 )
    {
        status = mbedtls_to_psa_error( cipher_ret );
        goto error;
    }

    if( *output_length == 0 )
        ; /* Nothing to copy. Note that output may be NULL in this case. */
    else if( output_size >= *output_length )
        memcpy( output, temp_output_buffer, *output_length );
    else
    {
        status = PSA_ERROR_BUFFER_TOO_SMALL;
        goto error;
    }

    mbedtls_platform_zeroize( temp_output_buffer, sizeof( temp_output_buffer ) );
    status = psa_cipher_abort( operation );

    return( status );

error:

    *output_length = 0;

    mbedtls_platform_zeroize( temp_output_buffer, sizeof( temp_output_buffer ) );
    (void) psa_cipher_abort( operation );

    return( status );
}

psa_status_t psa_cipher_abort( psa_cipher_operation_t *operation )
{
    if( operation->alg == 0 )
    {
        /* The object has (apparently) been initialized but it is not
         * in use. It's ok to call abort on such an object, and there's
         * nothing to do. */
        return( PSA_SUCCESS );
    }

    /* Sanity check (shouldn't happen: operation->alg should
     * always have been initialized to a valid value). */
    if( ! PSA_ALG_IS_CIPHER( operation->alg ) )
        return( PSA_ERROR_BAD_STATE );
    mbedtls_cipher_free( &operation->ctx.cipher );

    operation->alg = 0;
    operation->key_set = 0;
    operation->iv_set = 0;
    operation->iv_size = 0;
    operation->block_size = 0;
    operation->iv_required = 0;

    return( PSA_SUCCESS );
}




/****************************************************************/
/* AEAD */
/****************************************************************/

typedef struct
{
    psa_key_slot_t *slot;
    const mbedtls_cipher_info_t *cipher_info;
    union
    {
#if defined(MBEDTLS_CCM_C)
        mbedtls_ccm_context ccm;
#endif /* MBEDTLS_CCM_C */
#if defined(MBEDTLS_GCM_C)
        mbedtls_gcm_context gcm;
#endif /* MBEDTLS_GCM_C */
#if defined(MBEDTLS_CHACHAPOLY_C)
        mbedtls_chachapoly_context chachapoly;
#endif /* MBEDTLS_CHACHAPOLY_C */
    } ctx;
    psa_algorithm_t core_alg;
    uint8_t full_tag_length;
    uint8_t tag_length;
} aead_operation_t;

static void psa_aead_abort_internal( aead_operation_t *operation )
{
    switch( operation->core_alg )
    {
#if defined(MBEDTLS_CCM_C)
        case PSA_ALG_CCM:
            mbedtls_ccm_free( &operation->ctx.ccm );
            break;
#endif /* MBEDTLS_CCM_C */
#if defined(MBEDTLS_GCM_C)
        case PSA_ALG_GCM:
            mbedtls_gcm_free( &operation->ctx.gcm );
            break;
#endif /* MBEDTLS_GCM_C */
    }
}

static psa_status_t psa_aead_setup( aead_operation_t *operation,
                                    psa_key_handle_t handle,
                                    psa_key_usage_t usage,
                                    psa_algorithm_t alg )
{
    psa_status_t status;
    size_t key_bits;
    mbedtls_cipher_id_t cipher_id;

    status = psa_get_transparent_key( handle, &operation->slot, usage, alg );
    if( status != PSA_SUCCESS )
        return( status );

    key_bits = psa_get_key_slot_bits( operation->slot );

    operation->cipher_info =
        mbedtls_cipher_info_from_psa( alg, operation->slot->attr.type, key_bits,
                                      &cipher_id );
    if( operation->cipher_info == NULL )
        return( PSA_ERROR_NOT_SUPPORTED );

    switch( PSA_ALG_AEAD_WITH_TAG_LENGTH( alg, 0 ) )
    {
#if defined(MBEDTLS_CCM_C)
        case PSA_ALG_AEAD_WITH_TAG_LENGTH( PSA_ALG_CCM, 0 ):
            operation->core_alg = PSA_ALG_CCM;
            operation->full_tag_length = 16;
            /* CCM allows the following tag lengths: 4, 6, 8, 10, 12, 14, 16.
             * The call to mbedtls_ccm_encrypt_and_tag or
             * mbedtls_ccm_auth_decrypt will validate the tag length. */
            if( PSA_BLOCK_CIPHER_BLOCK_SIZE( operation->slot->attr.type ) != 16 )
                return( PSA_ERROR_INVALID_ARGUMENT );
            mbedtls_ccm_init( &operation->ctx.ccm );
            status = mbedtls_to_psa_error(
                mbedtls_ccm_setkey( &operation->ctx.ccm, cipher_id,
                                    operation->slot->data.raw.data,
                                    (unsigned int) key_bits ) );
            if( status != 0 )
                goto cleanup;
            break;
#endif /* MBEDTLS_CCM_C */

#if defined(MBEDTLS_GCM_C)
        case PSA_ALG_AEAD_WITH_TAG_LENGTH( PSA_ALG_GCM, 0 ):
            operation->core_alg = PSA_ALG_GCM;
            operation->full_tag_length = 16;
            /* GCM allows the following tag lengths: 4, 8, 12, 13, 14, 15, 16.
             * The call to mbedtls_gcm_crypt_and_tag or
             * mbedtls_gcm_auth_decrypt will validate the tag length. */
            if( PSA_BLOCK_CIPHER_BLOCK_SIZE( operation->slot->attr.type ) != 16 )
                return( PSA_ERROR_INVALID_ARGUMENT );
            mbedtls_gcm_init( &operation->ctx.gcm );
            status = mbedtls_to_psa_error(
                mbedtls_gcm_setkey( &operation->ctx.gcm, cipher_id,
                                    operation->slot->data.raw.data,
                                    (unsigned int) key_bits ) );
            if( status != 0 )
                goto cleanup;
            break;
#endif /* MBEDTLS_GCM_C */

#if defined(MBEDTLS_CHACHAPOLY_C)
        case PSA_ALG_AEAD_WITH_TAG_LENGTH( PSA_ALG_CHACHA20_POLY1305, 0 ):
            operation->core_alg = PSA_ALG_CHACHA20_POLY1305;
            operation->full_tag_length = 16;
            /* We only support the default tag length. */
            if( alg != PSA_ALG_CHACHA20_POLY1305 )
                return( PSA_ERROR_NOT_SUPPORTED );
            mbedtls_chachapoly_init( &operation->ctx.chachapoly );
            status = mbedtls_to_psa_error(
                mbedtls_chachapoly_setkey( &operation->ctx.chachapoly,
                                           operation->slot->data.raw.data ) );
            if( status != 0 )
                goto cleanup;
            break;
#endif /* MBEDTLS_CHACHAPOLY_C */

        default:
            return( PSA_ERROR_NOT_SUPPORTED );
    }

    if( PSA_AEAD_TAG_LENGTH( alg ) > operation->full_tag_length )
    {
        status = PSA_ERROR_INVALID_ARGUMENT;
        goto cleanup;
    }
    operation->tag_length = PSA_AEAD_TAG_LENGTH( alg );

    return( PSA_SUCCESS );

cleanup:
    psa_aead_abort_internal( operation );
    return( status );
}

psa_status_t psa_aead_encrypt( psa_key_handle_t handle,
                               psa_algorithm_t alg,
                               const uint8_t *nonce,
                               size_t nonce_length,
                               const uint8_t *additional_data,
                               size_t additional_data_length,
                               const uint8_t *plaintext,
                               size_t plaintext_length,
                               uint8_t *ciphertext,
                               size_t ciphertext_size,
                               size_t *ciphertext_length )
{
    psa_status_t status;
    aead_operation_t operation;
    uint8_t *tag;

    *ciphertext_length = 0;

    status = psa_aead_setup( &operation, handle, PSA_KEY_USAGE_ENCRYPT, alg );
    if( status != PSA_SUCCESS )
        return( status );

    /* For all currently supported modes, the tag is at the end of the
     * ciphertext. */
    if( ciphertext_size < ( plaintext_length + operation.tag_length ) )
    {
        status = PSA_ERROR_BUFFER_TOO_SMALL;
        goto exit;
    }
    tag = ciphertext + plaintext_length;

#if defined(MBEDTLS_GCM_C)
    if( operation.core_alg == PSA_ALG_GCM )
    {
        status = mbedtls_to_psa_error(
            mbedtls_gcm_crypt_and_tag( &operation.ctx.gcm,
                                       MBEDTLS_GCM_ENCRYPT,
                                       plaintext_length,
                                       nonce, nonce_length,
                                       additional_data, additional_data_length,
                                       plaintext, ciphertext,
                                       operation.tag_length, tag ) );
    }
    else
#endif /* MBEDTLS_GCM_C */
#if defined(MBEDTLS_CCM_C)
    if( operation.core_alg == PSA_ALG_CCM )
    {
        status = mbedtls_to_psa_error(
            mbedtls_ccm_encrypt_and_tag( &operation.ctx.ccm,
                                         plaintext_length,
                                         nonce, nonce_length,
                                         additional_data,
                                         additional_data_length,
                                         plaintext, ciphertext,
                                         tag, operation.tag_length ) );
    }
    else
#endif /* MBEDTLS_CCM_C */
#if defined(MBEDTLS_CHACHAPOLY_C)
    if( operation.core_alg == PSA_ALG_CHACHA20_POLY1305 )
    {
        if( nonce_length != 12 || operation.tag_length != 16 )
        {
            status = PSA_ERROR_NOT_SUPPORTED;
            goto exit;
        }
        status = mbedtls_to_psa_error(
            mbedtls_chachapoly_encrypt_and_tag( &operation.ctx.chachapoly,
                                                plaintext_length,
                                                nonce,
                                                additional_data,
                                                additional_data_length,
                                                plaintext,
                                                ciphertext,
                                                tag ) );
    }
    else
#endif /* MBEDTLS_CHACHAPOLY_C */
    {
        return( PSA_ERROR_NOT_SUPPORTED );
    }

    if( status != PSA_SUCCESS && ciphertext_size != 0 )
        memset( ciphertext, 0, ciphertext_size );

exit:
    psa_aead_abort_internal( &operation );
    if( status == PSA_SUCCESS )
        *ciphertext_length = plaintext_length + operation.tag_length;
    return( status );
}

/* Locate the tag in a ciphertext buffer containing the encrypted data
 * followed by the tag. Return the length of the part preceding the tag in
 * *plaintext_length. This is the size of the plaintext in modes where
 * the encrypted data has the same size as the plaintext, such as
 * CCM and GCM. */
static psa_status_t psa_aead_unpadded_locate_tag( size_t tag_length,
                                                  const uint8_t *ciphertext,
                                                  size_t ciphertext_length,
                                                  size_t plaintext_size,
                                                  const uint8_t **p_tag )
{
    size_t payload_length;
    if( tag_length > ciphertext_length )
        return( PSA_ERROR_INVALID_ARGUMENT );
    payload_length = ciphertext_length - tag_length;
    if( payload_length > plaintext_size )
        return( PSA_ERROR_BUFFER_TOO_SMALL );
    *p_tag = ciphertext + payload_length;
    return( PSA_SUCCESS );
}

psa_status_t psa_aead_decrypt( psa_key_handle_t handle,
                               psa_algorithm_t alg,
                               const uint8_t *nonce,
                               size_t nonce_length,
                               const uint8_t *additional_data,
                               size_t additional_data_length,
                               const uint8_t *ciphertext,
                               size_t ciphertext_length,
                               uint8_t *plaintext,
                               size_t plaintext_size,
                               size_t *plaintext_length )
{
    psa_status_t status;
    aead_operation_t operation;
    const uint8_t *tag = NULL;

    *plaintext_length = 0;

    status = psa_aead_setup( &operation, handle, PSA_KEY_USAGE_DECRYPT, alg );
    if( status != PSA_SUCCESS )
        return( status );

    status = psa_aead_unpadded_locate_tag( operation.tag_length,
                                           ciphertext, ciphertext_length,
                                           plaintext_size, &tag );
    if( status != PSA_SUCCESS )
        goto exit;

#if defined(MBEDTLS_GCM_C)
    if( operation.core_alg == PSA_ALG_GCM )
    {
        status = mbedtls_to_psa_error(
            mbedtls_gcm_auth_decrypt( &operation.ctx.gcm,
                                      ciphertext_length - operation.tag_length,
                                      nonce, nonce_length,
                                      additional_data,
                                      additional_data_length,
                                      tag, operation.tag_length,
                                      ciphertext, plaintext ) );
    }
    else
#endif /* MBEDTLS_GCM_C */
#if defined(MBEDTLS_CCM_C)
    if( operation.core_alg == PSA_ALG_CCM )
    {
        status = mbedtls_to_psa_error(
            mbedtls_ccm_auth_decrypt( &operation.ctx.ccm,
                                      ciphertext_length - operation.tag_length,
                                      nonce, nonce_length,
                                      additional_data,
                                      additional_data_length,
                                      ciphertext, plaintext,
                                      tag, operation.tag_length ) );
    }
    else
#endif /* MBEDTLS_CCM_C */
#if defined(MBEDTLS_CHACHAPOLY_C)
    if( operation.core_alg == PSA_ALG_CHACHA20_POLY1305 )
    {
        if( nonce_length != 12 || operation.tag_length != 16 )
        {
            status = PSA_ERROR_NOT_SUPPORTED;
            goto exit;
        }
        status = mbedtls_to_psa_error(
            mbedtls_chachapoly_auth_decrypt( &operation.ctx.chachapoly,
                                             ciphertext_length - operation.tag_length,
                                             nonce,
                                             additional_data,
                                             additional_data_length,
                                             tag,
                                             ciphertext,
                                             plaintext ) );
    }
    else
#endif /* MBEDTLS_CHACHAPOLY_C */
    {
        return( PSA_ERROR_NOT_SUPPORTED );
    }

    if( status != PSA_SUCCESS && plaintext_size != 0 )
        memset( plaintext, 0, plaintext_size );

exit:
    psa_aead_abort_internal( &operation );
    if( status == PSA_SUCCESS )
        *plaintext_length = ciphertext_length - operation.tag_length;
    return( status );
}



/****************************************************************/
/* Generators */
/****************************************************************/

#define HKDF_STATE_INIT 0 /* no input yet */
#define HKDF_STATE_STARTED 1 /* got salt */
#define HKDF_STATE_KEYED 2 /* got key */
#define HKDF_STATE_OUTPUT 3 /* output started */

static psa_algorithm_t psa_key_derivation_get_kdf_alg(
    const psa_key_derivation_operation_t *operation )
{
    if ( PSA_ALG_IS_KEY_AGREEMENT( operation->alg ) )
        return( PSA_ALG_KEY_AGREEMENT_GET_KDF( operation->alg ) );
    else
        return( operation->alg );
}


psa_status_t psa_key_derivation_abort( psa_key_derivation_operation_t *operation )
{
    psa_status_t status = PSA_SUCCESS;
    psa_algorithm_t kdf_alg = psa_key_derivation_get_kdf_alg( operation );
    if( kdf_alg == 0 )
    {
        /* The object has (apparently) been initialized but it is not
         * in use. It's ok to call abort on such an object, and there's
         * nothing to do. */
    }
    else
#if defined(MBEDTLS_MD_C)
    if( PSA_ALG_IS_HKDF( kdf_alg ) )
    {
        mbedtls_free( operation->ctx.hkdf.info );
        status = psa_hmac_abort_internal( &operation->ctx.hkdf.hmac );
    }
    else if( PSA_ALG_IS_TLS12_PRF( kdf_alg ) ||
             /* TLS-1.2 PSK-to-MS KDF uses the same core as TLS-1.2 PRF */
             PSA_ALG_IS_TLS12_PSK_TO_MS( kdf_alg ) )
    {
        if( operation->ctx.tls12_prf.seed != NULL )
        {
            mbedtls_platform_zeroize( operation->ctx.tls12_prf.seed,
                                      operation->ctx.tls12_prf.seed_length );
            mbedtls_free( operation->ctx.tls12_prf.seed );
        }

        if( operation->ctx.tls12_prf.label != NULL )
        {
            mbedtls_platform_zeroize( operation->ctx.tls12_prf.label,
                                      operation->ctx.tls12_prf.label_length );
            mbedtls_free( operation->ctx.tls12_prf.label );
        }

        status = psa_hmac_abort_internal( &operation->ctx.tls12_prf.hmac );

        /* We leave the fields Ai and output_block to be erased safely by the
         * mbedtls_platform_zeroize() in the end of this function. */
    }
    else
#endif /* MBEDTLS_MD_C */
    {
        status = PSA_ERROR_BAD_STATE;
    }
    mbedtls_platform_zeroize( operation, sizeof( *operation ) );
    return( status );
}

psa_status_t psa_key_derivation_get_capacity(const psa_key_derivation_operation_t *operation,
                                        size_t *capacity)
{
    if( operation->alg == 0 )
    {
        /* This is a blank key derivation operation. */
        return PSA_ERROR_BAD_STATE;
    }

    *capacity = operation->capacity;
    return( PSA_SUCCESS );
}

psa_status_t psa_key_derivation_set_capacity( psa_key_derivation_operation_t *operation,
                                         size_t capacity )
{
    if( operation->alg == 0 )
        return( PSA_ERROR_BAD_STATE );
    if( capacity > operation->capacity )
        return( PSA_ERROR_INVALID_ARGUMENT );
    operation->capacity = capacity;
    return( PSA_SUCCESS );
}

#if defined(MBEDTLS_MD_C)
/* Read some bytes from an HKDF-based operation. This performs a chunk
 * of the expand phase of the HKDF algorithm. */
static psa_status_t psa_key_derivation_hkdf_read( psa_hkdf_key_derivation_t *hkdf,
                                             psa_algorithm_t hash_alg,
                                             uint8_t *output,
                                             size_t output_length )
{
    uint8_t hash_length = PSA_HASH_SIZE( hash_alg );
    psa_status_t status;

    if( hkdf->state < HKDF_STATE_KEYED || ! hkdf->info_set )
        return( PSA_ERROR_BAD_STATE );
    hkdf->state = HKDF_STATE_OUTPUT;

    while( output_length != 0 )
    {
        /* Copy what remains of the current block */
        uint8_t n = hash_length - hkdf->offset_in_block;
        if( n > output_length )
            n = (uint8_t) output_length;
        memcpy( output, hkdf->output_block + hkdf->offset_in_block, n );
        output += n;
        output_length -= n;
        hkdf->offset_in_block += n;
        if( output_length == 0 )
            break;
        /* We can't be wanting more output after block 0xff, otherwise
         * the capacity check in psa_key_derivation_output_bytes() would have
         * prevented this call. It could happen only if the operation
         * object was corrupted or if this function is called directly
         * inside the library. */
        if( hkdf->block_number == 0xff )
            return( PSA_ERROR_BAD_STATE );

        /* We need a new block */
        ++hkdf->block_number;
        hkdf->offset_in_block = 0;
        status = psa_hmac_setup_internal( &hkdf->hmac,
                                          hkdf->prk, hash_length,
                                          hash_alg );
        if( status != PSA_SUCCESS )
            return( status );
        if( hkdf->block_number != 1 )
        {
            status = psa_hash_update( &hkdf->hmac.hash_ctx,
                                      hkdf->output_block,
                                      hash_length );
            if( status != PSA_SUCCESS )
                return( status );
        }
        status = psa_hash_update( &hkdf->hmac.hash_ctx,
                                  hkdf->info,
                                  hkdf->info_length );
        if( status != PSA_SUCCESS )
            return( status );
        status = psa_hash_update( &hkdf->hmac.hash_ctx,
                                  &hkdf->block_number, 1 );
        if( status != PSA_SUCCESS )
            return( status );
        status = psa_hmac_finish_internal( &hkdf->hmac,
                                           hkdf->output_block,
                                           sizeof( hkdf->output_block ) );
        if( status != PSA_SUCCESS )
            return( status );
    }

    return( PSA_SUCCESS );
}

static psa_status_t psa_key_derivation_tls12_prf_generate_next_block(
    psa_tls12_prf_key_derivation_t *tls12_prf,
    psa_algorithm_t alg )
{
    psa_algorithm_t hash_alg = PSA_ALG_HKDF_GET_HASH( alg );
    uint8_t hash_length = PSA_HASH_SIZE( hash_alg );
    psa_hash_operation_t backup = PSA_HASH_OPERATION_INIT;
    psa_status_t status, cleanup_status;

    /* We can't be wanting more output after block 0xff, otherwise
     * the capacity check in psa_key_derivation_output_bytes() would have
     * prevented this call. It could happen only if the operation
     * object was corrupted or if this function is called directly
     * inside the library. */
    if( tls12_prf->block_number == 0xff )
        return( PSA_ERROR_CORRUPTION_DETECTED );

    /* We need a new block */
    ++tls12_prf->block_number;
    tls12_prf->left_in_block = hash_length;

    /* Recall the definition of the TLS-1.2-PRF from RFC 5246:
     *
     * PRF(secret, label, seed) = P_<hash>(secret, label + seed)
     *
     * P_hash(secret, seed) = HMAC_hash(secret, A(1) + seed) +
     *                        HMAC_hash(secret, A(2) + seed) +
     *                        HMAC_hash(secret, A(3) + seed) + ...
     *
     * A(0) = seed
     * A(i) = HMAC_hash(secret, A(i-1))
     *
     * The `psa_tls12_prf_key_derivation` structure saves the block
     * `HMAC_hash(secret, A(i) + seed)` from which the output
     * is currently extracted as `output_block` and where i is
     * `block_number`.
     */

    /* Save the hash context before using it, to preserve the hash state with
     * only the inner padding in it. We need this, because inner padding depends
     * on the key (secret in the RFC's terminology). */
    status = psa_hash_clone( &tls12_prf->hmac.hash_ctx, &backup );
    if( status != PSA_SUCCESS )
        goto cleanup;

    /* Calculate A(i) where i = tls12_prf->block_number. */
    if( tls12_prf->block_number == 1 )
    {
        /* A(1) = HMAC_hash(secret, A(0)), where A(0) = seed. (The RFC overloads
         * the variable seed and in this instance means it in the context of the
         * P_hash function, where seed = label + seed.) */
        status = psa_hash_update( &tls12_prf->hmac.hash_ctx,
                                  tls12_prf->label, tls12_prf->label_length );
        if( status != PSA_SUCCESS )
            goto cleanup;
        status = psa_hash_update( &tls12_prf->hmac.hash_ctx,
                                  tls12_prf->seed, tls12_prf->seed_length );
        if( status != PSA_SUCCESS )
            goto cleanup;
    }
    else
    {
        /* A(i) = HMAC_hash(secret, A(i-1)) */
        status = psa_hash_update( &tls12_prf->hmac.hash_ctx,
                                  tls12_prf->Ai, hash_length );
        if( status != PSA_SUCCESS )
            goto cleanup;
    }

    status = psa_hmac_finish_internal( &tls12_prf->hmac,
                                       tls12_prf->Ai, hash_length );
    if( status != PSA_SUCCESS )
        goto cleanup;
    status = psa_hash_clone( &backup, &tls12_prf->hmac.hash_ctx );
    if( status != PSA_SUCCESS )
        goto cleanup;

    /* Calculate HMAC_hash(secret, A(i) + label + seed). */
    status = psa_hash_update( &tls12_prf->hmac.hash_ctx,
                              tls12_prf->Ai, hash_length );
    if( status != PSA_SUCCESS )
        goto cleanup;
    status = psa_hash_update( &tls12_prf->hmac.hash_ctx,
                              tls12_prf->label, tls12_prf->label_length );
    if( status != PSA_SUCCESS )
        goto cleanup;
    status = psa_hash_update( &tls12_prf->hmac.hash_ctx,
                              tls12_prf->seed, tls12_prf->seed_length );
    if( status != PSA_SUCCESS )
        goto cleanup;
    status = psa_hmac_finish_internal( &tls12_prf->hmac,
                                       tls12_prf->output_block, hash_length );
    if( status != PSA_SUCCESS )
        goto cleanup;
    status = psa_hash_clone( &backup, &tls12_prf->hmac.hash_ctx );
    if( status != PSA_SUCCESS )
        goto cleanup;


cleanup:

    cleanup_status = psa_hash_abort( &backup );
    if( status == PSA_SUCCESS && cleanup_status != PSA_SUCCESS )
        status = cleanup_status;

    return( status );
}

static psa_status_t psa_key_derivation_tls12_prf_read(
    psa_tls12_prf_key_derivation_t *tls12_prf,
    psa_algorithm_t alg,
    uint8_t *output,
    size_t output_length )
{
    psa_algorithm_t hash_alg = PSA_ALG_TLS12_PRF_GET_HASH( alg );
    uint8_t hash_length = PSA_HASH_SIZE( hash_alg );
    psa_status_t status;
    uint8_t offset, length;

    while( output_length != 0 )
    {
        /* Check if we have fully processed the current block. */
        if( tls12_prf->left_in_block == 0 )
        {
            status = psa_key_derivation_tls12_prf_generate_next_block( tls12_prf,
                                                                       alg );
            if( status != PSA_SUCCESS )
                return( status );

            continue;
        }

        if( tls12_prf->left_in_block > output_length )
            length = (uint8_t) output_length;
        else
            length = tls12_prf->left_in_block;

        offset = hash_length - tls12_prf->left_in_block;
        memcpy( output, tls12_prf->output_block + offset, length );
        output += length;
        output_length -= length;
        tls12_prf->left_in_block -= length;
    }

    return( PSA_SUCCESS );
}
#endif /* MBEDTLS_MD_C */

psa_status_t psa_key_derivation_output_bytes(
    psa_key_derivation_operation_t *operation,
    uint8_t *output,
    size_t output_length )
{
    psa_status_t status;
    psa_algorithm_t kdf_alg = psa_key_derivation_get_kdf_alg( operation );

    if( operation->alg == 0 )
    {
        /* This is a blank operation. */
        return PSA_ERROR_BAD_STATE;
    }

    if( output_length > operation->capacity )
    {
        operation->capacity = 0;
        /* Go through the error path to wipe all confidential data now
         * that the operation object is useless. */
        status = PSA_ERROR_INSUFFICIENT_DATA;
        goto exit;
    }
    if( output_length == 0 && operation->capacity == 0 )
    {
        /* Edge case: this is a finished operation, and 0 bytes
         * were requested. The right error in this case could
         * be either INSUFFICIENT_CAPACITY or BAD_STATE. Return
         * INSUFFICIENT_CAPACITY, which is right for a finished
         * operation, for consistency with the case when
         * output_length > 0. */
        return( PSA_ERROR_INSUFFICIENT_DATA );
    }
    operation->capacity -= output_length;

#if defined(MBEDTLS_MD_C)
    if( PSA_ALG_IS_HKDF( kdf_alg ) )
    {
        psa_algorithm_t hash_alg = PSA_ALG_HKDF_GET_HASH( kdf_alg );
        status = psa_key_derivation_hkdf_read( &operation->ctx.hkdf, hash_alg,
                                          output, output_length );
    }
    else
    if( PSA_ALG_IS_TLS12_PRF( kdf_alg ) ||
             PSA_ALG_IS_TLS12_PSK_TO_MS( kdf_alg ) )
    {
        status = psa_key_derivation_tls12_prf_read( &operation->ctx.tls12_prf,
                                               kdf_alg, output,
                                               output_length );
    }
    else
#endif /* MBEDTLS_MD_C */
    {
        return( PSA_ERROR_BAD_STATE );
    }

exit:
    if( status != PSA_SUCCESS )
    {
        /* Preserve the algorithm upon errors, but clear all sensitive state.
         * This allows us to differentiate between exhausted operations and
         * blank operations, so we can return PSA_ERROR_BAD_STATE on blank
         * operations. */
        psa_algorithm_t alg = operation->alg;
        psa_key_derivation_abort( operation );
        operation->alg = alg;
        memset( output, '!', output_length );
    }
    return( status );
}

#if defined(MBEDTLS_DES_C)
static void psa_des_set_key_parity( uint8_t *data, size_t data_size )
{
    if( data_size >= 8 )
        mbedtls_des_key_set_parity( data );
    if( data_size >= 16 )
        mbedtls_des_key_set_parity( data + 8 );
    if( data_size >= 24 )
        mbedtls_des_key_set_parity( data + 16 );
}
#endif /* MBEDTLS_DES_C */

static psa_status_t psa_generate_derived_key_internal(
    psa_key_slot_t *slot,
    size_t bits,
    psa_key_derivation_operation_t *operation )
{
    uint8_t *data = NULL;
    size_t bytes = PSA_BITS_TO_BYTES( bits );
    psa_status_t status;

    if( ! key_type_is_raw_bytes( slot->attr.type ) )
        return( PSA_ERROR_INVALID_ARGUMENT );
    if( bits % 8 != 0 )
        return( PSA_ERROR_INVALID_ARGUMENT );
    data = mbedtls_calloc( 1, bytes );
    if( data == NULL )
        return( PSA_ERROR_INSUFFICIENT_MEMORY );

    status = psa_key_derivation_output_bytes( operation, data, bytes );
    if( status != PSA_SUCCESS )
        goto exit;
#if defined(MBEDTLS_DES_C)
    if( slot->attr.type == PSA_KEY_TYPE_DES )
        psa_des_set_key_parity( data, bytes );
#endif /* MBEDTLS_DES_C */
    status = psa_import_key_into_slot( slot, data, bytes );

exit:
    mbedtls_free( data );
    return( status );
}

psa_status_t psa_key_derivation_output_key( const psa_key_attributes_t *attributes,
                                       psa_key_derivation_operation_t *operation,
                                       psa_key_handle_t *handle )
{
    psa_status_t status;
    psa_key_slot_t *slot = NULL;
    psa_se_drv_table_entry_t *driver = NULL;

    /* Reject any attempt to create a zero-length key so that we don't
     * risk tripping up later, e.g. on a malloc(0) that returns NULL. */
    if( psa_get_key_bits( attributes ) == 0 )
        return( PSA_ERROR_INVALID_ARGUMENT );

    if( ! operation->can_output_key )
        return( PSA_ERROR_NOT_PERMITTED );

    status = psa_start_key_creation( PSA_KEY_CREATION_DERIVE,
                                     attributes, handle, &slot, &driver );
#if defined(MBEDTLS_PSA_CRYPTO_SE_C)
    if( driver != NULL )
    {
        /* Deriving a key in a secure element is not implemented yet. */
        status = PSA_ERROR_NOT_SUPPORTED;
    }
#endif /* MBEDTLS_PSA_CRYPTO_SE_C */
    if( status == PSA_SUCCESS )
    {
        status = psa_generate_derived_key_internal( slot,
                                                    attributes->core.bits,
                                                    operation );
    }
    if( status == PSA_SUCCESS )
        status = psa_finish_key_creation( slot, driver );
    if( status != PSA_SUCCESS )
    {
        psa_fail_key_creation( slot, driver );
        *handle = 0;
    }
    return( status );
}



/****************************************************************/
/* Key derivation */
/****************************************************************/

static psa_status_t psa_key_derivation_setup_kdf(
    psa_key_derivation_operation_t *operation,
    psa_algorithm_t kdf_alg )
{
    /* Make sure that operation->ctx is properly zero-initialised. (Macro
     * initialisers for this union leave some bytes unspecified.) */
    memset( &operation->ctx, 0, sizeof( operation->ctx ) );

    /* Make sure that kdf_alg is a supported key derivation algorithm. */
#if defined(MBEDTLS_MD_C)
    if( PSA_ALG_IS_HKDF( kdf_alg ) ||
        PSA_ALG_IS_TLS12_PRF( kdf_alg ) ||
        PSA_ALG_IS_TLS12_PSK_TO_MS( kdf_alg ) )
    {
        psa_algorithm_t hash_alg = PSA_ALG_HKDF_GET_HASH( kdf_alg );
        size_t hash_size = PSA_HASH_SIZE( hash_alg );
        if( hash_size == 0 )
            return( PSA_ERROR_NOT_SUPPORTED );
        if( ( PSA_ALG_IS_TLS12_PRF( kdf_alg ) ||
              PSA_ALG_IS_TLS12_PSK_TO_MS( kdf_alg ) ) &&
            ! ( hash_alg == PSA_ALG_SHA_256 || hash_alg == PSA_ALG_SHA_384 ) )
        {
            return( PSA_ERROR_NOT_SUPPORTED );
        }
        operation->capacity = 255 * hash_size;
        return( PSA_SUCCESS );
    }
#endif /* MBEDTLS_MD_C */
    else
        return( PSA_ERROR_NOT_SUPPORTED );
}

psa_status_t psa_key_derivation_setup( psa_key_derivation_operation_t *operation,
                                       psa_algorithm_t alg )
{
    psa_status_t status;

    if( operation->alg != 0 )
        return( PSA_ERROR_BAD_STATE );

    if( PSA_ALG_IS_RAW_KEY_AGREEMENT( alg ) )
        return( PSA_ERROR_INVALID_ARGUMENT );
    else if( PSA_ALG_IS_KEY_AGREEMENT( alg ) )
    {
        psa_algorithm_t kdf_alg = PSA_ALG_KEY_AGREEMENT_GET_KDF( alg );
        status = psa_key_derivation_setup_kdf( operation, kdf_alg );
    }
    else if( PSA_ALG_IS_KEY_DERIVATION( alg ) )
    {
        status = psa_key_derivation_setup_kdf( operation, alg );
    }
    else
        return( PSA_ERROR_INVALID_ARGUMENT );

    if( status == PSA_SUCCESS )
        operation->alg = alg;
    return( status );
}

#if defined(MBEDTLS_MD_C)
static psa_status_t psa_hkdf_input( psa_hkdf_key_derivation_t *hkdf,
                                    psa_algorithm_t hash_alg,
                                    psa_key_derivation_step_t step,
                                    const uint8_t *data,
                                    size_t data_length )
{
    psa_status_t status;
    switch( step )
    {
        case PSA_KEY_DERIVATION_INPUT_SALT:
            if( hkdf->state != HKDF_STATE_INIT )
                return( PSA_ERROR_BAD_STATE );
            status = psa_hmac_setup_internal( &hkdf->hmac,
                                              data, data_length,
                                              hash_alg );
            if( status != PSA_SUCCESS )
                return( status );
            hkdf->state = HKDF_STATE_STARTED;
            return( PSA_SUCCESS );
        case PSA_KEY_DERIVATION_INPUT_SECRET:
            /* If no salt was provided, use an empty salt. */
            if( hkdf->state == HKDF_STATE_INIT )
            {
                status = psa_hmac_setup_internal( &hkdf->hmac,
                                                  NULL, 0,
                                                  hash_alg );
                if( status != PSA_SUCCESS )
                    return( status );
                hkdf->state = HKDF_STATE_STARTED;
            }
            if( hkdf->state != HKDF_STATE_STARTED )
                return( PSA_ERROR_BAD_STATE );
            status = psa_hash_update( &hkdf->hmac.hash_ctx,
                                      data, data_length );
            if( status != PSA_SUCCESS )
                return( status );
            status = psa_hmac_finish_internal( &hkdf->hmac,
                                               hkdf->prk,
                                               sizeof( hkdf->prk ) );
            if( status != PSA_SUCCESS )
                return( status );
            hkdf->offset_in_block = PSA_HASH_SIZE( hash_alg );
            hkdf->block_number = 0;
            hkdf->state = HKDF_STATE_KEYED;
            return( PSA_SUCCESS );
        case PSA_KEY_DERIVATION_INPUT_INFO:
            if( hkdf->state == HKDF_STATE_OUTPUT )
                return( PSA_ERROR_BAD_STATE );
            if( hkdf->info_set )
                return( PSA_ERROR_BAD_STATE );
            hkdf->info_length = data_length;
            if( data_length != 0 )
            {
                hkdf->info = mbedtls_calloc( 1, data_length );
                if( hkdf->info == NULL )
                    return( PSA_ERROR_INSUFFICIENT_MEMORY );
                memcpy( hkdf->info, data, data_length );
            }
            hkdf->info_set = 1;
            return( PSA_SUCCESS );
        default:
            return( PSA_ERROR_INVALID_ARGUMENT );
    }
}

static psa_status_t psa_tls12_prf_set_seed( psa_tls12_prf_key_derivation_t *prf,
                                            const uint8_t *data,
                                            size_t data_length )
{
    if( prf->state != TLS12_PRF_STATE_INIT )
        return( PSA_ERROR_BAD_STATE );

    if( data_length != 0 )
    {
        prf->seed = mbedtls_calloc( 1, data_length );
        if( prf->seed == NULL )
            return( PSA_ERROR_INSUFFICIENT_MEMORY );

        memcpy( prf->seed, data, data_length );
        prf->seed_length = data_length;
    }

    prf->state = TLS12_PRF_STATE_SEED_SET;

    return( PSA_SUCCESS );
}

static psa_status_t psa_tls12_prf_set_key( psa_tls12_prf_key_derivation_t *prf,
                                           psa_algorithm_t hash_alg,
                                           const uint8_t *data,
                                           size_t data_length )
{
    psa_status_t status;
    if( prf->state != TLS12_PRF_STATE_SEED_SET )
        return( PSA_ERROR_BAD_STATE );

    status = psa_hmac_setup_internal( &prf->hmac, data, data_length, hash_alg );
    if( status != PSA_SUCCESS )
        return( status );

    prf->state = TLS12_PRF_STATE_KEY_SET;

    return( PSA_SUCCESS );
}

static psa_status_t psa_tls12_prf_psk_to_ms_set_key(
    psa_tls12_prf_key_derivation_t *prf,
    psa_algorithm_t hash_alg,
    const uint8_t *data,
    size_t data_length )
{
    psa_status_t status;
    uint8_t pms[ 4 + 2 * PSA_ALG_TLS12_PSK_TO_MS_MAX_PSK_LEN ];
    uint8_t *cur = pms;

    if( data_length > PSA_ALG_TLS12_PSK_TO_MS_MAX_PSK_LEN )
        return( PSA_ERROR_INVALID_ARGUMENT );

    /* Quoting RFC 4279, Section 2:
     *
     * The premaster secret is formed as follows: if the PSK is N octets
     * long, concatenate a uint16 with the value N, N zero octets, a second
     * uint16 with the value N, and the PSK itself.
     */

    *cur++ = ( data_length >> 8 ) & 0xff;
    *cur++ = ( data_length >> 0 ) & 0xff;
    memset( cur, 0, data_length );
    cur += data_length;
    *cur++ = pms[0];
    *cur++ = pms[1];
    memcpy( cur, data, data_length );
    cur += data_length;

    status = psa_tls12_prf_set_key( prf, hash_alg, pms, cur - pms );

    mbedtls_platform_zeroize( pms, sizeof( pms ) );
    return( status );
}

static psa_status_t psa_tls12_prf_set_label( psa_tls12_prf_key_derivation_t *prf,
                                             const uint8_t *data,
                                             size_t data_length )
{
    if( prf->state != TLS12_PRF_STATE_KEY_SET )
        return( PSA_ERROR_BAD_STATE );

    if( data_length != 0 )
    {
        prf->label = mbedtls_calloc( 1, data_length );
        if( prf->label == NULL )
            return( PSA_ERROR_INSUFFICIENT_MEMORY );

        memcpy( prf->label, data, data_length );
        prf->label_length = data_length;
    }

    prf->state = TLS12_PRF_STATE_LABEL_SET;

    return( PSA_SUCCESS );
}

static psa_status_t psa_tls12_prf_input( psa_tls12_prf_key_derivation_t *prf,
                                         psa_algorithm_t hash_alg,
                                         psa_key_derivation_step_t step,
                                         const uint8_t *data,
                                         size_t data_length )
{
    switch( step )
    {
        case PSA_KEY_DERIVATION_INPUT_SEED:
            return( psa_tls12_prf_set_seed( prf, data, data_length ) );
        case PSA_KEY_DERIVATION_INPUT_SECRET:
            return( psa_tls12_prf_set_key( prf, hash_alg, data, data_length ) );
        case PSA_KEY_DERIVATION_INPUT_LABEL:
            return( psa_tls12_prf_set_label( prf, data, data_length ) );
        default:
            return( PSA_ERROR_INVALID_ARGUMENT );
    }
}

static psa_status_t psa_tls12_prf_psk_to_ms_input(
    psa_tls12_prf_key_derivation_t *prf,
    psa_algorithm_t hash_alg,
    psa_key_derivation_step_t step,
    const uint8_t *data,
    size_t data_length )
{
    if( step == PSA_KEY_DERIVATION_INPUT_SECRET )
    {
        return( psa_tls12_prf_psk_to_ms_set_key( prf, hash_alg,
                                                 data, data_length ) );
    }

    return( psa_tls12_prf_input( prf, hash_alg, step, data, data_length ) );
}
#endif /* MBEDTLS_MD_C */

/** Check whether the given key type is acceptable for the given
 * input step of a key derivation.
 *
 * Secret inputs must have the type #PSA_KEY_TYPE_DERIVE.
 * Non-secret inputs must have the type #PSA_KEY_TYPE_RAW_DATA.
 * Both secret and non-secret inputs can alternatively have the type
 * #PSA_KEY_TYPE_NONE, which is never the type of a key object, meaning
 * that the input was passed as a buffer rather than via a key object.
 */
static int psa_key_derivation_check_input_type(
    psa_key_derivation_step_t step,
    psa_key_type_t key_type )
{
    switch( step )
    {
        case PSA_KEY_DERIVATION_INPUT_SECRET:
            if( key_type == PSA_KEY_TYPE_DERIVE )
                return( PSA_SUCCESS );
            if( key_type == PSA_KEY_TYPE_NONE )
                return( PSA_SUCCESS );
            break;
        case PSA_KEY_DERIVATION_INPUT_LABEL:
        case PSA_KEY_DERIVATION_INPUT_SALT:
        case PSA_KEY_DERIVATION_INPUT_INFO:
        case PSA_KEY_DERIVATION_INPUT_SEED:
            if( key_type == PSA_KEY_TYPE_RAW_DATA )
                return( PSA_SUCCESS );
            if( key_type == PSA_KEY_TYPE_NONE )
                return( PSA_SUCCESS );
            break;
    }
    return( PSA_ERROR_INVALID_ARGUMENT );
}

static psa_status_t psa_key_derivation_input_internal(
    psa_key_derivation_operation_t *operation,
    psa_key_derivation_step_t step,
    psa_key_type_t key_type,
    const uint8_t *data,
    size_t data_length )
{
    psa_status_t status;
    psa_algorithm_t kdf_alg = psa_key_derivation_get_kdf_alg( operation );

    status = psa_key_derivation_check_input_type( step, key_type );
    if( status != PSA_SUCCESS )
        goto exit;

#if defined(MBEDTLS_MD_C)
    if( PSA_ALG_IS_HKDF( kdf_alg ) )
    {
        status = psa_hkdf_input( &operation->ctx.hkdf,
                                 PSA_ALG_HKDF_GET_HASH( kdf_alg ),
                                 step, data, data_length );
    }
    else if( PSA_ALG_IS_TLS12_PRF( kdf_alg ) )
    {
        status = psa_tls12_prf_input( &operation->ctx.tls12_prf,
                                      PSA_ALG_HKDF_GET_HASH( kdf_alg ),
                                      step, data, data_length );
    }
    else if( PSA_ALG_IS_TLS12_PSK_TO_MS( kdf_alg ) )
    {
        status = psa_tls12_prf_psk_to_ms_input( &operation->ctx.tls12_prf,
                                                PSA_ALG_HKDF_GET_HASH( kdf_alg ),
                                                step, data, data_length );
    }
    else
#endif /* MBEDTLS_MD_C */
    {
        /* This can't happen unless the operation object was not initialized */
        return( PSA_ERROR_BAD_STATE );
    }

exit:
    if( status != PSA_SUCCESS )
        psa_key_derivation_abort( operation );
    return( status );
}

psa_status_t psa_key_derivation_input_bytes(
    psa_key_derivation_operation_t *operation,
    psa_key_derivation_step_t step,
    const uint8_t *data,
    size_t data_length )
{
    return( psa_key_derivation_input_internal( operation, step,
                                               PSA_KEY_TYPE_NONE,
                                               data, data_length ) );
}

psa_status_t psa_key_derivation_input_key(
    psa_key_derivation_operation_t *operation,
    psa_key_derivation_step_t step,
    psa_key_handle_t handle )
{
    psa_key_slot_t *slot;
    psa_status_t status;

    status = psa_get_transparent_key( handle, &slot,
                                      PSA_KEY_USAGE_DERIVE,
                                      operation->alg );
    if( status != PSA_SUCCESS )
    {
        psa_key_derivation_abort( operation );
        return( status );
    }

    /* Passing a key object as a SECRET input unlocks the permission
     * to output to a key object. */
    if( step == PSA_KEY_DERIVATION_INPUT_SECRET )
        operation->can_output_key = 1;

    return( psa_key_derivation_input_internal( operation,
                                               step, slot->attr.type,
                                               slot->data.raw.data,
                                               slot->data.raw.bytes ) );
}



/****************************************************************/
/* Key agreement */
/****************************************************************/

#if defined(MBEDTLS_ECDH_C)
static psa_status_t psa_key_agreement_ecdh( const uint8_t *peer_key,
                                            size_t peer_key_length,
                                            const mbedtls_ecp_keypair *our_key,
                                            uint8_t *shared_secret,
                                            size_t shared_secret_size,
                                            size_t *shared_secret_length )
{
    mbedtls_ecp_keypair *their_key = NULL;
    mbedtls_ecdh_context ecdh;
    psa_status_t status;
    size_t bits = 0;
    psa_ecc_curve_t curve = mbedtls_ecc_group_to_psa( our_key->grp.id, &bits );
    mbedtls_ecdh_init( &ecdh );

    status = psa_import_ec_public_key( curve,
                                       peer_key, peer_key_length,
                                       &their_key );
    if( status != PSA_SUCCESS )
        goto exit;

    status = mbedtls_to_psa_error(
        mbedtls_ecdh_get_params( &ecdh, their_key, MBEDTLS_ECDH_THEIRS ) );
    if( status != PSA_SUCCESS )
        goto exit;
    status = mbedtls_to_psa_error(
        mbedtls_ecdh_get_params( &ecdh, our_key, MBEDTLS_ECDH_OURS ) );
    if( status != PSA_SUCCESS )
        goto exit;

    status = mbedtls_to_psa_error(
        mbedtls_ecdh_calc_secret( &ecdh,
                                  shared_secret_length,
                                  shared_secret, shared_secret_size,
                                  mbedtls_ctr_drbg_random,
                                  &global_data.ctr_drbg ) );
    if( status != PSA_SUCCESS )
        goto exit;
    if( PSA_BITS_TO_BYTES( bits ) != *shared_secret_length )
        status = PSA_ERROR_CORRUPTION_DETECTED;

exit:
    if( status != PSA_SUCCESS )
        mbedtls_platform_zeroize( shared_secret, shared_secret_size );
    mbedtls_ecdh_free( &ecdh );
    mbedtls_ecp_keypair_free( their_key );
    mbedtls_free( their_key );
    return( status );
}
#endif /* MBEDTLS_ECDH_C */

#define PSA_KEY_AGREEMENT_MAX_SHARED_SECRET_SIZE MBEDTLS_ECP_MAX_BYTES

static psa_status_t psa_key_agreement_raw_internal( psa_algorithm_t alg,
                                                    psa_key_slot_t *private_key,
                                                    const uint8_t *peer_key,
                                                    size_t peer_key_length,
                                                    uint8_t *shared_secret,
                                                    size_t shared_secret_size,
                                                    size_t *shared_secret_length )
{
    switch( alg )
    {
#if defined(MBEDTLS_ECDH_C)
        case PSA_ALG_ECDH:
            if( ! PSA_KEY_TYPE_IS_ECC_KEY_PAIR( private_key->attr.type ) )
                return( PSA_ERROR_INVALID_ARGUMENT );
            return( psa_key_agreement_ecdh( peer_key, peer_key_length,
                                            private_key->data.ecp,
                                            shared_secret, shared_secret_size,
                                            shared_secret_length ) );
#endif /* MBEDTLS_ECDH_C */
        default:
            (void) private_key;
            (void) peer_key;
            (void) peer_key_length;
            (void) shared_secret;
            (void) shared_secret_size;
            (void) shared_secret_length;
            return( PSA_ERROR_NOT_SUPPORTED );
    }
}

/* Note that if this function fails, you must call psa_key_derivation_abort()
 * to potentially free embedded data structures and wipe confidential data.
 */
static psa_status_t psa_key_agreement_internal( psa_key_derivation_operation_t *operation,
                                                psa_key_derivation_step_t step,
                                                psa_key_slot_t *private_key,
                                                const uint8_t *peer_key,
                                                size_t peer_key_length )
{
    psa_status_t status;
    uint8_t shared_secret[PSA_KEY_AGREEMENT_MAX_SHARED_SECRET_SIZE];
    size_t shared_secret_length = 0;
    psa_algorithm_t ka_alg = PSA_ALG_KEY_AGREEMENT_GET_BASE( operation->alg );

    /* Step 1: run the secret agreement algorithm to generate the shared
     * secret. */
    status = psa_key_agreement_raw_internal( ka_alg,
                                             private_key,
                                             peer_key, peer_key_length,
                                             shared_secret,
                                             sizeof( shared_secret ),
                                             &shared_secret_length );
    if( status != PSA_SUCCESS )
        goto exit;

    /* Step 2: set up the key derivation to generate key material from
     * the shared secret. A shared secret is permitted wherever a key
     * of type DERIVE is permitted. */
    status = psa_key_derivation_input_internal( operation, step,
                                                PSA_KEY_TYPE_DERIVE,
                                                shared_secret,
                                                shared_secret_length );

exit:
    mbedtls_platform_zeroize( shared_secret, shared_secret_length );
    return( status );
}

psa_status_t psa_key_derivation_key_agreement( psa_key_derivation_operation_t *operation,
                                               psa_key_derivation_step_t step,
                                               psa_key_handle_t private_key,
                                               const uint8_t *peer_key,
                                               size_t peer_key_length )
{
    psa_key_slot_t *slot;
    psa_status_t status;
    if( ! PSA_ALG_IS_KEY_AGREEMENT( operation->alg ) )
        return( PSA_ERROR_INVALID_ARGUMENT );
    status = psa_get_transparent_key( private_key, &slot,
                                      PSA_KEY_USAGE_DERIVE, operation->alg );
    if( status != PSA_SUCCESS )
        return( status );
    status = psa_key_agreement_internal( operation, step,
                                         slot,
                                         peer_key, peer_key_length );
    if( status != PSA_SUCCESS )
        psa_key_derivation_abort( operation );
    return( status );
}

psa_status_t psa_raw_key_agreement( psa_algorithm_t alg,
                                    psa_key_handle_t private_key,
                                    const uint8_t *peer_key,
                                    size_t peer_key_length,
                                    uint8_t *output,
                                    size_t output_size,
                                    size_t *output_length )
{
    psa_key_slot_t *slot;
    psa_status_t status;

    if( ! PSA_ALG_IS_KEY_AGREEMENT( alg ) )
    {
        status = PSA_ERROR_INVALID_ARGUMENT;
        goto exit;
    }
    status = psa_get_transparent_key( private_key, &slot,
                                      PSA_KEY_USAGE_DERIVE, alg );
    if( status != PSA_SUCCESS )
        goto exit;

    status = psa_key_agreement_raw_internal( alg, slot,
                                             peer_key, peer_key_length,
                                             output, output_size,
                                             output_length );

exit:
    if( status != PSA_SUCCESS )
    {
        /* If an error happens and is not handled properly, the output
         * may be used as a key to protect sensitive data. Arrange for such
         * a key to be random, which is likely to result in decryption or
         * verification errors. This is better than filling the buffer with
         * some constant data such as zeros, which would result in the data
         * being protected with a reproducible, easily knowable key.
         */
        psa_generate_random( output, output_size );
        *output_length = output_size;
    }
    return( status );
}


/****************************************************************/
/* Random generation */
/****************************************************************/

psa_status_t psa_generate_random( uint8_t *output,
                                  size_t output_size )
{
    int ret = MBEDTLS_ERR_ERROR_CORRUPTION_DETECTED;
    GUARD_MODULE_INITIALIZED;

    while( output_size > MBEDTLS_CTR_DRBG_MAX_REQUEST )
    {
        ret = mbedtls_ctr_drbg_random( &global_data.ctr_drbg,
                                       output,
                                       MBEDTLS_CTR_DRBG_MAX_REQUEST );
        if( ret != 0 )
            return( mbedtls_to_psa_error( ret ) );
        output += MBEDTLS_CTR_DRBG_MAX_REQUEST;
        output_size -= MBEDTLS_CTR_DRBG_MAX_REQUEST;
    }

    ret = mbedtls_ctr_drbg_random( &global_data.ctr_drbg, output, output_size );
    return( mbedtls_to_psa_error( ret ) );
}

#if defined(MBEDTLS_PSA_INJECT_ENTROPY)
#include "mbedtls/entropy_poll.h"

psa_status_t mbedtls_psa_inject_entropy( const uint8_t *seed,
                                         size_t seed_size )
{
    if( global_data.initialized )
        return( PSA_ERROR_NOT_PERMITTED );

    if( ( ( seed_size < MBEDTLS_ENTROPY_MIN_PLATFORM ) ||
          ( seed_size < MBEDTLS_ENTROPY_BLOCK_SIZE ) ) ||
          ( seed_size > MBEDTLS_ENTROPY_MAX_SEED_SIZE ) )
            return( PSA_ERROR_INVALID_ARGUMENT );

    return( mbedtls_psa_storage_inject_entropy( seed, seed_size ) );
}
#endif /* MBEDTLS_PSA_INJECT_ENTROPY */

#if defined(MBEDTLS_RSA_C) && defined(MBEDTLS_GENPRIME)
psa_status_t psa_read_rsa_exponent( const uint8_t *domain_parameters,
                                           size_t domain_parameters_size,
                                           int *exponent )
{
    size_t i;
    uint32_t acc = 0;

    if( domain_parameters_size == 0 )
    {
        *exponent = 65537;
        return( PSA_SUCCESS );
    }

    /* Mbed TLS encodes the public exponent as an int. For simplicity, only
     * support values that fit in a 32-bit integer, which is larger than
     * int on just about every platform anyway. */
    if( domain_parameters_size > sizeof( acc ) )
        return( PSA_ERROR_NOT_SUPPORTED );
    for( i = 0; i < domain_parameters_size; i++ )
        acc = ( acc << 8 ) | domain_parameters[i];
    if( acc > INT_MAX )
        return( PSA_ERROR_NOT_SUPPORTED );
    *exponent = acc;
    return( PSA_SUCCESS );
}
#endif /* MBEDTLS_RSA_C && MBEDTLS_GENPRIME */

static psa_status_t psa_generate_key_internal(
    psa_key_slot_t *slot, size_t bits,
    const uint8_t *domain_parameters, size_t domain_parameters_size )
{
    psa_key_type_t type = slot->attr.type;

    if( domain_parameters == NULL && domain_parameters_size != 0 )
        return( PSA_ERROR_INVALID_ARGUMENT );

    if( key_type_is_raw_bytes( type ) )
    {
        psa_status_t status;
        status = prepare_raw_data_slot( type, bits, &slot->data.raw );
        if( status != PSA_SUCCESS )
            return( status );
        status = psa_generate_random( slot->data.raw.data,
                                      slot->data.raw.bytes );
        if( status != PSA_SUCCESS )
            return( status );
#if defined(MBEDTLS_DES_C)
        if( type == PSA_KEY_TYPE_DES )
            psa_des_set_key_parity( slot->data.raw.data,
                                    slot->data.raw.bytes );
#endif /* MBEDTLS_DES_C */
    }
    else

#if defined(MBEDTLS_RSA_C) && defined(MBEDTLS_GENPRIME)
    if ( type == PSA_KEY_TYPE_RSA_KEY_PAIR )
    {
        mbedtls_rsa_context *rsa;
        int ret = MBEDTLS_ERR_ERROR_CORRUPTION_DETECTED;
        int exponent;
        psa_status_t status;
        if( bits > PSA_VENDOR_RSA_MAX_KEY_BITS )
            return( PSA_ERROR_NOT_SUPPORTED );
        /* Accept only byte-aligned keys, for the same reasons as
         * in psa_import_rsa_key(). */
        if( bits % 8 != 0 )
            return( PSA_ERROR_NOT_SUPPORTED );
        status = psa_read_rsa_exponent( domain_parameters,
                                        domain_parameters_size,
                                        &exponent );
        if( status != PSA_SUCCESS )
            return( status );
        rsa = mbedtls_calloc( 1, sizeof( *rsa ) );
        if( rsa == NULL )
            return( PSA_ERROR_INSUFFICIENT_MEMORY );
        mbedtls_rsa_init( rsa, MBEDTLS_RSA_PKCS_V15, MBEDTLS_MD_NONE );
        ret = mbedtls_rsa_gen_key( rsa,
                                   mbedtls_ctr_drbg_random,
                                   &global_data.ctr_drbg,
                                   (unsigned int) bits,
                                   exponent );
        if( ret != 0 )
        {
            mbedtls_rsa_free( rsa );
            mbedtls_free( rsa );
            return( mbedtls_to_psa_error( ret ) );
        }
        slot->data.rsa = rsa;
    }
    else
#endif /* MBEDTLS_RSA_C && MBEDTLS_GENPRIME */

#if defined(MBEDTLS_ECP_C)
    if ( PSA_KEY_TYPE_IS_ECC( type ) && PSA_KEY_TYPE_IS_KEY_PAIR( type ) )
    {
        psa_ecc_curve_t curve = PSA_KEY_TYPE_GET_CURVE( type );
        mbedtls_ecp_group_id grp_id =
            mbedtls_ecc_group_of_psa( curve, PSA_BITS_TO_BYTES( bits ) );
        const mbedtls_ecp_curve_info *curve_info =
            mbedtls_ecp_curve_info_from_grp_id( grp_id );
        mbedtls_ecp_keypair *ecp;
        int ret = MBEDTLS_ERR_ERROR_CORRUPTION_DETECTED;
        if( domain_parameters_size != 0 )
            return( PSA_ERROR_NOT_SUPPORTED );
        if( grp_id == MBEDTLS_ECP_DP_NONE || curve_info == NULL )
            return( PSA_ERROR_NOT_SUPPORTED );
        if( curve_info->bit_size != bits )
            return( PSA_ERROR_INVALID_ARGUMENT );
        ecp = mbedtls_calloc( 1, sizeof( *ecp ) );
        if( ecp == NULL )
            return( PSA_ERROR_INSUFFICIENT_MEMORY );
        mbedtls_ecp_keypair_init( ecp );
        ret = mbedtls_ecp_gen_key( grp_id, ecp,
                                   mbedtls_ctr_drbg_random,
                                   &global_data.ctr_drbg );
        if( ret != 0 )
        {
            mbedtls_ecp_keypair_free( ecp );
            mbedtls_free( ecp );
            return( mbedtls_to_psa_error( ret ) );
        }
        slot->data.ecp = ecp;
    }
    else
#endif /* MBEDTLS_ECP_C */

        return( PSA_ERROR_NOT_SUPPORTED );

    return( PSA_SUCCESS );
}

psa_status_t psa_generate_key( const psa_key_attributes_t *attributes,
                               psa_key_handle_t *handle )
{
    psa_status_t status;
    psa_key_slot_t *slot = NULL;
    psa_se_drv_table_entry_t *driver = NULL;

    /* Reject any attempt to create a zero-length key so that we don't
     * risk tripping up later, e.g. on a malloc(0) that returns NULL. */
    if( psa_get_key_bits( attributes ) == 0 )
        return( PSA_ERROR_INVALID_ARGUMENT );

    status = psa_start_key_creation( PSA_KEY_CREATION_GENERATE,
                                     attributes, handle, &slot, &driver );
    if( status != PSA_SUCCESS )
        goto exit;

#if defined(MBEDTLS_PSA_CRYPTO_SE_C)
    if( driver != NULL )
    {
        const psa_drv_se_t *drv = psa_get_se_driver_methods( driver );
        size_t pubkey_length = 0; /* We don't support this feature yet */
        if( drv->key_management == NULL ||
            drv->key_management->p_generate == NULL )
        {
            status = PSA_ERROR_NOT_SUPPORTED;
            goto exit;
        }
        status = drv->key_management->p_generate(
            psa_get_se_driver_context( driver ),
            slot->data.se.slot_number, attributes,
            NULL, 0, &pubkey_length );
    }
    else
#endif /* MBEDTLS_PSA_CRYPTO_SE_C */
#if defined (MBEDTLS_PSA_CRYPTO_ACCEL_DRV_C)
    if (PSA_KEY_LIFETIME_IS_VENDOR_DEFINED(slot->attr.lifetime))
    {
        status = psa_generate_key_vendor(slot, attributes->core.bits,
            attributes->domain_parameters, attributes->domain_parameters_size);
            goto exit;
    }
    else
#endif /* MBEDTLS_PSA_CRYPTO_ACCEL_DRV_C */
    {
        status = psa_generate_key_internal(
            slot, attributes->core.bits,
            attributes->domain_parameters, attributes->domain_parameters_size );
    }
exit:
    if( status == PSA_SUCCESS )
        status = psa_finish_key_creation( slot, driver );
    if( status != PSA_SUCCESS )
    {
        psa_fail_key_creation( slot, driver );
        *handle = 0;
    }
    return( status );
}



/****************************************************************/
/* Module setup */
/****************************************************************/

psa_status_t mbedtls_psa_crypto_configure_entropy_sources(
    void (* entropy_init )( mbedtls_entropy_context *ctx ),
    void (* entropy_free )( mbedtls_entropy_context *ctx ) )
{
    if( global_data.rng_state != RNG_NOT_INITIALIZED )
        return( PSA_ERROR_BAD_STATE );
    global_data.entropy_init = entropy_init;
    global_data.entropy_free = entropy_free;
    return( PSA_SUCCESS );
}

void mbedtls_psa_crypto_free( void )
{
    psa_wipe_all_key_slots( );
    if( global_data.rng_state != RNG_NOT_INITIALIZED )
    {
        mbedtls_ctr_drbg_free( &global_data.ctr_drbg );
        global_data.entropy_free( &global_data.entropy );
    }
    /* Wipe all remaining data, including configuration.
     * In particular, this sets all state indicator to the value
     * indicating "uninitialized". */
    mbedtls_platform_zeroize( &global_data, sizeof( global_data ) );
#if defined(MBEDTLS_PSA_CRYPTO_SE_C)
    /* Unregister all secure element drivers, so that we restart from
     * a pristine state. */
    psa_unregister_all_se_drivers( );
#endif /* MBEDTLS_PSA_CRYPTO_SE_C */
}

#if defined(PSA_CRYPTO_STORAGE_HAS_TRANSACTIONS)
/** Recover a transaction that was interrupted by a power failure.
 *
 * This function is called during initialization, before psa_crypto_init()
 * returns. If this function returns a failure status, the initialization
 * fails.
 */
static psa_status_t psa_crypto_recover_transaction(
    const psa_crypto_transaction_t *transaction )
{
    switch( transaction->unknown.type )
    {
        case PSA_CRYPTO_TRANSACTION_CREATE_KEY:
        case PSA_CRYPTO_TRANSACTION_DESTROY_KEY:
            /* TODO - fall through to the failure case until this
             * is implemented.
             * https://github.com/ARMmbed/mbed-crypto/issues/218
             */
        default:
            /* We found an unsupported transaction in the storage.
             * We don't know what state the storage is in. Give up. */
            return( PSA_ERROR_STORAGE_FAILURE );
    }
}
#endif /* PSA_CRYPTO_STORAGE_HAS_TRANSACTIONS */

psa_status_t psa_crypto_init( void )
{
    psa_status_t status;
    const unsigned char drbg_seed[] = "PSA";

    /* Double initialization is explicitly allowed. */
    if( global_data.initialized != 0 )
        return( PSA_SUCCESS );

    /* Set default configuration if
     * mbedtls_psa_crypto_configure_entropy_sources() hasn't been called. */
    if( global_data.entropy_init == NULL )
        global_data.entropy_init = mbedtls_entropy_init;
    if( global_data.entropy_free == NULL )
        global_data.entropy_free = mbedtls_entropy_free;

    /* Initialize the random generator. */
    global_data.entropy_init( &global_data.entropy );
#if defined(MBEDTLS_PSA_INJECT_ENTROPY) && \
    defined(MBEDTLS_NO_DEFAULT_ENTROPY_SOURCES)
    /* The PSA entropy injection feature depends on using NV seed as an entropy
     * source. Add NV seed as an entropy source for PSA entropy injection. */
    mbedtls_entropy_add_source( &global_data.entropy,
                                mbedtls_nv_seed_poll, NULL,
                                MBEDTLS_ENTROPY_BLOCK_SIZE,
                                MBEDTLS_ENTROPY_SOURCE_STRONG );
#endif
    mbedtls_ctr_drbg_init( &global_data.ctr_drbg );
    global_data.rng_state = RNG_INITIALIZED;
    status = mbedtls_to_psa_error(
        mbedtls_ctr_drbg_seed( &global_data.ctr_drbg,
                               mbedtls_entropy_func,
                               &global_data.entropy,
                               drbg_seed, sizeof( drbg_seed ) - 1 ) );
    if( status != PSA_SUCCESS )
        goto exit;
    global_data.rng_state = RNG_SEEDED;

    status = psa_initialize_key_slots( );
    if( status != PSA_SUCCESS )
        goto exit;

#if defined(MBEDTLS_PSA_CRYPTO_SE_C)
    status = psa_init_all_se_drivers( );
    if( status != PSA_SUCCESS )
        goto exit;
#endif /* MBEDTLS_PSA_CRYPTO_SE_C */

#if defined(PSA_CRYPTO_STORAGE_HAS_TRANSACTIONS)
    status = psa_crypto_load_transaction( );
    if( status == PSA_SUCCESS )
    {
        status = psa_crypto_recover_transaction( &psa_crypto_transaction );
        if( status != PSA_SUCCESS )
            goto exit;
        status = psa_crypto_stop_transaction( );
    }
    else if( status == PSA_ERROR_DOES_NOT_EXIST )
    {
        /* There's no transaction to complete. It's all good. */
        status = PSA_SUCCESS;
    }
#endif /* PSA_CRYPTO_STORAGE_HAS_TRANSACTIONS */

    /* All done. */
    global_data.initialized = 1;

exit:
    if( status != PSA_SUCCESS )
        mbedtls_psa_crypto_free( );
    return( status );
}

#endif /* MBEDTLS_PSA_CRYPTO_C */<|MERGE_RESOLUTION|>--- conflicted
+++ resolved
@@ -424,12 +424,8 @@
     }
 }
 
-<<<<<<< HEAD
 mbedtls_ecp_group_id mbedtls_ecc_group_of_psa( psa_ecc_curve_t curve,
                                                size_t byte_length )
-=======
-mbedtls_ecp_group_id mbedtls_ecc_group_of_psa( psa_ecc_curve_t curve )
->>>>>>> 43015d8d
 {
     switch( curve )
     {
