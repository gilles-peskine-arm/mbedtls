/*
 *  Public Key abstraction layer: wrapper functions
 *
 *  Copyright (C) 2006-2015, ARM Limited, All Rights Reserved
 *  SPDX-License-Identifier: Apache-2.0
 *
 *  Licensed under the Apache License, Version 2.0 (the "License"); you may
 *  not use this file except in compliance with the License.
 *  You may obtain a copy of the License at
 *
 *  http://www.apache.org/licenses/LICENSE-2.0
 *
 *  Unless required by applicable law or agreed to in writing, software
 *  distributed under the License is distributed on an "AS IS" BASIS, WITHOUT
 *  WARRANTIES OR CONDITIONS OF ANY KIND, either express or implied.
 *  See the License for the specific language governing permissions and
 *  limitations under the License.
 *
 *  This file is part of mbed TLS (https://tls.mbed.org)
 */

#if !defined(MBEDTLS_CONFIG_FILE)
#include "mbedtls/config.h"
#else
#include MBEDTLS_CONFIG_FILE
#endif

#if defined(MBEDTLS_PK_C)
#include "mbedtls/pk_internal.h"

/* Even if RSA not activated, for the sake of RSA-alt */
#include "mbedtls/rsa.h"

#include <string.h>

#if defined(MBEDTLS_ECP_C)
#include "mbedtls/ecp.h"
#endif

#if defined(MBEDTLS_ECDSA_C)
#include "mbedtls/ecdsa.h"
#endif

#if defined(MBEDTLS_PLATFORM_C)
#include "mbedtls/platform.h"
#else
#include <stdlib.h>
#define mbedtls_calloc    calloc
#define mbedtls_free       free
#endif

#include <limits.h>
#include <stdint.h>

#if defined(MBEDTLS_PK_RSA_ALT_SUPPORT)
/* Implementation that should never be optimized out by the compiler */
static void mbedtls_zeroize( void *v, size_t n ) {
    volatile unsigned char *p = v; while( n-- ) *p++ = 0;
}
#endif

#if defined(MBEDTLS_RSA_C)
static int rsa_can_do( mbedtls_pk_type_t type )
{
    return( type == MBEDTLS_PK_RSA ||
            type == MBEDTLS_PK_RSASSA_PSS );
}

static size_t rsa_get_bitlen( const void *ctx )
{
    const mbedtls_rsa_context * rsa = (const mbedtls_rsa_context *) ctx;
    return( 8 * mbedtls_rsa_get_len( rsa ) );
}

static int rsa_verify_wrap( void *ctx, mbedtls_md_type_t md_alg,
                   const unsigned char *hash, size_t hash_len,
                   const unsigned char *sig, size_t sig_len )
{
    int ret;
    mbedtls_rsa_context * rsa = (mbedtls_rsa_context *) ctx;
    size_t rsa_len = mbedtls_rsa_get_len( rsa );

#if SIZE_MAX > UINT_MAX
    if( md_alg == MBEDTLS_MD_NONE && UINT_MAX < hash_len )
        return( MBEDTLS_ERR_PK_BAD_INPUT_DATA );
#endif /* SIZE_MAX > UINT_MAX */

    if( sig_len < rsa_len )
        return( MBEDTLS_ERR_RSA_VERIFY_FAILED );

    if( ( ret = mbedtls_rsa_pkcs1_verify( rsa, NULL, NULL,
                                  MBEDTLS_RSA_PUBLIC, md_alg,
                                  (unsigned int) hash_len, hash, sig ) ) != 0 )
        return( ret );

    if( sig_len > rsa_len )
        return( MBEDTLS_ERR_PK_SIG_LEN_MISMATCH );

    return( 0 );
}

static int rsa_sign_wrap( void *ctx, mbedtls_md_type_t md_alg,
                   const unsigned char *hash, size_t hash_len,
                   unsigned char *sig, size_t *sig_len,
                   int (*f_rng)(void *, unsigned char *, size_t), void *p_rng )
{
<<<<<<< HEAD
#if SIZE_MAX > UINT_MAX
=======
    mbedtls_rsa_context * rsa = (mbedtls_rsa_context *) ctx;

#if defined(MBEDTLS_HAVE_INT64)
>>>>>>> 25b96ea2
    if( md_alg == MBEDTLS_MD_NONE && UINT_MAX < hash_len )
        return( MBEDTLS_ERR_PK_BAD_INPUT_DATA );
#endif /* SIZE_MAX > UINT_MAX */

    *sig_len = mbedtls_rsa_get_len( rsa );

    return( mbedtls_rsa_pkcs1_sign( rsa, f_rng, p_rng, MBEDTLS_RSA_PRIVATE,
                md_alg, (unsigned int) hash_len, hash, sig ) );
}

static int rsa_decrypt_wrap( void *ctx,
                    const unsigned char *input, size_t ilen,
                    unsigned char *output, size_t *olen, size_t osize,
                    int (*f_rng)(void *, unsigned char *, size_t), void *p_rng )
{
    mbedtls_rsa_context * rsa = (mbedtls_rsa_context *) ctx;

    if( ilen != mbedtls_rsa_get_len( rsa ) )
        return( MBEDTLS_ERR_RSA_BAD_INPUT_DATA );

    return( mbedtls_rsa_pkcs1_decrypt( rsa, f_rng, p_rng,
                MBEDTLS_RSA_PRIVATE, olen, input, output, osize ) );
}

static int rsa_encrypt_wrap( void *ctx,
                    const unsigned char *input, size_t ilen,
                    unsigned char *output, size_t *olen, size_t osize,
                    int (*f_rng)(void *, unsigned char *, size_t), void *p_rng )
{
    mbedtls_rsa_context * rsa = (mbedtls_rsa_context *) ctx;
    *olen = mbedtls_rsa_get_len( rsa );

    if( *olen > osize )
        return( MBEDTLS_ERR_RSA_OUTPUT_TOO_LARGE );

    return( mbedtls_rsa_pkcs1_encrypt( rsa, f_rng, p_rng, MBEDTLS_RSA_PUBLIC,
                                       ilen, input, output ) );
}

static int rsa_check_pair_wrap( const void *pub, const void *prv )
{
    return( mbedtls_rsa_check_pub_priv( (const mbedtls_rsa_context *) pub,
                                (const mbedtls_rsa_context *) prv ) );
}

static void *rsa_alloc_wrap( void )
{
    void *ctx = mbedtls_calloc( 1, sizeof( mbedtls_rsa_context ) );

    if( ctx != NULL )
        mbedtls_rsa_init( (mbedtls_rsa_context *) ctx, 0, 0 );

    return( ctx );
}

static void rsa_free_wrap( void *ctx )
{
    mbedtls_rsa_free( (mbedtls_rsa_context *) ctx );
    mbedtls_free( ctx );
}

static void rsa_debug( const void *ctx, mbedtls_pk_debug_item *items )
{
    items->type = MBEDTLS_PK_DEBUG_MPI;
    items->name = "rsa.N";
    items->value = &( ((mbedtls_rsa_context *) ctx)->N );

    items++;

    items->type = MBEDTLS_PK_DEBUG_MPI;
    items->name = "rsa.E";
    items->value = &( ((mbedtls_rsa_context *) ctx)->E );
}

const mbedtls_pk_info_t mbedtls_rsa_info = {
    MBEDTLS_PK_RSA,
    "RSA",
    rsa_get_bitlen,
    rsa_can_do,
    rsa_verify_wrap,
    rsa_sign_wrap,
    rsa_decrypt_wrap,
    rsa_encrypt_wrap,
    rsa_check_pair_wrap,
    rsa_alloc_wrap,
    rsa_free_wrap,
    rsa_debug,
};
#endif /* MBEDTLS_RSA_C */

#if defined(MBEDTLS_ECP_C)
/*
 * Generic EC key
 */
static int eckey_can_do( mbedtls_pk_type_t type )
{
    return( type == MBEDTLS_PK_ECKEY ||
            type == MBEDTLS_PK_ECKEY_DH ||
            type == MBEDTLS_PK_ECDSA );
}

static size_t eckey_get_bitlen( const void *ctx )
{
    return( ((mbedtls_ecp_keypair *) ctx)->grp.pbits );
}

#if defined(MBEDTLS_ECDSA_C)
/* Forward declarations */
static int ecdsa_verify_wrap( void *ctx, mbedtls_md_type_t md_alg,
                       const unsigned char *hash, size_t hash_len,
                       const unsigned char *sig, size_t sig_len );

static int ecdsa_sign_wrap( void *ctx, mbedtls_md_type_t md_alg,
                   const unsigned char *hash, size_t hash_len,
                   unsigned char *sig, size_t *sig_len,
                   int (*f_rng)(void *, unsigned char *, size_t), void *p_rng );

static int eckey_verify_wrap( void *ctx, mbedtls_md_type_t md_alg,
                       const unsigned char *hash, size_t hash_len,
                       const unsigned char *sig, size_t sig_len )
{
    int ret;
    mbedtls_ecdsa_context ecdsa;

    mbedtls_ecdsa_init( &ecdsa );

    if( ( ret = mbedtls_ecdsa_from_keypair( &ecdsa, ctx ) ) == 0 )
        ret = ecdsa_verify_wrap( &ecdsa, md_alg, hash, hash_len, sig, sig_len );

    mbedtls_ecdsa_free( &ecdsa );

    return( ret );
}

static int eckey_sign_wrap( void *ctx, mbedtls_md_type_t md_alg,
                   const unsigned char *hash, size_t hash_len,
                   unsigned char *sig, size_t *sig_len,
                   int (*f_rng)(void *, unsigned char *, size_t), void *p_rng )
{
    int ret;
    mbedtls_ecdsa_context ecdsa;

    mbedtls_ecdsa_init( &ecdsa );

    if( ( ret = mbedtls_ecdsa_from_keypair( &ecdsa, ctx ) ) == 0 )
        ret = ecdsa_sign_wrap( &ecdsa, md_alg, hash, hash_len, sig, sig_len,
                               f_rng, p_rng );

    mbedtls_ecdsa_free( &ecdsa );

    return( ret );
}

#endif /* MBEDTLS_ECDSA_C */

static int eckey_check_pair( const void *pub, const void *prv )
{
    return( mbedtls_ecp_check_pub_priv( (const mbedtls_ecp_keypair *) pub,
                                (const mbedtls_ecp_keypair *) prv ) );
}

static void *eckey_alloc_wrap( void )
{
    void *ctx = mbedtls_calloc( 1, sizeof( mbedtls_ecp_keypair ) );

    if( ctx != NULL )
        mbedtls_ecp_keypair_init( ctx );

    return( ctx );
}

static void eckey_free_wrap( void *ctx )
{
    mbedtls_ecp_keypair_free( (mbedtls_ecp_keypair *) ctx );
    mbedtls_free( ctx );
}

static void eckey_debug( const void *ctx, mbedtls_pk_debug_item *items )
{
    items->type = MBEDTLS_PK_DEBUG_ECP;
    items->name = "eckey.Q";
    items->value = &( ((mbedtls_ecp_keypair *) ctx)->Q );
}

const mbedtls_pk_info_t mbedtls_eckey_info = {
    MBEDTLS_PK_ECKEY,
    "EC",
    eckey_get_bitlen,
    eckey_can_do,
#if defined(MBEDTLS_ECDSA_C)
    eckey_verify_wrap,
    eckey_sign_wrap,
#else
    NULL,
    NULL,
#endif
    NULL,
    NULL,
    eckey_check_pair,
    eckey_alloc_wrap,
    eckey_free_wrap,
    eckey_debug,
};

/*
 * EC key restricted to ECDH
 */
static int eckeydh_can_do( mbedtls_pk_type_t type )
{
    return( type == MBEDTLS_PK_ECKEY ||
            type == MBEDTLS_PK_ECKEY_DH );
}

const mbedtls_pk_info_t mbedtls_eckeydh_info = {
    MBEDTLS_PK_ECKEY_DH,
    "EC_DH",
    eckey_get_bitlen,         /* Same underlying key structure */
    eckeydh_can_do,
    NULL,
    NULL,
    NULL,
    NULL,
    eckey_check_pair,
    eckey_alloc_wrap,       /* Same underlying key structure */
    eckey_free_wrap,        /* Same underlying key structure */
    eckey_debug,            /* Same underlying key structure */
};
#endif /* MBEDTLS_ECP_C */

#if defined(MBEDTLS_ECDSA_C)
static int ecdsa_can_do( mbedtls_pk_type_t type )
{
    return( type == MBEDTLS_PK_ECDSA );
}

static int ecdsa_verify_wrap( void *ctx, mbedtls_md_type_t md_alg,
                       const unsigned char *hash, size_t hash_len,
                       const unsigned char *sig, size_t sig_len )
{
    int ret;
    ((void) md_alg);

    ret = mbedtls_ecdsa_read_signature( (mbedtls_ecdsa_context *) ctx,
                                hash, hash_len, sig, sig_len );

    if( ret == MBEDTLS_ERR_ECP_SIG_LEN_MISMATCH )
        return( MBEDTLS_ERR_PK_SIG_LEN_MISMATCH );

    return( ret );
}

static int ecdsa_sign_wrap( void *ctx, mbedtls_md_type_t md_alg,
                   const unsigned char *hash, size_t hash_len,
                   unsigned char *sig, size_t *sig_len,
                   int (*f_rng)(void *, unsigned char *, size_t), void *p_rng )
{
    return( mbedtls_ecdsa_write_signature( (mbedtls_ecdsa_context *) ctx,
                md_alg, hash, hash_len, sig, sig_len, f_rng, p_rng ) );
}

static void *ecdsa_alloc_wrap( void )
{
    void *ctx = mbedtls_calloc( 1, sizeof( mbedtls_ecdsa_context ) );

    if( ctx != NULL )
        mbedtls_ecdsa_init( (mbedtls_ecdsa_context *) ctx );

    return( ctx );
}

static void ecdsa_free_wrap( void *ctx )
{
    mbedtls_ecdsa_free( (mbedtls_ecdsa_context *) ctx );
    mbedtls_free( ctx );
}

const mbedtls_pk_info_t mbedtls_ecdsa_info = {
    MBEDTLS_PK_ECDSA,
    "ECDSA",
    eckey_get_bitlen,     /* Compatible key structures */
    ecdsa_can_do,
    ecdsa_verify_wrap,
    ecdsa_sign_wrap,
    NULL,
    NULL,
    eckey_check_pair,   /* Compatible key structures */
    ecdsa_alloc_wrap,
    ecdsa_free_wrap,
    eckey_debug,        /* Compatible key structures */
};
#endif /* MBEDTLS_ECDSA_C */

#if defined(MBEDTLS_PK_RSA_ALT_SUPPORT)
/*
 * Support for alternative RSA-private implementations
 */

static int rsa_alt_can_do( mbedtls_pk_type_t type )
{
    return( type == MBEDTLS_PK_RSA );
}

static size_t rsa_alt_get_bitlen( const void *ctx )
{
    const mbedtls_rsa_alt_context *rsa_alt = (const mbedtls_rsa_alt_context *) ctx;

    return( 8 * rsa_alt->key_len_func( rsa_alt->key ) );
}

static int rsa_alt_sign_wrap( void *ctx, mbedtls_md_type_t md_alg,
                   const unsigned char *hash, size_t hash_len,
                   unsigned char *sig, size_t *sig_len,
                   int (*f_rng)(void *, unsigned char *, size_t), void *p_rng )
{
    mbedtls_rsa_alt_context *rsa_alt = (mbedtls_rsa_alt_context *) ctx;

#if SIZE_MAX > UINT_MAX
    if( UINT_MAX < hash_len )
        return( MBEDTLS_ERR_PK_BAD_INPUT_DATA );
#endif /* SIZE_MAX > UINT_MAX */

    *sig_len = rsa_alt->key_len_func( rsa_alt->key );

    return( rsa_alt->sign_func( rsa_alt->key, f_rng, p_rng, MBEDTLS_RSA_PRIVATE,
                md_alg, (unsigned int) hash_len, hash, sig ) );
}

static int rsa_alt_decrypt_wrap( void *ctx,
                    const unsigned char *input, size_t ilen,
                    unsigned char *output, size_t *olen, size_t osize,
                    int (*f_rng)(void *, unsigned char *, size_t), void *p_rng )
{
    mbedtls_rsa_alt_context *rsa_alt = (mbedtls_rsa_alt_context *) ctx;

    ((void) f_rng);
    ((void) p_rng);

    if( ilen != rsa_alt->key_len_func( rsa_alt->key ) )
        return( MBEDTLS_ERR_RSA_BAD_INPUT_DATA );

    return( rsa_alt->decrypt_func( rsa_alt->key,
                MBEDTLS_RSA_PRIVATE, olen, input, output, osize ) );
}

#if defined(MBEDTLS_RSA_C)
static int rsa_alt_check_pair( const void *pub, const void *prv )
{
    unsigned char sig[MBEDTLS_MPI_MAX_SIZE];
    unsigned char hash[32];
    size_t sig_len = 0;
    int ret;

    if( rsa_alt_get_bitlen( prv ) != rsa_get_bitlen( pub ) )
        return( MBEDTLS_ERR_RSA_KEY_CHECK_FAILED );

    memset( hash, 0x2a, sizeof( hash ) );

    if( ( ret = rsa_alt_sign_wrap( (void *) prv, MBEDTLS_MD_NONE,
                                   hash, sizeof( hash ),
                                   sig, &sig_len, NULL, NULL ) ) != 0 )
    {
        return( ret );
    }

    if( rsa_verify_wrap( (void *) pub, MBEDTLS_MD_NONE,
                         hash, sizeof( hash ), sig, sig_len ) != 0 )
    {
        return( MBEDTLS_ERR_RSA_KEY_CHECK_FAILED );
    }

    return( 0 );
}
#endif /* MBEDTLS_RSA_C */

static void *rsa_alt_alloc_wrap( void )
{
    void *ctx = mbedtls_calloc( 1, sizeof( mbedtls_rsa_alt_context ) );

    if( ctx != NULL )
        memset( ctx, 0, sizeof( mbedtls_rsa_alt_context ) );

    return( ctx );
}

static void rsa_alt_free_wrap( void *ctx )
{
    mbedtls_zeroize( ctx, sizeof( mbedtls_rsa_alt_context ) );
    mbedtls_free( ctx );
}

const mbedtls_pk_info_t mbedtls_rsa_alt_info = {
    MBEDTLS_PK_RSA_ALT,
    "RSA-alt",
    rsa_alt_get_bitlen,
    rsa_alt_can_do,
    NULL,
    rsa_alt_sign_wrap,
    rsa_alt_decrypt_wrap,
    NULL,
#if defined(MBEDTLS_RSA_C)
    rsa_alt_check_pair,
#else
    NULL,
#endif
    rsa_alt_alloc_wrap,
    rsa_alt_free_wrap,
    NULL,
};

#endif /* MBEDTLS_PK_RSA_ALT_SUPPORT */

#endif /* MBEDTLS_PK_C */<|MERGE_RESOLUTION|>--- conflicted
+++ resolved
@@ -104,13 +104,9 @@
                    unsigned char *sig, size_t *sig_len,
                    int (*f_rng)(void *, unsigned char *, size_t), void *p_rng )
 {
-<<<<<<< HEAD
+    mbedtls_rsa_context * rsa = (mbedtls_rsa_context *) ctx;
+
 #if SIZE_MAX > UINT_MAX
-=======
-    mbedtls_rsa_context * rsa = (mbedtls_rsa_context *) ctx;
-
-#if defined(MBEDTLS_HAVE_INT64)
->>>>>>> 25b96ea2
     if( md_alg == MBEDTLS_MD_NONE && UINT_MAX < hash_len )
         return( MBEDTLS_ERR_PK_BAD_INPUT_DATA );
 #endif /* SIZE_MAX > UINT_MAX */
