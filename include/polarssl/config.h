/**
 * \file config.h
 *
 * \brief Configuration options (set of defines)
 *
 *  Copyright (C) 2006-2014, Brainspark B.V.
 *
 *  This file is part of PolarSSL (http://www.polarssl.org)
 *  Lead Maintainer: Paul Bakker <polarssl_maintainer at polarssl.org>
 *
 *  All rights reserved.
 *
 *  This program is free software; you can redistribute it and/or modify
 *  it under the terms of the GNU General Public License as published by
 *  the Free Software Foundation; either version 2 of the License, or
 *  (at your option) any later version.
 *
 *  This program is distributed in the hope that it will be useful,
 *  but WITHOUT ANY WARRANTY; without even the implied warranty of
 *  MERCHANTABILITY or FITNESS FOR A PARTICULAR PURPOSE.  See the
 *  GNU General Public License for more details.
 *
 *  You should have received a copy of the GNU General Public License along
 *  with this program; if not, write to the Free Software Foundation, Inc.,
 *  51 Franklin Street, Fifth Floor, Boston, MA 02110-1301 USA.
 *
 * This set of compile-time options may be used to enable
 * or disable features selectively, and reduce the global
 * memory footprint.
 */
#ifndef POLARSSL_CONFIG_H
#define POLARSSL_CONFIG_H

#if defined(_MSC_VER) && !defined(_CRT_SECURE_NO_DEPRECATE)
#define _CRT_SECURE_NO_DEPRECATE 1
#endif

/**
 * \name SECTION: System support
 *
 * This section sets system specific settings.
 * \{
 */

/**
 * \def POLARSSL_HAVE_INT8
 *
 * The system uses 8-bit wide native integers.
 *
 * Uncomment if native integers are 8-bit wide.
 */
//#define POLARSSL_HAVE_INT8

/**
 * \def POLARSSL_HAVE_INT16
 *
 * The system uses 16-bit wide native integers.
 *
 * Uncomment if native integers are 16-bit wide.
 */
//#define POLARSSL_HAVE_INT16

/**
 * \def POLARSSL_HAVE_LONGLONG
 *
 * The compiler supports the 'long long' type.
 * (Only used on 32-bit platforms)
 */
#define POLARSSL_HAVE_LONGLONG

/**
 * \def POLARSSL_HAVE_ASM
 *
 * The compiler has support for asm().
 *
 * Requires support for asm() in compiler.
 *
 * Used in:
 *      library/timing.c
 *      library/padlock.c
 *      include/polarssl/bn_mul.h
 *
 * Comment to disable the use of assembly code.
 */
#define POLARSSL_HAVE_ASM

/**
 * \def POLARSSL_HAVE_SSE2
 *
 * CPU supports SSE2 instruction set.
 *
 * Uncomment if the CPU supports SSE2 (IA-32 specific).
 */
//#define POLARSSL_HAVE_SSE2

/**
 * \def POLARSSL_HAVE_TIME
 *
 * System has time.h and time() / localtime()  / gettimeofday().
 *
 * Comment if your system does not support time functions
 */
#define POLARSSL_HAVE_TIME

/**
 * \def POLARSSL_HAVE_IPV6
 *
 * System supports the basic socket interface for IPv6 (RFC 3493),
 * specifically getaddrinfo(), freeaddrinfo() and struct sockaddr_storage.
 *
 * Note: on Windows/MingW, XP or higher is required.
 *
 * Comment if your system does not support the IPv6 socket interface
 */
#define POLARSSL_HAVE_IPV6

/**
 * \def POLARSSL_PLATFORM_MEMORY
 *
 * Enable the memory allocation layer.
 *
 * By default PolarSSL uses the system-provided malloc() and free().
 * This allows different allocators (self-implemented or provided) to be
 * provided to the platform abstraction layer.
 *
 * Enabling POLARSSL_PLATFORM_MEMORY will provide "platform_set_malloc_free()"
 * to allow you to set an alternative malloc() and free() function pointer.
 *
 * Requires: POLARSSL_PLATFORM_C
 *
 * Enable this layer to allow use of alternative memory allocators.
 */
//#define POLARSSL_PLATFORM_MEMORY

/**
 * \def POLARSSL_PLATFORM_NO_STD_FUNCTIONS
 *
 * Do not assign standard functions in the platform layer (e.g. malloc() to
 * POLARSSL_PLATFORM_STD_MALLOC and printf() to POLARSSL_PLATFORM_STD_PRINTF)
 *
 * This makes sure there are no linking errors on platforms that do not support
 * these functions. You will HAVE to provide alternatives, either at runtime
 * via the platform_set_xxx() functions or at compile time by setting
 * the POLARSSL_PLATFORM_STD_XXX defines.
 *
 * Requires: POLARSSL_PLATFORM_C
 *
 * Uncomment to prevent default assignment of standard functions in the
 * platform layer.
 */
//#define POLARSSL_PLATFORM_NO_STD_FUNCTIONS

/**
 * \def POLARSSL_PLATFORM_XXX_ALT
 *
 * Uncomment a macro to let PolarSSL support the function in the platform
 * abstraction layer.
 *
 * Example: In case you uncomment POLARSSL_PLATFORM_PRINTF_ALT, PolarSSL will
 * provide a function "platform_set_printf()" that allows you to set an
 * alternative printf function pointer.
 *
 * All these define require POLARSSL_PLATFORM_C to be defined!
 *
 * Uncomment a macro to enable alternate implementation of specific base
 * platform function
 */
//#define POLARSSL_PLATFORM_PRINTF_ALT
//#define POLARSSL_PLATFORM_FPRINTF_ALT
/* \} name SECTION: System support */

/**
 * \name SECTION: PolarSSL feature support
 *
 * This section sets support for features that are or are not needed
 * within the modules that are enabled.
 * \{
 */

/**
 * \def POLARSSL_TIMING_ALT
 *
 * Uncomment to provide your own alternate implementation for hardclock(),
 * get_timer(), set_alarm() and m_sleep().
 *
 * Only works if you have POLARSSL_TIMING_C enabled.
 *
 * You will need to provide a header "timing_alt.h" and an implementation at
 * compile time.
 */
//#define POLARSSL_TIMING_ALT

/**
 * \def POLARSSL_XXX_ALT
 *
 * Uncomment a macro to let PolarSSL use your alternate core implementation of
 * a symmetric or hash algorithm (e.g. platform specific assembly optimized
 * implementations). Keep in mind that the function prototypes should remain
 * the same.
 *
 * Example: In case you uncomment POLARSSL_AES_ALT, PolarSSL will no longer
 * provide the "struct aes_context" definition and omit the base function
 * declarations and implementations. "aes_alt.h" will be included from
 * "aes.h" to include the new function definitions.
 *
 * Uncomment a macro to enable alternate implementation for core algorithm
 * functions
 */
//#define POLARSSL_AES_ALT
//#define POLARSSL_ARC4_ALT
//#define POLARSSL_BLOWFISH_ALT
//#define POLARSSL_CAMELLIA_ALT
//#define POLARSSL_DES_ALT
//#define POLARSSL_XTEA_ALT
//#define POLARSSL_MD2_ALT
//#define POLARSSL_MD4_ALT
//#define POLARSSL_MD5_ALT
//#define POLARSSL_RIPEMD160_ALT
//#define POLARSSL_SHA1_ALT
//#define POLARSSL_SHA256_ALT
//#define POLARSSL_SHA512_ALT

/**
 * \def POLARSSL_AES_ROM_TABLES
 *
 * Store the AES tables in ROM.
 *
 * Uncomment this macro to store the AES tables in ROM.
 *
 */
//#define POLARSSL_AES_ROM_TABLES

/**
 * \def POLARSSL_CIPHER_MODE_CBC
 *
 * Enable Cipher Block Chaining mode (CBC) for symmetric ciphers.
 */
#define POLARSSL_CIPHER_MODE_CBC

/**
 * \def POLARSSL_CIPHER_MODE_CFB
 *
 * Enable Cipher Feedback mode (CFB) for symmetric ciphers.
 */
#define POLARSSL_CIPHER_MODE_CFB

/**
 * \def POLARSSL_CIPHER_MODE_CTR
 *
 * Enable Counter Block Cipher mode (CTR) for symmetric ciphers.
 */
#define POLARSSL_CIPHER_MODE_CTR

/**
 * \def POLARSSL_CIPHER_NULL_CIPHER
 *
 * Enable NULL cipher.
 * Warning: Only do so when you know what you are doing. This allows for
 * encryption or channels without any security!
 *
 * Requires POLARSSL_ENABLE_WEAK_CIPHERSUITES as well to enable
 * the following ciphersuites:
 *      TLS_ECDH_ECDSA_WITH_NULL_SHA
 *      TLS_ECDH_RSA_WITH_NULL_SHA
 *      TLS_ECDHE_ECDSA_WITH_NULL_SHA
 *      TLS_ECDHE_RSA_WITH_NULL_SHA
 *      TLS_ECDHE_PSK_WITH_NULL_SHA384
 *      TLS_ECDHE_PSK_WITH_NULL_SHA256
 *      TLS_ECDHE_PSK_WITH_NULL_SHA
 *      TLS_DHE_PSK_WITH_NULL_SHA384
 *      TLS_DHE_PSK_WITH_NULL_SHA256
 *      TLS_DHE_PSK_WITH_NULL_SHA
 *      TLS_RSA_WITH_NULL_SHA256
 *      TLS_RSA_WITH_NULL_SHA
 *      TLS_RSA_WITH_NULL_MD5
 *      TLS_RSA_PSK_WITH_NULL_SHA384
 *      TLS_RSA_PSK_WITH_NULL_SHA256
 *      TLS_RSA_PSK_WITH_NULL_SHA
 *      TLS_PSK_WITH_NULL_SHA384
 *      TLS_PSK_WITH_NULL_SHA256
 *      TLS_PSK_WITH_NULL_SHA
 *
 * Uncomment this macro to enable the NULL cipher and ciphersuites
 */
//#define POLARSSL_CIPHER_NULL_CIPHER

/**
 * \def POLARSSL_CIPHER_PADDING_XXX
 *
 * Uncomment or comment macros to add support for specific padding modes
 * in the cipher layer with cipher modes that support padding (e.g. CBC)
 *
 * If you disable all padding modes, only full blocks can be used with CBC.
 *
 * Enable padding modes in the cipher layer.
 */
#define POLARSSL_CIPHER_PADDING_PKCS7
#define POLARSSL_CIPHER_PADDING_ONE_AND_ZEROS
#define POLARSSL_CIPHER_PADDING_ZEROS_AND_LEN
#define POLARSSL_CIPHER_PADDING_ZEROS

/**
 * \def POLARSSL_ENABLE_WEAK_CIPHERSUITES
 *
 * Enable weak ciphersuites in SSL / TLS.
 * Warning: Only do so when you know what you are doing. This allows for
 * channels with virtually no security at all!
 *
 * This enables the following ciphersuites:
 *      TLS_RSA_WITH_DES_CBC_SHA
 *      TLS_DHE_RSA_WITH_DES_CBC_SHA
 *
 * Uncomment this macro to enable weak ciphersuites
 */
//#define POLARSSL_ENABLE_WEAK_CIPHERSUITES

/**
 * \def POLARSSL_REMOVE_ARC4_CIPHERSUITES
 *
 * Remove RC4 ciphersuites by default in SSL / TLS.
 * This flag removes the ciphersuites based on RC4 from the default list as
 * returned by ssl_list_ciphersuites(). However, it is still possible to
 * enable (some of) them with ssl_set_ciphersuites() by including them
 * explicitly.
 *
 * Uncomment this macro to remove RC4 ciphersuites by default.
 */
//#define POLARSSL_REMOVE_ARC4_CIPHERSUITES

/**
 * \def POLARSSL_ECP_XXXX_ENABLED
 *
 * Enables specific curves within the Elliptic Curve module.
 * By default all supported curves are enabled.
 *
 * Comment macros to disable the curve and functions for it
 */
#define POLARSSL_ECP_DP_SECP192R1_ENABLED
#define POLARSSL_ECP_DP_SECP224R1_ENABLED
#define POLARSSL_ECP_DP_SECP256R1_ENABLED
#define POLARSSL_ECP_DP_SECP384R1_ENABLED
#define POLARSSL_ECP_DP_SECP521R1_ENABLED
#define POLARSSL_ECP_DP_SECP192K1_ENABLED
#define POLARSSL_ECP_DP_SECP224K1_ENABLED
#define POLARSSL_ECP_DP_SECP256K1_ENABLED
#define POLARSSL_ECP_DP_BP256R1_ENABLED
#define POLARSSL_ECP_DP_BP384R1_ENABLED
#define POLARSSL_ECP_DP_BP512R1_ENABLED
//#define POLARSSL_ECP_DP_M221_ENABLED  // Not implemented yet!
#define POLARSSL_ECP_DP_M255_ENABLED
//#define POLARSSL_ECP_DP_M383_ENABLED  // Not implemented yet!
//#define POLARSSL_ECP_DP_M511_ENABLED  // Not implemented yet!

/**
 * \def POLARSSL_ECP_NIST_OPTIM
 *
 * Enable specific 'modulo p' routines for each NIST prime.
 * Depending on the prime and architecture, makes operations 4 to 8 times
 * faster on the corresponding curve.
 *
 * Comment this macro to disable NIST curves optimisation.
 */
#define POLARSSL_ECP_NIST_OPTIM

/**
 * \def POLARSSL_ECDSA_DETERMINISTIC
 *
 * Enable deterministic ECDSA (RFC 6979).
 * Standard ECDSA is "fragile" in the sense that lack of entropy when signing
 * may result in a compromise of the long-term signing key. This is avoided by
 * the deterministic variant.
 *
 * Requires: POLARSSL_HMAC_DRBG_C
 *
 * Comment this macro to disable deterministic ECDSA.
 */
#define POLARSSL_ECDSA_DETERMINISTIC

/**
 * \def POLARSSL_KEY_EXCHANGE_PSK_ENABLED
 *
 * Enable the PSK based ciphersuite modes in SSL / TLS.
 *
 * This enables the following ciphersuites (if other requisites are
 * enabled as well):
 *      TLS_PSK_WITH_AES_256_GCM_SHA384
 *      TLS_PSK_WITH_AES_256_CBC_SHA384
 *      TLS_PSK_WITH_AES_256_CBC_SHA
 *      TLS_PSK_WITH_CAMELLIA_256_GCM_SHA384
 *      TLS_PSK_WITH_CAMELLIA_256_CBC_SHA384
 *      TLS_PSK_WITH_AES_128_GCM_SHA256
 *      TLS_PSK_WITH_AES_128_CBC_SHA256
 *      TLS_PSK_WITH_AES_128_CBC_SHA
 *      TLS_PSK_WITH_CAMELLIA_128_GCM_SHA256
 *      TLS_PSK_WITH_CAMELLIA_128_CBC_SHA256
 *      TLS_PSK_WITH_3DES_EDE_CBC_SHA
 *      TLS_PSK_WITH_RC4_128_SHA
 */
#define POLARSSL_KEY_EXCHANGE_PSK_ENABLED

/**
 * \def POLARSSL_KEY_EXCHANGE_DHE_PSK_ENABLED
 *
 * Enable the DHE-PSK based ciphersuite modes in SSL / TLS.
 *
 * Requires: POLARSSL_DHM_C
 *
 * This enables the following ciphersuites (if other requisites are
 * enabled as well):
 *      TLS_DHE_PSK_WITH_AES_256_GCM_SHA384
 *      TLS_DHE_PSK_WITH_AES_256_CBC_SHA384
 *      TLS_DHE_PSK_WITH_AES_256_CBC_SHA
 *      TLS_DHE_PSK_WITH_CAMELLIA_256_GCM_SHA384
 *      TLS_DHE_PSK_WITH_CAMELLIA_256_CBC_SHA384
 *      TLS_DHE_PSK_WITH_AES_128_GCM_SHA256
 *      TLS_DHE_PSK_WITH_AES_128_CBC_SHA256
 *      TLS_DHE_PSK_WITH_AES_128_CBC_SHA
 *      TLS_DHE_PSK_WITH_CAMELLIA_128_GCM_SHA256
 *      TLS_DHE_PSK_WITH_CAMELLIA_128_CBC_SHA256
 *      TLS_DHE_PSK_WITH_3DES_EDE_CBC_SHA
 *      TLS_DHE_PSK_WITH_RC4_128_SHA
 */
#define POLARSSL_KEY_EXCHANGE_DHE_PSK_ENABLED

/**
 * \def POLARSSL_KEY_EXCHANGE_ECDHE_PSK_ENABLED
 *
 * Enable the ECDHE-PSK based ciphersuite modes in SSL / TLS.
 *
 * Requires: POLARSSL_ECDH_C
 *
 * This enables the following ciphersuites (if other requisites are
 * enabled as well):
 *      TLS_ECDHE_PSK_WITH_AES_256_CBC_SHA384
 *      TLS_ECDHE_PSK_WITH_AES_256_CBC_SHA
 *      TLS_ECDHE_PSK_WITH_CAMELLIA_256_CBC_SHA384
 *      TLS_ECDHE_PSK_WITH_AES_128_CBC_SHA256
 *      TLS_ECDHE_PSK_WITH_AES_128_CBC_SHA
 *      TLS_ECDHE_PSK_WITH_CAMELLIA_128_CBC_SHA256
 *      TLS_ECDHE_PSK_WITH_3DES_EDE_CBC_SHA
 *      TLS_ECDHE_PSK_WITH_RC4_128_SHA
 */
#define POLARSSL_KEY_EXCHANGE_ECDHE_PSK_ENABLED

/**
 * \def POLARSSL_KEY_EXCHANGE_RSA_PSK_ENABLED
 *
 * Enable the RSA-PSK based ciphersuite modes in SSL / TLS.
 *
 * Requires: POLARSSL_RSA_C, POLARSSL_PKCS1_V15,
 *           POLARSSL_X509_CRT_PARSE_C
 *
 * This enables the following ciphersuites (if other requisites are
 * enabled as well):
 *      TLS_RSA_PSK_WITH_AES_256_GCM_SHA384
 *      TLS_RSA_PSK_WITH_AES_256_CBC_SHA384
 *      TLS_RSA_PSK_WITH_AES_256_CBC_SHA
 *      TLS_RSA_PSK_WITH_CAMELLIA_256_GCM_SHA384
 *      TLS_RSA_PSK_WITH_CAMELLIA_256_CBC_SHA384
 *      TLS_RSA_PSK_WITH_AES_128_GCM_SHA256
 *      TLS_RSA_PSK_WITH_AES_128_CBC_SHA256
 *      TLS_RSA_PSK_WITH_AES_128_CBC_SHA
 *      TLS_RSA_PSK_WITH_CAMELLIA_128_GCM_SHA256
 *      TLS_RSA_PSK_WITH_CAMELLIA_128_CBC_SHA256
 *      TLS_RSA_PSK_WITH_3DES_EDE_CBC_SHA
 *      TLS_RSA_PSK_WITH_RC4_128_SHA
 */
#define POLARSSL_KEY_EXCHANGE_RSA_PSK_ENABLED

/**
 * \def POLARSSL_KEY_EXCHANGE_RSA_ENABLED
 *
 * Enable the RSA-only based ciphersuite modes in SSL / TLS.
 *
 * Requires: POLARSSL_RSA_C, POLARSSL_PKCS1_V15,
 *           POLARSSL_X509_CRT_PARSE_C
 *
 * This enables the following ciphersuites (if other requisites are
 * enabled as well):
 *      TLS_RSA_WITH_AES_256_GCM_SHA384
 *      TLS_RSA_WITH_AES_256_CBC_SHA256
 *      TLS_RSA_WITH_AES_256_CBC_SHA
 *      TLS_RSA_WITH_CAMELLIA_256_GCM_SHA384
 *      TLS_RSA_WITH_CAMELLIA_256_CBC_SHA256
 *      TLS_RSA_WITH_CAMELLIA_256_CBC_SHA
 *      TLS_RSA_WITH_AES_128_GCM_SHA256
 *      TLS_RSA_WITH_AES_128_CBC_SHA256
 *      TLS_RSA_WITH_AES_128_CBC_SHA
 *      TLS_RSA_WITH_CAMELLIA_128_GCM_SHA256
 *      TLS_RSA_WITH_CAMELLIA_128_CBC_SHA256
 *      TLS_RSA_WITH_CAMELLIA_128_CBC_SHA
 *      TLS_RSA_WITH_3DES_EDE_CBC_SHA
 *      TLS_RSA_WITH_RC4_128_SHA
 *      TLS_RSA_WITH_RC4_128_MD5
 */
#define POLARSSL_KEY_EXCHANGE_RSA_ENABLED

/**
 * \def POLARSSL_KEY_EXCHANGE_DHE_RSA_ENABLED
 *
 * Enable the DHE-RSA based ciphersuite modes in SSL / TLS.
 *
 * Requires: POLARSSL_DHM_C, POLARSSL_RSA_C, POLARSSL_PKCS1_V15,
 *           POLARSSL_X509_CRT_PARSE_C
 *
 * This enables the following ciphersuites (if other requisites are
 * enabled as well):
 *      TLS_DHE_RSA_WITH_AES_256_GCM_SHA384
 *      TLS_DHE_RSA_WITH_AES_256_CBC_SHA256
 *      TLS_DHE_RSA_WITH_AES_256_CBC_SHA
 *      TLS_DHE_RSA_WITH_CAMELLIA_256_GCM_SHA384
 *      TLS_DHE_RSA_WITH_CAMELLIA_256_CBC_SHA256
 *      TLS_DHE_RSA_WITH_CAMELLIA_256_CBC_SHA
 *      TLS_DHE_RSA_WITH_AES_128_GCM_SHA256
 *      TLS_DHE_RSA_WITH_AES_128_CBC_SHA256
 *      TLS_DHE_RSA_WITH_AES_128_CBC_SHA
 *      TLS_DHE_RSA_WITH_CAMELLIA_128_GCM_SHA256
 *      TLS_DHE_RSA_WITH_CAMELLIA_128_CBC_SHA256
 *      TLS_DHE_RSA_WITH_CAMELLIA_128_CBC_SHA
 *      TLS_DHE_RSA_WITH_3DES_EDE_CBC_SHA
 */
#define POLARSSL_KEY_EXCHANGE_DHE_RSA_ENABLED

/**
 * \def POLARSSL_KEY_EXCHANGE_ECDHE_RSA_ENABLED
 *
 * Enable the ECDHE-RSA based ciphersuite modes in SSL / TLS.
 *
 * Requires: POLARSSL_ECDH_C, POLARSSL_RSA_C, POLARSSL_PKCS1_V15,
 *           POLARSSL_X509_CRT_PARSE_C
 *
 * This enables the following ciphersuites (if other requisites are
 * enabled as well):
 *      TLS_ECDHE_RSA_WITH_AES_256_GCM_SHA384
 *      TLS_ECDHE_RSA_WITH_AES_256_CBC_SHA384
 *      TLS_ECDHE_RSA_WITH_AES_256_CBC_SHA
 *      TLS_ECDHE_RSA_WITH_CAMELLIA_256_GCM_SHA384
 *      TLS_ECDHE_RSA_WITH_CAMELLIA_256_CBC_SHA384
 *      TLS_ECDHE_RSA_WITH_AES_128_GCM_SHA256
 *      TLS_ECDHE_RSA_WITH_AES_128_CBC_SHA256
 *      TLS_ECDHE_RSA_WITH_AES_128_CBC_SHA
 *      TLS_ECDHE_RSA_WITH_CAMELLIA_128_GCM_SHA256
 *      TLS_ECDHE_RSA_WITH_CAMELLIA_128_CBC_SHA256
 *      TLS_ECDHE_RSA_WITH_3DES_EDE_CBC_SHA
 *      TLS_ECDHE_RSA_WITH_RC4_128_SHA
 */
#define POLARSSL_KEY_EXCHANGE_ECDHE_RSA_ENABLED

/**
 * \def POLARSSL_KEY_EXCHANGE_ECDHE_ECDSA_ENABLED
 *
 * Enable the ECDHE-ECDSA based ciphersuite modes in SSL / TLS.
 *
 * Requires: POLARSSL_ECDH_C, POLARSSL_ECDSA_C, POLARSSL_X509_CRT_PARSE_C,
 *
 * This enables the following ciphersuites (if other requisites are
 * enabled as well):
 *      TLS_ECDHE_ECDSA_WITH_AES_256_GCM_SHA384
 *      TLS_ECDHE_ECDSA_WITH_AES_256_CBC_SHA384
 *      TLS_ECDHE_ECDSA_WITH_AES_256_CBC_SHA
 *      TLS_ECDHE_ECDSA_WITH_CAMELLIA_256_GCM_SHA384
 *      TLS_ECDHE_ECDSA_WITH_CAMELLIA_256_CBC_SHA384
 *      TLS_ECDHE_ECDSA_WITH_AES_128_GCM_SHA256
 *      TLS_ECDHE_ECDSA_WITH_AES_128_CBC_SHA256
 *      TLS_ECDHE_ECDSA_WITH_AES_128_CBC_SHA
 *      TLS_ECDHE_ECDSA_WITH_CAMELLIA_128_GCM_SHA256
 *      TLS_ECDHE_ECDSA_WITH_CAMELLIA_128_CBC_SHA256
 *      TLS_ECDHE_ECDSA_WITH_3DES_EDE_CBC_SHA
 *      TLS_ECDHE_ECDSA_WITH_RC4_128_SHA
 */
#define POLARSSL_KEY_EXCHANGE_ECDHE_ECDSA_ENABLED

/**
 * \def POLARSSL_KEY_EXCHANGE_ECDH_ECDSA_ENABLED
 *
 * Enable the ECDH-ECDSA based ciphersuite modes in SSL / TLS.
 *
 * Requires: POLARSSL_ECDH_C, POLARSSL_X509_CRT_PARSE_C
 *
 * This enables the following ciphersuites (if other requisites are
 * enabled as well):
 *      TLS_ECDH_ECDSA_WITH_RC4_128_SHA
 *      TLS_ECDH_ECDSA_WITH_3DES_EDE_CBC_SHA
 *      TLS_ECDH_ECDSA_WITH_AES_128_CBC_SHA
 *      TLS_ECDH_ECDSA_WITH_AES_256_CBC_SHA
 *      TLS_ECDH_ECDSA_WITH_AES_128_CBC_SHA256
 *      TLS_ECDH_ECDSA_WITH_AES_256_CBC_SHA384
 *      TLS_ECDH_ECDSA_WITH_AES_128_GCM_SHA256
 *      TLS_ECDH_ECDSA_WITH_AES_256_GCM_SHA384
 *      TLS_ECDH_ECDSA_WITH_CAMELLIA_128_CBC_SHA256
 *      TLS_ECDH_ECDSA_WITH_CAMELLIA_256_CBC_SHA384
 *      TLS_ECDH_ECDSA_WITH_CAMELLIA_128_GCM_SHA256
 *      TLS_ECDH_ECDSA_WITH_CAMELLIA_256_GCM_SHA384
 */
#define POLARSSL_KEY_EXCHANGE_ECDH_ECDSA_ENABLED

/**
 * \def POLARSSL_KEY_EXCHANGE_ECDH_RSA_ENABLED
 *
 * Enable the ECDH-RSA based ciphersuite modes in SSL / TLS.
 *
 * Requires: POLARSSL_ECDH_C, POLARSSL_X509_CRT_PARSE_C
 *
 * This enables the following ciphersuites (if other requisites are
 * enabled as well):
 *      TLS_ECDH_RSA_WITH_RC4_128_SHA
 *      TLS_ECDH_RSA_WITH_3DES_EDE_CBC_SHA
 *      TLS_ECDH_RSA_WITH_AES_128_CBC_SHA
 *      TLS_ECDH_RSA_WITH_AES_256_CBC_SHA
 *      TLS_ECDH_RSA_WITH_AES_128_CBC_SHA256
 *      TLS_ECDH_RSA_WITH_AES_256_CBC_SHA384
 *      TLS_ECDH_RSA_WITH_AES_128_GCM_SHA256
 *      TLS_ECDH_RSA_WITH_AES_256_GCM_SHA384
 *      TLS_ECDH_RSA_WITH_CAMELLIA_128_CBC_SHA256
 *      TLS_ECDH_RSA_WITH_CAMELLIA_256_CBC_SHA384
 *      TLS_ECDH_RSA_WITH_CAMELLIA_128_GCM_SHA256
 *      TLS_ECDH_RSA_WITH_CAMELLIA_256_GCM_SHA384
 */
#define POLARSSL_KEY_EXCHANGE_ECDH_RSA_ENABLED

/**
 * \def POLARSSL_PK_PARSE_EC_EXTENDED
 *
 * Enhance support for reading EC keys using variants of SEC1 not allowed by
 * RFC 5915 and RFC 5480.
 *
 * Currently this means parsing the SpecifiedECDomain choice of EC
 * parameters (only known groups are supported, not arbitrary domains, to
 * avoid validation issues).
 *
 * Disable if you only need to support RFC 5915 + 5480 key formats.
 */
#define POLARSSL_PK_PARSE_EC_EXTENDED

/**
 * \def POLARSSL_ERROR_STRERROR_BC
 *
 * Make available the backward compatible error_strerror() next to the
 * current polarssl_strerror().
 *
 * For new code, it is recommended to use polarssl_strerror() instead and
 * disable this.
 *
 * Disable if you run into name conflicts and want to really remove the
 * error_strerror()
 */
#define POLARSSL_ERROR_STRERROR_BC

/**
 * \def POLARSSL_ERROR_STRERROR_DUMMY
 *
 * Enable a dummy error function to make use of polarssl_strerror() in
 * third party libraries easier when POLARSSL_ERROR_C is disabled
 * (no effect when POLARSSL_ERROR_C is enabled).
 *
 * You can safely disable this if POLARSSL_ERROR_C is enabled, or if you're
 * not using polarssl_strerror() or error_strerror() in your application.
 *
 * Disable if you run into name conflicts and want to really remove the
 * polarssl_strerror()
 */
#define POLARSSL_ERROR_STRERROR_DUMMY

/**
 * \def POLARSSL_GENPRIME
 *
 * Enable the prime-number generation code.
 *
 * Requires: POLARSSL_BIGNUM_C
 */
#define POLARSSL_GENPRIME

/**
 * \def POLARSSL_FS_IO
 *
 * Enable functions that use the filesystem.
 */
#define POLARSSL_FS_IO

/**
 * \def POLARSSL_NO_DEFAULT_ENTROPY_SOURCES
 *
 * Do not add default entropy sources. These are the platform specific,
 * hardclock and HAVEGE based poll functions.
 *
 * This is useful to have more control over the added entropy sources in an
 * application.
 *
 * Uncomment this macro to prevent loading of default entropy functions.
 */
//#define POLARSSL_NO_DEFAULT_ENTROPY_SOURCES

/**
 * \def POLARSSL_NO_PLATFORM_ENTROPY
 *
 * Do not use built-in platform entropy functions.
 * This is useful if your platform does not support
 * standards like the /dev/urandom or Windows CryptoAPI.
 *
 * Uncomment this macro to disable the built-in platform entropy functions.
 */
//#define POLARSSL_NO_PLATFORM_ENTROPY

/**
 * \def POLARSSL_ENTROPY_FORCE_SHA256
 *
 * Force the entropy accumulator to use a SHA-256 accumulator instead of the
 * default SHA-512 based one (if both are available).
 *
 * Requires: POLARSSL_SHA256_C
 *
 * On 32-bit systems SHA-256 can be much faster than SHA-512. Use this option
 * if you have performance concerns.
 *
 * This option is only useful if both POLARSSL_SHA256_C and
 * POLARSSL_SHA512_C are defined. Otherwise the available hash module is used.
 */
//#define POLARSSL_ENTROPY_FORCE_SHA256

/**
 * \def POLARSSL_MEMORY_DEBUG
 *
 * Enable debugging of buffer allocator memory issues. Automatically prints
 * (to stderr) all (fatal) messages on memory allocation issues. Enables
 * function for 'debug output' of allocated memory.
 *
 * Requires: POLARSSL_MEMORY_BUFFER_ALLOC_C
 *
 * Uncomment this macro to let the buffer allocator print out error messages.
 */
//#define POLARSSL_MEMORY_DEBUG

/**
 * \def POLARSSL_MEMORY_BACKTRACE
 *
 * Include backtrace information with each allocated block.
 *
 * Requires: POLARSSL_MEMORY_BUFFER_ALLOC_C
 *           GLIBC-compatible backtrace() an backtrace_symbols() support
 *
 * Uncomment this macro to include backtrace information
 */
//#define POLARSSL_MEMORY_BACKTRACE

/**
 * \def POLARSSL_PKCS1_V15
 *
 * Enable support for PKCS#1 v1.5 encoding.
 *
 * Requires: POLARSSL_RSA_C
 *
 * This enables support for PKCS#1 v1.5 operations.
 */
#define POLARSSL_PKCS1_V15

/**
 * \def POLARSSL_PKCS1_V21
 *
 * Enable support for PKCS#1 v2.1 encoding.
 *
 * Requires: POLARSSL_MD_C, POLARSSL_RSA_C
 *
 * This enables support for RSAES-OAEP and RSASSA-PSS operations.
 */
#define POLARSSL_PKCS1_V21

/**
 * \def POLARSSL_RSA_NO_CRT
 *
 * Do not use the Chinese Remainder Theorem for the RSA private operation.
 *
 * Uncomment this macro to disable the use of CRT in RSA.
 *
 */
//#define POLARSSL_RSA_NO_CRT

/**
 * \def POLARSSL_SELF_TEST
 *
 * Enable the checkup functions (*_self_test).
 */
#define POLARSSL_SELF_TEST

/**
 * \def POLARSSL_SSL_AEAD_RANDOM_IV
 *
 * Generate a random IV rather than using the record sequence number as a
 * nonce for ciphersuites using and AEAD algorithm (GCM or CCM).
 *
 * Using the sequence number is generally recommended.
 *
 * Uncomment this macro to always use random IVs with AEAD ciphersuites.
 */
//#define POLARSSL_SSL_AEAD_RANDOM_IV

/**
 * \def POLARSSL_SSL_ALL_ALERT_MESSAGES
 *
 * Enable sending of alert messages in case of encountered errors as per RFC.
 * If you choose not to send the alert messages, PolarSSL can still communicate
 * with other servers, only debugging of failures is harder.
 *
 * The advantage of not sending alert messages, is that no information is given
 * about reasons for failures thus preventing adversaries of gaining intel.
 *
 * Enable sending of all alert messages
 */
#define POLARSSL_SSL_ALERT_MESSAGES

/**
 * \def POLARSSL_SSL_DEBUG_ALL
 *
 * Enable the debug messages in SSL module for all issues.
 * Debug messages have been disabled in some places to prevent timing
 * attacks due to (unbalanced) debugging function calls.
 *
 * If you need all error reporting you should enable this during debugging,
 * but remove this for production servers that should log as well.
 *
 * Uncomment this macro to report all debug messages on errors introducing
 * a timing side-channel.
 *
 */
//#define POLARSSL_SSL_DEBUG_ALL

/** \def POLARSSL_SSL_ENCRYPT_THEN_MAC
 *
 * Enable support for Encrypt-then-MAC, RFC 7366.
 *
 * This allows peers that both support it to use a more robust protection for
 * ciphersuites using CBC, providing deep resistance against timing attacks
 * on the padding or underlying cipher.
 *
 * This only affects CBC ciphersuites, and is useless if none is defined.
 *
 * Requires: POLARSSL_SSL_PROTO_TLS1    or
 *           POLARSSL_SSL_PROTO_TLS1_1  or
 *           POLARSSL_SSL_PROTO_TLS1_2
 *
 * Comment this macro to disable support for Encrypt-then-MAC
 */
#define POLARSSL_SSL_ENCRYPT_THEN_MAC

/** \def POLARSSL_SSL_EXTENDED_MASTER_SECRET
 *
 * Enable support for Extended Master Secret, aka Session Hash
 * (draft-ietf-tls-session-hash-02).
 *
 * This was introduced as "the proper fix" to the Triple Handshake familiy of
 * attacks, but it is recommended to always use it (even if you disable
 * renegotiation), since it actually fixes a more fundamental issue in the
 * original SSL/TLS design, and has implications beyond Triple Handshake.
 *
 * Requires: POLARSSL_SSL_PROTO_TLS1    or
 *           POLARSSL_SSL_PROTO_TLS1_1  or
 *           POLARSSL_SSL_PROTO_TLS1_2
 *
 * Comment this macro to disable support for Extended Master Secret.
 */
#define POLARSSL_SSL_EXTENDED_MASTER_SECRET

/**
 * \def POLARSSL_SSL_FALLBACK_SCSV
 *
 * Enable support for FALLBACK_SCSV (draft-ietf-tls-downgrade-scsv-00).
 *
 * For servers, it is recommended to always enable this, unless you support
 * only one version of TLS, or know for sure that none of your clients
 * implements a fallback strategy.
 *
 * For clients, you only need this if you're using a fallback strategy, which
 * is not recommended in the first place, unless you absolutely need it to
 * interoperate with buggy (version-intolerant) servers.
 *
 * Comment this macro to disable support for FALLBACK_SCSV
 */
#define POLARSSL_SSL_FALLBACK_SCSV

/**
 * \def POLARSSL_SSL_HW_RECORD_ACCEL
 *
 * Enable hooking functions in SSL module for hardware acceleration of
 * individual records.
 *
 * Uncomment this macro to enable hooking functions.
 */
//#define POLARSSL_SSL_HW_RECORD_ACCEL

/**
<<<<<<< HEAD
 * \def POLARSSL_SSL_DISABLE_RENEGOTIATION
 *
 * Disable support for TLS renegotiation.
 *
 * The two main uses of renegotiation are (1) refresh keys on long-lived
 * connections and (2) client authentication after the initial handshake.
 * If you don't need renegotiation, it's probably better to disable it, since
 * it has been associated with security issues in the past and is easy to
 * misuse/misunderstand.
 *
 * Warning: in the next stable branch, this switch will be replaced by
 * POLARSSL_SSL_RENEGOTIATION to enable support for renegotiation.
 *
 * Uncomment this to disable support for renegotiation.
 */
//#define POLARSSL_SSL_DISABLE_RENEGOTIATION
=======
 * \def POLARSSL_SSL_CBC_RECORD_SPLITTING
 *
 * Enable 1/n-1 record splitting for CBC mode in SSLv3 and TLS 1.0.
 *
 * This is a countermeasure to the BEAST attack, which also minimizes the risk
 * of interoperability issues compared to sending 0-length records.
 *
 * Comment this macro to disable 1/n-1 record splitting.
 */
#define POLARSSL_SSL_CBC_RECORD_SPLITTING
>>>>>>> 3ff78239

/**
 * \def POLARSSL_SSL_SRV_SUPPORT_SSLV2_CLIENT_HELLO
 *
 * Enable support for receiving and parsing SSLv2 Client Hello messages for the
 * SSL Server module (POLARSSL_SSL_SRV_C).
 *
 * Comment this macro to disable support for SSLv2 Client Hello messages.
 */
#define POLARSSL_SSL_SRV_SUPPORT_SSLV2_CLIENT_HELLO

/**
 * \def POLARSSL_SSL_SRV_RESPECT_CLIENT_PREFERENCE
 *
 * Pick the ciphersuite according to the client's preferences rather than ours
 * in the SSL Server module (POLARSSL_SSL_SRV_C).
 *
 * Uncomment this macro to respect client's ciphersuite order
 */
//#define POLARSSL_SSL_SRV_RESPECT_CLIENT_PREFERENCE

/**
 * \def POLARSSL_SSL_MAX_FRAGMENT_LENGTH
 *
 * Enable support for RFC 6066 max_fragment_length extension in SSL.
 *
 * Comment this macro to disable support for the max_fragment_length extension
 */
#define POLARSSL_SSL_MAX_FRAGMENT_LENGTH

/**
 * \def POLARSSL_SSL_PROTO_SSL3
 *
 * Enable support for SSL 3.0.
 *
 * Requires: POLARSSL_MD5_C
 *           POLARSSL_SHA1_C
 *
 * Comment this macro to disable support for SSL 3.0
 */
#define POLARSSL_SSL_PROTO_SSL3

/**
 * \def POLARSSL_SSL_PROTO_TLS1
 *
 * Enable support for TLS 1.0.
 *
 * Requires: POLARSSL_MD5_C
 *           POLARSSL_SHA1_C
 *
 * Comment this macro to disable support for TLS 1.0
 */
#define POLARSSL_SSL_PROTO_TLS1

/**
 * \def POLARSSL_SSL_PROTO_TLS1_1
 *
 * Enable support for TLS 1.1.
 *
 * Requires: POLARSSL_MD5_C
 *           POLARSSL_SHA1_C
 *
 * Comment this macro to disable support for TLS 1.1
 */
#define POLARSSL_SSL_PROTO_TLS1_1

/**
 * \def POLARSSL_SSL_PROTO_TLS1_2
 *
 * Enable support for TLS 1.2.
 *
 * Requires: POLARSSL_SHA1_C or POLARSSL_SHA256_C or POLARSSL_SHA512_C
 *           (Depends on ciphersuites)
 *
 * Comment this macro to disable support for TLS 1.2
 */
#define POLARSSL_SSL_PROTO_TLS1_2

/**
 * \def POLARSSL_SSL_ALPN
 *
 * Enable support for RFC 7301 Application Layer Protocol Negotiation.
 *
 * Comment this macro to disable support for ALPN.
 */
#define POLARSSL_SSL_ALPN

/**
 * \def POLARSSL_SSL_SESSION_TICKETS
 *
 * Enable support for RFC 5077 session tickets in SSL.
 *
 * Requires: POLARSSL_AES_C
 *           POLARSSL_SHA256_C
 *           POLARSSL_CIPHER_MODE_CBC
 *
 * Comment this macro to disable support for SSL session tickets
 */
#define POLARSSL_SSL_SESSION_TICKETS

/**
 * \def POLARSSL_SSL_SERVER_NAME_INDICATION
 *
 * Enable support for RFC 6066 server name indication (SNI) in SSL.
 *
 * Comment this macro to disable support for server name indication in SSL
 */
#define POLARSSL_SSL_SERVER_NAME_INDICATION

/**
 * \def POLARSSL_SSL_TRUNCATED_HMAC
 *
 * Enable support for RFC 6066 truncated HMAC in SSL.
 *
 * Comment this macro to disable support for truncated HMAC in SSL
 */
#define POLARSSL_SSL_TRUNCATED_HMAC

/**
 * \def POLARSSL_SSL_SET_CURVES
 *
 * Enable ssl_set_curves().
 *
 * This is disabled by default since it breaks binary compatibility with the
 * 1.3.x line. If you choose to enable it, you will need to rebuild your
 * application against the new header files, relinking will not be enough.
 * It will be enabled by default, or no longer an option, in the 1.4 branch.
 *
 * Uncomment to make ssl_set_curves() available.
 */
//#define POLARSSL_SSL_SET_CURVES

/**
 * \def POLARSSL_THREADING_ALT
 *
 * Provide your own alternate threading implementation.
 *
 * Requires: POLARSSL_THREADING_C
 *
 * Uncomment this to allow your own alternate threading implementation.
 */
//#define POLARSSL_THREADING_ALT

/**
 * \def POLARSSL_THREADING_PTHREAD
 *
 * Enable the pthread wrapper layer for the threading layer.
 *
 * Requires: POLARSSL_THREADING_C
 *
 * Uncomment this to enable pthread mutexes.
 */
//#define POLARSSL_THREADING_PTHREAD

/**
 * \def POLARSSL_VERSION_FEATURES
 *
 * Allow run-time checking of compile-time enabled features. Thus allowing users
 * to check at run-time if the library is for instance compiled with threading
 * support via version_check_feature().
 *
 * Requires: POLARSSL_VERSION_C
 *
 * Comment this to disable run-time checking and save ROM space
 */
#define POLARSSL_VERSION_FEATURES

/**
 * \def POLARSSL_X509_ALLOW_EXTENSIONS_NON_V3
 *
 * If set, the X509 parser will not break-off when parsing an X509 certificate
 * and encountering an extension in a v1 or v2 certificate.
 *
 * Uncomment to prevent an error.
 */
//#define POLARSSL_X509_ALLOW_EXTENSIONS_NON_V3

/**
 * \def POLARSSL_X509_ALLOW_UNSUPPORTED_CRITICAL_EXTENSION
 *
 * If set, the X509 parser will not break-off when parsing an X509 certificate
 * and encountering an unknown critical extension.
 *
 * Uncomment to prevent an error.
 */
//#define POLARSSL_X509_ALLOW_UNSUPPORTED_CRITICAL_EXTENSION

/**
 * \def POLARSSL_X509_CHECK_KEY_USAGE
 *
 * Enable verification of the keyUsage extension (CA and leaf certificates).
 *
 * Disabling this avoids problems with mis-issued and/or misused
 * (intermediate) CA and leaf certificates.
 *
 * \warning Depending on your PKI use, disabling this can be a security risk!
 *
 * Comment to skip keyUsage checking for both CA and leaf certificates.
 */
#define POLARSSL_X509_CHECK_KEY_USAGE

/**
 * \def POLARSSL_X509_CHECK_EXTENDED_KEY_USAGE
 *
 * Enable verification of the extendedKeyUsage extension (leaf certificates).
 *
 * Disabling this avoids problems with mis-issued and/or misused certificates.
 *
 * \warning Depending on your PKI use, disabling this can be a security risk!
 *
 * Comment to skip extendedKeyUsage checking for certificates.
 */
#define POLARSSL_X509_CHECK_EXTENDED_KEY_USAGE

/**
 * \def POLARSSL_X509_RSASSA_PSS_SUPPORT
 *
 * Enable parsing and verification of X.509 certificates, CRLs and CSRS
 * signed with RSASSA-PSS (aka PKCS#1 v2.1).
 *
 * Comment this macro to disallow using RSASSA-PSS in certificates.
 */
#define POLARSSL_X509_RSASSA_PSS_SUPPORT

/**
 * \def POLARSSL_ZLIB_SUPPORT
 *
 * If set, the SSL/TLS module uses ZLIB to support compression and
 * decompression of packet data.
 *
 * \warning TLS-level compression MAY REDUCE SECURITY! See for example the
 * CRIME attack. Before enabling this option, you should examine with care if
 * CRIME or similar exploits may be a applicable to your use case.
 *
 * Used in: library/ssl_tls.c
 *          library/ssl_cli.c
 *          library/ssl_srv.c
 *
 * This feature requires zlib library and headers to be present.
 *
 * Uncomment to enable use of ZLIB
 */
//#define POLARSSL_ZLIB_SUPPORT
/* \} name SECTION: PolarSSL feature support */

/**
 * \name SECTION: PolarSSL modules
 *
 * This section enables or disables entire modules in PolarSSL
 * \{
 */

/**
 * \def POLARSSL_AESNI_C
 *
 * Enable AES-NI support on x86-64.
 *
 * Module:  library/aesni.c
 * Caller:  library/aes.c
 *
 * Requires: POLARSSL_HAVE_ASM
 *
 * This modules adds support for the AES-NI instructions on x86-64
 */
#define POLARSSL_AESNI_C

/**
 * \def POLARSSL_AES_C
 *
 * Enable the AES block cipher.
 *
 * Module:  library/aes.c
 * Caller:  library/ssl_tls.c
 *          library/pem.c
 *          library/ctr_drbg.c
 *
 * This module enables the following ciphersuites (if other requisites are
 * enabled as well):
 *      TLS_ECDH_ECDSA_WITH_AES_128_CBC_SHA
 *      TLS_ECDH_ECDSA_WITH_AES_256_CBC_SHA
 *      TLS_ECDH_RSA_WITH_AES_128_CBC_SHA
 *      TLS_ECDH_RSA_WITH_AES_256_CBC_SHA
 *      TLS_ECDH_ECDSA_WITH_AES_128_CBC_SHA256
 *      TLS_ECDH_ECDSA_WITH_AES_256_CBC_SHA384
 *      TLS_ECDH_RSA_WITH_AES_128_CBC_SHA256
 *      TLS_ECDH_RSA_WITH_AES_256_CBC_SHA384
 *      TLS_ECDH_ECDSA_WITH_AES_128_GCM_SHA256
 *      TLS_ECDH_ECDSA_WITH_AES_256_GCM_SHA384
 *      TLS_ECDH_RSA_WITH_AES_128_GCM_SHA256
 *      TLS_ECDH_RSA_WITH_AES_256_GCM_SHA384
 *      TLS_ECDHE_ECDSA_WITH_AES_256_GCM_SHA384
 *      TLS_ECDHE_RSA_WITH_AES_256_GCM_SHA384
 *      TLS_DHE_RSA_WITH_AES_256_GCM_SHA384
 *      TLS_ECDHE_ECDSA_WITH_AES_256_CBC_SHA384
 *      TLS_ECDHE_RSA_WITH_AES_256_CBC_SHA384
 *      TLS_DHE_RSA_WITH_AES_256_CBC_SHA256
 *      TLS_ECDHE_ECDSA_WITH_AES_256_CBC_SHA
 *      TLS_ECDHE_RSA_WITH_AES_256_CBC_SHA
 *      TLS_DHE_RSA_WITH_AES_256_CBC_SHA
 *      TLS_ECDHE_ECDSA_WITH_AES_128_GCM_SHA256
 *      TLS_ECDHE_RSA_WITH_AES_128_GCM_SHA256
 *      TLS_DHE_RSA_WITH_AES_128_GCM_SHA256
 *      TLS_ECDHE_ECDSA_WITH_AES_128_CBC_SHA256
 *      TLS_ECDHE_RSA_WITH_AES_128_CBC_SHA256
 *      TLS_DHE_RSA_WITH_AES_128_CBC_SHA256
 *      TLS_ECDHE_ECDSA_WITH_AES_128_CBC_SHA
 *      TLS_ECDHE_RSA_WITH_AES_128_CBC_SHA
 *      TLS_DHE_RSA_WITH_AES_128_CBC_SHA
 *      TLS_DHE_PSK_WITH_AES_256_GCM_SHA384
 *      TLS_ECDHE_PSK_WITH_AES_256_CBC_SHA384
 *      TLS_DHE_PSK_WITH_AES_256_CBC_SHA384
 *      TLS_ECDHE_PSK_WITH_AES_256_CBC_SHA
 *      TLS_DHE_PSK_WITH_AES_256_CBC_SHA
 *      TLS_DHE_PSK_WITH_AES_128_GCM_SHA256
 *      TLS_ECDHE_PSK_WITH_AES_128_CBC_SHA256
 *      TLS_DHE_PSK_WITH_AES_128_CBC_SHA256
 *      TLS_ECDHE_PSK_WITH_AES_128_CBC_SHA
 *      TLS_DHE_PSK_WITH_AES_128_CBC_SHA
 *      TLS_RSA_WITH_AES_256_GCM_SHA384
 *      TLS_RSA_WITH_AES_256_CBC_SHA256
 *      TLS_RSA_WITH_AES_256_CBC_SHA
 *      TLS_RSA_WITH_AES_128_GCM_SHA256
 *      TLS_RSA_WITH_AES_128_CBC_SHA256
 *      TLS_RSA_WITH_AES_128_CBC_SHA
 *      TLS_RSA_PSK_WITH_AES_256_GCM_SHA384
 *      TLS_RSA_PSK_WITH_AES_256_CBC_SHA384
 *      TLS_RSA_PSK_WITH_AES_256_CBC_SHA
 *      TLS_RSA_PSK_WITH_AES_128_GCM_SHA256
 *      TLS_RSA_PSK_WITH_AES_128_CBC_SHA256
 *      TLS_RSA_PSK_WITH_AES_128_CBC_SHA
 *      TLS_PSK_WITH_AES_256_GCM_SHA384
 *      TLS_PSK_WITH_AES_256_CBC_SHA384
 *      TLS_PSK_WITH_AES_256_CBC_SHA
 *      TLS_PSK_WITH_AES_128_GCM_SHA256
 *      TLS_PSK_WITH_AES_128_CBC_SHA256
 *      TLS_PSK_WITH_AES_128_CBC_SHA
 *
 * PEM_PARSE uses AES for decrypting encrypted keys.
 */
#define POLARSSL_AES_C

/**
 * \def POLARSSL_ARC4_C
 *
 * Enable the ARCFOUR stream cipher.
 *
 * Module:  library/arc4.c
 * Caller:  library/ssl_tls.c
 *
 * This module enables the following ciphersuites (if other requisites are
 * enabled as well):
 *      TLS_ECDH_ECDSA_WITH_RC4_128_SHA
 *      TLS_ECDH_RSA_WITH_RC4_128_SHA
 *      TLS_ECDHE_ECDSA_WITH_RC4_128_SHA
 *      TLS_ECDHE_RSA_WITH_RC4_128_SHA
 *      TLS_ECDHE_PSK_WITH_RC4_128_SHA
 *      TLS_DHE_PSK_WITH_RC4_128_SHA
 *      TLS_RSA_WITH_RC4_128_SHA
 *      TLS_RSA_WITH_RC4_128_MD5
 *      TLS_RSA_PSK_WITH_RC4_128_SHA
 *      TLS_PSK_WITH_RC4_128_SHA
 */
#define POLARSSL_ARC4_C

/**
 * \def POLARSSL_ASN1_PARSE_C
 *
 * Enable the generic ASN1 parser.
 *
 * Module:  library/asn1.c
 * Caller:  library/x509.c
 *          library/dhm.c
 *          library/pkcs12.c
 *          library/pkcs5.c
 *          library/pkparse.c
 */
#define POLARSSL_ASN1_PARSE_C

/**
 * \def POLARSSL_ASN1_WRITE_C
 *
 * Enable the generic ASN1 writer.
 *
 * Module:  library/asn1write.c
 * Caller:  library/ecdsa.c
 *          library/pkwrite.c
 *          library/x509_create.c
 *          library/x509write_crt.c
 *          library/x509write_csr.c
 */
#define POLARSSL_ASN1_WRITE_C

/**
 * \def POLARSSL_BASE64_C
 *
 * Enable the Base64 module.
 *
 * Module:  library/base64.c
 * Caller:  library/pem.c
 *
 * This module is required for PEM support (required by X.509).
 */
#define POLARSSL_BASE64_C

/**
 * \def POLARSSL_BIGNUM_C
 *
 * Enable the multi-precision integer library.
 *
 * Module:  library/bignum.c
 * Caller:  library/dhm.c
 *          library/ecp.c
 *          library/ecdsa.c
 *          library/rsa.c
 *          library/ssl_tls.c
 *
 * This module is required for RSA, DHM and ECC (ECDH, ECDSA) support.
 */
#define POLARSSL_BIGNUM_C

/**
 * \def POLARSSL_BLOWFISH_C
 *
 * Enable the Blowfish block cipher.
 *
 * Module:  library/blowfish.c
 */
#define POLARSSL_BLOWFISH_C

/**
 * \def POLARSSL_CAMELLIA_C
 *
 * Enable the Camellia block cipher.
 *
 * Module:  library/camellia.c
 * Caller:  library/ssl_tls.c
 *
 * This module enables the following ciphersuites (if other requisites are
 * enabled as well):
 *      TLS_ECDH_ECDSA_WITH_CAMELLIA_128_CBC_SHA256
 *      TLS_ECDH_ECDSA_WITH_CAMELLIA_256_CBC_SHA384
 *      TLS_ECDH_RSA_WITH_CAMELLIA_128_CBC_SHA256
 *      TLS_ECDH_RSA_WITH_CAMELLIA_256_CBC_SHA384
 *      TLS_ECDH_ECDSA_WITH_CAMELLIA_128_GCM_SHA256
 *      TLS_ECDH_ECDSA_WITH_CAMELLIA_256_GCM_SHA384
 *      TLS_ECDH_RSA_WITH_CAMELLIA_128_GCM_SHA256
 *      TLS_ECDH_RSA_WITH_CAMELLIA_256_GCM_SHA384
 *      TLS_ECDHE_ECDSA_WITH_CAMELLIA_256_GCM_SHA384
 *      TLS_ECDHE_RSA_WITH_CAMELLIA_256_GCM_SHA384
 *      TLS_DHE_RSA_WITH_CAMELLIA_256_GCM_SHA384
 *      TLS_ECDHE_ECDSA_WITH_CAMELLIA_256_CBC_SHA384
 *      TLS_ECDHE_RSA_WITH_CAMELLIA_256_CBC_SHA384
 *      TLS_DHE_RSA_WITH_CAMELLIA_256_CBC_SHA256
 *      TLS_DHE_RSA_WITH_CAMELLIA_256_CBC_SHA
 *      TLS_ECDHE_ECDSA_WITH_CAMELLIA_128_GCM_SHA256
 *      TLS_ECDHE_RSA_WITH_CAMELLIA_128_GCM_SHA256
 *      TLS_DHE_RSA_WITH_CAMELLIA_128_GCM_SHA256
 *      TLS_ECDHE_ECDSA_WITH_CAMELLIA_128_CBC_SHA256
 *      TLS_ECDHE_RSA_WITH_CAMELLIA_128_CBC_SHA256
 *      TLS_DHE_RSA_WITH_CAMELLIA_128_CBC_SHA256
 *      TLS_DHE_RSA_WITH_CAMELLIA_128_CBC_SHA
 *      TLS_DHE_PSK_WITH_CAMELLIA_256_GCM_SHA384
 *      TLS_ECDHE_PSK_WITH_CAMELLIA_256_CBC_SHA384
 *      TLS_DHE_PSK_WITH_CAMELLIA_256_CBC_SHA384
 *      TLS_DHE_PSK_WITH_CAMELLIA_128_GCM_SHA256
 *      TLS_DHE_PSK_WITH_CAMELLIA_128_CBC_SHA256
 *      TLS_ECDHE_PSK_WITH_CAMELLIA_128_CBC_SHA256
 *      TLS_RSA_WITH_CAMELLIA_256_GCM_SHA384
 *      TLS_RSA_WITH_CAMELLIA_256_CBC_SHA256
 *      TLS_RSA_WITH_CAMELLIA_256_CBC_SHA
 *      TLS_RSA_WITH_CAMELLIA_128_GCM_SHA256
 *      TLS_RSA_WITH_CAMELLIA_128_CBC_SHA256
 *      TLS_RSA_WITH_CAMELLIA_128_CBC_SHA
 *      TLS_RSA_PSK_WITH_CAMELLIA_256_GCM_SHA384
 *      TLS_RSA_PSK_WITH_CAMELLIA_256_CBC_SHA384
 *      TLS_RSA_PSK_WITH_CAMELLIA_128_GCM_SHA256
 *      TLS_RSA_PSK_WITH_CAMELLIA_128_CBC_SHA256
 *      TLS_PSK_WITH_CAMELLIA_256_GCM_SHA384
 *      TLS_PSK_WITH_CAMELLIA_256_CBC_SHA384
 *      TLS_PSK_WITH_CAMELLIA_128_GCM_SHA256
 *      TLS_PSK_WITH_CAMELLIA_128_CBC_SHA256
 */
#define POLARSSL_CAMELLIA_C

/**
 * \def POLARSSL_CCM_C
 *
 * Enable the Counter with CBC-MAC (CCM) mode for 128-bit block cipher.
 *
 * Module:  library/ccm.c
 *
 * Requires: POLARSSL_AES_C or POLARSSL_CAMELLIA_C
 *
 * This module enables the AES-CCM ciphersuites, if other requisites are
 * enabled as well.
 */
#define POLARSSL_CCM_C

/**
 * \def POLARSSL_CERTS_C
 *
 * Enable the test certificates.
 *
 * Module:  library/certs.c
 * Caller:
 *
 * Requires: POLARSSL_PEM_PARSE_C
 *
 * This module is used for testing (ssl_client/server).
 */
#define POLARSSL_CERTS_C

/**
 * \def POLARSSL_CIPHER_C
 *
 * Enable the generic cipher layer.
 *
 * Module:  library/cipher.c
 * Caller:  library/ssl_tls.c
 *
 * Uncomment to enable generic cipher wrappers.
 */
#define POLARSSL_CIPHER_C

/**
 * \def POLARSSL_CTR_DRBG_C
 *
 * Enable the CTR_DRBG AES-256-based random generator.
 *
 * Module:  library/ctr_drbg.c
 * Caller:
 *
 * Requires: POLARSSL_AES_C
 *
 * This module provides the CTR_DRBG AES-256 random number generator.
 */
#define POLARSSL_CTR_DRBG_C

/**
 * \def POLARSSL_DEBUG_C
 *
 * Enable the debug functions.
 *
 * Module:  library/debug.c
 * Caller:  library/ssl_cli.c
 *          library/ssl_srv.c
 *          library/ssl_tls.c
 *
 * This module provides debugging functions.
 */
#define POLARSSL_DEBUG_C

/**
 * \def POLARSSL_DES_C
 *
 * Enable the DES block cipher.
 *
 * Module:  library/des.c
 * Caller:  library/pem.c
 *          library/ssl_tls.c
 *
 * This module enables the following ciphersuites (if other requisites are
 * enabled as well):
 *      TLS_ECDH_ECDSA_WITH_3DES_EDE_CBC_SHA
 *      TLS_ECDH_RSA_WITH_3DES_EDE_CBC_SHA
 *      TLS_ECDHE_ECDSA_WITH_3DES_EDE_CBC_SHA
 *      TLS_ECDHE_RSA_WITH_3DES_EDE_CBC_SHA
 *      TLS_DHE_RSA_WITH_3DES_EDE_CBC_SHA
 *      TLS_ECDHE_PSK_WITH_3DES_EDE_CBC_SHA
 *      TLS_DHE_PSK_WITH_3DES_EDE_CBC_SHA
 *      TLS_RSA_WITH_3DES_EDE_CBC_SHA
 *      TLS_RSA_PSK_WITH_3DES_EDE_CBC_SHA
 *      TLS_PSK_WITH_3DES_EDE_CBC_SHA
 *
 * PEM_PARSE uses DES/3DES for decrypting encrypted keys.
 */
#define POLARSSL_DES_C

/**
 * \def POLARSSL_DHM_C
 *
 * Enable the Diffie-Hellman-Merkle module.
 *
 * Module:  library/dhm.c
 * Caller:  library/ssl_cli.c
 *          library/ssl_srv.c
 *
 * This module is used by the following key exchanges:
 *      DHE-RSA, DHE-PSK
 */
#define POLARSSL_DHM_C

/**
 * \def POLARSSL_ECDH_C
 *
 * Enable the elliptic curve Diffie-Hellman library.
 *
 * Module:  library/ecdh.c
 * Caller:  library/ssl_cli.c
 *          library/ssl_srv.c
 *
 * This module is used by the following key exchanges:
 *      ECDHE-ECDSA, ECDHE-RSA, DHE-PSK
 *
 * Requires: POLARSSL_ECP_C
 */
#define POLARSSL_ECDH_C

/**
 * \def POLARSSL_ECDSA_C
 *
 * Enable the elliptic curve DSA library.
 *
 * Module:  library/ecdsa.c
 * Caller:
 *
 * This module is used by the following key exchanges:
 *      ECDHE-ECDSA
 *
 * Requires: POLARSSL_ECP_C, POLARSSL_ASN1_WRITE_C, POLARSSL_ASN1_PARSE_C
 */
#define POLARSSL_ECDSA_C

/**
 * \def POLARSSL_ECP_C
 *
 * Enable the elliptic curve over GF(p) library.
 *
 * Module:  library/ecp.c
 * Caller:  library/ecdh.c
 *          library/ecdsa.c
 *
 * Requires: POLARSSL_BIGNUM_C and at least one POLARSSL_ECP_DP_XXX_ENABLED
 */
#define POLARSSL_ECP_C

/**
 * \def POLARSSL_ENTROPY_C
 *
 * Enable the platform-specific entropy code.
 *
 * Module:  library/entropy.c
 * Caller:
 *
 * Requires: POLARSSL_SHA512_C or POLARSSL_SHA256_C
 *
 * This module provides a generic entropy pool
 */
#define POLARSSL_ENTROPY_C

/**
 * \def POLARSSL_ERROR_C
 *
 * Enable error code to error string conversion.
 *
 * Module:  library/error.c
 * Caller:
 *
 * This module enables polarssl_strerror().
 */
#define POLARSSL_ERROR_C

/**
 * \def POLARSSL_GCM_C
 *
 * Enable the Galois/Counter Mode (GCM) for AES.
 *
 * Module:  library/gcm.c
 *
 * Requires: POLARSSL_AES_C or POLARSSL_CAMELLIA_C
 *
 * This module enables the AES-GCM and CAMELLIA-GCM ciphersuites, if other
 * requisites are enabled as well.
 */
#define POLARSSL_GCM_C

/**
 * \def POLARSSL_HAVEGE_C
 *
 * Enable the HAVEGE random generator.
 *
 * Warning: the HAVEGE random generator is not suitable for virtualized
 *          environments
 *
 * Warning: the HAVEGE random generator is dependent on timing and specific
 *          processor traits. It is therefore not advised to use HAVEGE as
 *          your applications primary random generator or primary entropy pool
 *          input. As a secondary input to your entropy pool, it IS able add
 *          the (limited) extra entropy it provides.
 *
 * Module:  library/havege.c
 * Caller:
 *
 * Requires: POLARSSL_TIMING_C
 *
 * Uncomment to enable the HAVEGE random generator.
 */
//#define POLARSSL_HAVEGE_C

/**
 * \def POLARSSL_HMAC_DRBG_C
 *
 * Enable the HMAC_DRBG random generator.
 *
 * Module:  library/hmac_drbg.c
 * Caller:
 *
 * Requires: POLARSSL_MD_C
 *
 * Uncomment to enable the HMAC_DRBG random number geerator.
 */
#define POLARSSL_HMAC_DRBG_C

/**
 * \def POLARSSL_MD_C
 *
 * Enable the generic message digest layer.
 *
 * Module:  library/md.c
 * Caller:
 *
 * Uncomment to enable generic message digest wrappers.
 */
#define POLARSSL_MD_C

/**
 * \def POLARSSL_MD2_C
 *
 * Enable the MD2 hash algorithm.
 *
 * Module:  library/md2.c
 * Caller:
 *
 * Uncomment to enable support for (rare) MD2-signed X.509 certs.
 */
//#define POLARSSL_MD2_C

/**
 * \def POLARSSL_MD4_C
 *
 * Enable the MD4 hash algorithm.
 *
 * Module:  library/md4.c
 * Caller:
 *
 * Uncomment to enable support for (rare) MD4-signed X.509 certs.
 */
//#define POLARSSL_MD4_C

/**
 * \def POLARSSL_MD5_C
 *
 * Enable the MD5 hash algorithm.
 *
 * Module:  library/md5.c
 * Caller:  library/md.c
 *          library/pem.c
 *          library/ssl_tls.c
 *
 * This module is required for SSL/TLS and X.509.
 * PEM_PARSE uses MD5 for decrypting encrypted keys.
 */
#define POLARSSL_MD5_C

/**
 * \def POLARSSL_MEMORY_C
 * Deprecated since 1.3.5. Please use POLARSSL_PLATFORM_MEMORY instead.
 */
//#define POLARSSL_MEMORY_C

/**
 * \def POLARSSL_MEMORY_BUFFER_ALLOC_C
 *
 * Enable the buffer allocator implementation that makes use of a (stack)
 * based buffer to 'allocate' dynamic memory. (replaces malloc() and free()
 * calls)
 *
 * Module:  library/memory_buffer_alloc.c
 *
 * Requires: POLARSSL_PLATFORM_C
 *           POLARSSL_PLATFORM_MEMORY (to use it within PolarSSL)
 *
 * Enable this module to enable the buffer memory allocator.
 */
//#define POLARSSL_MEMORY_BUFFER_ALLOC_C

/**
 * \def POLARSSL_NET_C
 *
 * Enable the TCP/IP networking routines.
 *
 * Module:  library/net.c
 *
 * This module provides TCP/IP networking routines.
 */
#define POLARSSL_NET_C

/**
 * \def POLARSSL_OID_C
 *
 * Enable the OID database.
 *
 * Module:  library/oid.c
 * Caller:  library/asn1write.c
 *          library/pkcs5.c
 *          library/pkparse.c
 *          library/pkwrite.c
 *          library/rsa.c
 *          library/x509.c
 *          library/x509_create.c
 *          library/x509_crl.c
 *          library/x509_crt.c
 *          library/x509_csr.c
 *          library/x509write_crt.c
 *          library/x509write_csr.c
 *
 * This modules translates between OIDs and internal values.
 */
#define POLARSSL_OID_C

/**
 * \def POLARSSL_PADLOCK_C
 *
 * Enable VIA Padlock support on x86.
 *
 * Module:  library/padlock.c
 * Caller:  library/aes.c
 *
 * Requires: POLARSSL_HAVE_ASM
 *
 * This modules adds support for the VIA PadLock on x86.
 */
#define POLARSSL_PADLOCK_C

/**
 * \def POLARSSL_PBKDF2_C
 *
 * Enable PKCS#5 PBKDF2 key derivation function.
 * DEPRECATED: Use POLARSSL_PKCS5_C instead
 *
 * Module:  library/pbkdf2.c
 *
 * Requires: POLARSSL_PKCS5_C
 *
 * This module adds support for the PKCS#5 PBKDF2 key derivation function.
 */
#define POLARSSL_PBKDF2_C

/**
 * \def POLARSSL_PEM_PARSE_C
 *
 * Enable PEM decoding / parsing.
 *
 * Module:  library/pem.c
 * Caller:  library/dhm.c
 *          library/pkparse.c
 *          library/x509_crl.c
 *          library/x509_crt.c
 *          library/x509_csr.c
 *
 * Requires: POLARSSL_BASE64_C
 *
 * This modules adds support for decoding / parsing PEM files.
 */
#define POLARSSL_PEM_PARSE_C

/**
 * \def POLARSSL_PEM_WRITE_C
 *
 * Enable PEM encoding / writing.
 *
 * Module:  library/pem.c
 * Caller:  library/pkwrite.c
 *          library/x509write_crt.c
 *          library/x509write_csr.c
 *
 * Requires: POLARSSL_BASE64_C
 *
 * This modules adds support for encoding / writing PEM files.
 */
#define POLARSSL_PEM_WRITE_C

/**
 * \def POLARSSL_PK_C
 *
 * Enable the generic public (asymetric) key layer.
 *
 * Module:  library/pk.c
 * Caller:  library/ssl_tls.c
 *          library/ssl_cli.c
 *          library/ssl_srv.c
 *
 * Requires: POLARSSL_RSA_C or POLARSSL_ECP_C
 *
 * Uncomment to enable generic public key wrappers.
 */
#define POLARSSL_PK_C

/**
 * \def POLARSSL_PK_PARSE_C
 *
 * Enable the generic public (asymetric) key parser.
 *
 * Module:  library/pkparse.c
 * Caller:  library/x509_crt.c
 *          library/x509_csr.c
 *
 * Requires: POLARSSL_PK_C
 *
 * Uncomment to enable generic public key parse functions.
 */
#define POLARSSL_PK_PARSE_C

/**
 * \def POLARSSL_PK_WRITE_C
 *
 * Enable the generic public (asymetric) key writer.
 *
 * Module:  library/pkwrite.c
 * Caller:  library/x509write.c
 *
 * Requires: POLARSSL_PK_C
 *
 * Uncomment to enable generic public key write functions.
 */
#define POLARSSL_PK_WRITE_C

/**
 * \def POLARSSL_PKCS5_C
 *
 * Enable PKCS#5 functions.
 *
 * Module:  library/pkcs5.c
 *
 * Requires: POLARSSL_MD_C
 *
 * This module adds support for the PKCS#5 functions.
 */
#define POLARSSL_PKCS5_C

/**
 * \def POLARSSL_PKCS11_C
 *
 * Enable wrapper for PKCS#11 smartcard support.
 *
 * Module:  library/pkcs11.c
 * Caller:  library/pk.c
 *
 * Requires: POLARSSL_PK_C
 *
 * This module enables SSL/TLS PKCS #11 smartcard support.
 * Requires the presence of the PKCS#11 helper library (libpkcs11-helper)
 */
//#define POLARSSL_PKCS11_C

/**
 * \def POLARSSL_PKCS12_C
 *
 * Enable PKCS#12 PBE functions.
 * Adds algorithms for parsing PKCS#8 encrypted private keys
 *
 * Module:  library/pkcs12.c
 * Caller:  library/pkparse.c
 *
 * Requires: POLARSSL_ASN1_PARSE_C, POLARSSL_CIPHER_C, POLARSSL_MD_C
 * Can use:  POLARSSL_ARC4_C
 *
 * This module enables PKCS#12 functions.
 */
#define POLARSSL_PKCS12_C

/**
 * \def POLARSSL_PLATFORM_C
 *
 * Enable the platform abstraction layer that allows you to re-assign
 * functions like malloc(), free(), printf(), fprintf()
 *
 * Module:  library/platform.c
 * Caller:  Most other .c files
 *
 * This module enables abstraction of common (libc) functions.
 */
#define POLARSSL_PLATFORM_C

/**
 * \def POLARSSL_RIPEMD160_C
 *
 * Enable the RIPEMD-160 hash algorithm.
 *
 * Module:  library/ripemd160.c
 * Caller:  library/md.c
 *
 */
#define POLARSSL_RIPEMD160_C

/**
 * \def POLARSSL_RSA_C
 *
 * Enable the RSA public-key cryptosystem.
 *
 * Module:  library/rsa.c
 * Caller:  library/ssl_cli.c
 *          library/ssl_srv.c
 *          library/ssl_tls.c
 *          library/x509.c
 *
 * This module is used by the following key exchanges:
 *      RSA, DHE-RSA, ECDHE-RSA, RSA-PSK
 *
 * Requires: POLARSSL_BIGNUM_C, POLARSSL_OID_C
 */
#define POLARSSL_RSA_C

/**
 * \def POLARSSL_SHA1_C
 *
 * Enable the SHA1 cryptographic hash algorithm.
 *
 * Module:  library/sha1.c
 * Caller:  library/md.c
 *          library/ssl_cli.c
 *          library/ssl_srv.c
 *          library/ssl_tls.c
 *          library/x509write_crt.c
 *
 * This module is required for SSL/TLS and SHA1-signed certificates.
 */
#define POLARSSL_SHA1_C

/**
 * \def POLARSSL_SHA256_C
 *
 * Enable the SHA-224 and SHA-256 cryptographic hash algorithms.
 * (Used to be POLARSSL_SHA2_C)
 *
 * Module:  library/sha256.c
 * Caller:  library/entropy.c
 *          library/md.c
 *          library/ssl_cli.c
 *          library/ssl_srv.c
 *          library/ssl_tls.c
 *
 * This module adds support for SHA-224 and SHA-256.
 * This module is required for the SSL/TLS 1.2 PRF function.
 */
#define POLARSSL_SHA256_C

/**
 * \def POLARSSL_SHA512_C
 *
 * Enable the SHA-384 and SHA-512 cryptographic hash algorithms.
 * (Used to be POLARSSL_SHA4_C)
 *
 * Module:  library/sha512.c
 * Caller:  library/entropy.c
 *          library/md.c
 *          library/ssl_cli.c
 *          library/ssl_srv.c
 *
 * This module adds support for SHA-384 and SHA-512.
 */
#define POLARSSL_SHA512_C

/**
 * \def POLARSSL_SSL_CACHE_C
 *
 * Enable simple SSL cache implementation.
 *
 * Module:  library/ssl_cache.c
 * Caller:
 *
 * Requires: POLARSSL_SSL_CACHE_C
 */
#define POLARSSL_SSL_CACHE_C

/**
 * \def POLARSSL_SSL_CLI_C
 *
 * Enable the SSL/TLS client code.
 *
 * Module:  library/ssl_cli.c
 * Caller:
 *
 * Requires: POLARSSL_SSL_TLS_C
 *
 * This module is required for SSL/TLS client support.
 */
#define POLARSSL_SSL_CLI_C

/**
 * \def POLARSSL_SSL_SRV_C
 *
 * Enable the SSL/TLS server code.
 *
 * Module:  library/ssl_srv.c
 * Caller:
 *
 * Requires: POLARSSL_SSL_TLS_C
 *
 * This module is required for SSL/TLS server support.
 */
#define POLARSSL_SSL_SRV_C

/**
 * \def POLARSSL_SSL_TLS_C
 *
 * Enable the generic SSL/TLS code.
 *
 * Module:  library/ssl_tls.c
 * Caller:  library/ssl_cli.c
 *          library/ssl_srv.c
 *
 * Requires: POLARSSL_CIPHER_C, POLARSSL_MD_C
 *           and at least one of the POLARSSL_SSL_PROTO_* defines
 *
 * This module is required for SSL/TLS.
 */
#define POLARSSL_SSL_TLS_C

/**
 * \def POLARSSL_THREADING_C
 *
 * Enable the threading abstraction layer.
 * By default PolarSSL assumes it is used in a non-threaded environment or that
 * contexts are not shared between threads. If you do intend to use contexts
 * between threads, you will need to enable this layer to prevent race
 * conditions.
 *
 * Module:  library/threading.c
 *
 * This allows different threading implementations (self-implemented or
 * provided).
 *
 * You will have to enable either POLARSSL_THREADING_ALT or
 * POLARSSL_THREADING_PTHREAD.
 *
 * Enable this layer to allow use of mutexes within PolarSSL
 */
//#define POLARSSL_THREADING_C

/**
 * \def POLARSSL_TIMING_C
 *
 * Enable the portable timing interface.
 *
 * Module:  library/timing.c
 * Caller:  library/havege.c
 *
 * This module is used by the HAVEGE random number generator.
 */
#define POLARSSL_TIMING_C

/**
 * \def POLARSSL_VERSION_C
 *
 * Enable run-time version information.
 *
 * Module:  library/version.c
 *
 * This module provides run-time version information.
 */
#define POLARSSL_VERSION_C

/**
 * \def POLARSSL_X509_USE_C
 *
 * Enable X.509 core for using certificates.
 *
 * Module:  library/x509.c
 * Caller:  library/x509_crl.c
 *          library/x509_crt.c
 *          library/x509_csr.c
 *
 * Requires: POLARSSL_ASN1_PARSE_C, POLARSSL_BIGNUM_C, POLARSSL_OID_C,
 *           POLARSSL_PK_PARSE_C
 *
 * This module is required for the X.509 parsing modules.
 */
#define POLARSSL_X509_USE_C

/**
 * \def POLARSSL_X509_CRT_PARSE_C
 *
 * Enable X.509 certificate parsing.
 *
 * Module:  library/x509_crt.c
 * Caller:  library/ssl_cli.c
 *          library/ssl_srv.c
 *          library/ssl_tls.c
 *
 * Requires: POLARSSL_X509_USE_C
 *
 * This module is required for X.509 certificate parsing.
 */
#define POLARSSL_X509_CRT_PARSE_C

/**
 * \def POLARSSL_X509_CRL_PARSE_C
 *
 * Enable X.509 CRL parsing.
 *
 * Module:  library/x509_crl.c
 * Caller:  library/x509_crt.c
 *
 * Requires: POLARSSL_X509_USE_C
 *
 * This module is required for X.509 CRL parsing.
 */
#define POLARSSL_X509_CRL_PARSE_C

/**
 * \def POLARSSL_X509_CSR_PARSE_C
 *
 * Enable X.509 Certificate Signing Request (CSR) parsing.
 *
 * Module:  library/x509_csr.c
 * Caller:  library/x509_crt_write.c
 *
 * Requires: POLARSSL_X509_USE_C
 *
 * This module is used for reading X.509 certificate request.
 */
#define POLARSSL_X509_CSR_PARSE_C

/**
 * \def POLARSSL_X509_CREATE_C
 *
 * Enable X.509 core for creating certificates.
 *
 * Module:  library/x509_create.c
 *
 * Requires: POLARSSL_BIGNUM_C, POLARSSL_OID_C, POLARSSL_PK_WRITE_C
 *
 * This module is the basis for creating X.509 certificates and CSRs.
 */
#define POLARSSL_X509_CREATE_C

/**
 * \def POLARSSL_X509_CRT_WRITE_C
 *
 * Enable creating X.509 certificates.
 *
 * Module:  library/x509_crt_write.c
 *
 * Requires: POLARSSL_CREATE_C
 *
 * This module is required for X.509 certificate creation.
 */
#define POLARSSL_X509_CRT_WRITE_C

/**
 * \def POLARSSL_X509_CSR_WRITE_C
 *
 * Enable creating X.509 Certificate Signing Requests (CSR).
 *
 * Module:  library/x509_csr_write.c
 *
 * Requires: POLARSSL_CREATE_C
 *
 * This module is required for X.509 certificate request writing.
 */
#define POLARSSL_X509_CSR_WRITE_C

/**
 * \def POLARSSL_XTEA_C
 *
 * Enable the XTEA block cipher.
 *
 * Module:  library/xtea.c
 * Caller:
 */
#define POLARSSL_XTEA_C

/* \} name SECTION: PolarSSL modules */

/**
 * \name SECTION: Module configuration options
 *
 * This section allows for the setting of module specific sizes and
 * configuration options. The default values are already present in the
 * relevant header files and should suffice for the regular use cases.
 *
 * Our advice is to enable options and change their values here
 * only if you have a good reason and know the consequences.
 *
 * Please check the respective header file for documentation on these
 * parameters (to prevent duplicate documentation).
 * \{
 */

/* MPI / BIGNUM options */
//#define POLARSSL_MPI_WINDOW_SIZE            6 /**< Maximum windows size used. */
//#define POLARSSL_MPI_MAX_SIZE            1024 /**< Maximum number of bytes for usable MPIs. */

/* CTR_DRBG options */
//#define CTR_DRBG_ENTROPY_LEN               48 /**< Amount of entropy used per seed by default (48 with SHA-512, 32 with SHA-256) */
//#define CTR_DRBG_RESEED_INTERVAL        10000 /**< Interval before reseed is performed by default */
//#define CTR_DRBG_MAX_INPUT                256 /**< Maximum number of additional input bytes */
//#define CTR_DRBG_MAX_REQUEST             1024 /**< Maximum number of requested bytes per call */
//#define CTR_DRBG_MAX_SEED_INPUT           384 /**< Maximum size of (re)seed buffer */

/* HMAC_DRBG options */
//#define POLARSSL_HMAC_DRBG_RESEED_INTERVAL   10000 /**< Interval before reseed is performed by default */
//#define POLARSSL_HMAC_DRBG_MAX_INPUT           256 /**< Maximum number of additional input bytes */
//#define POLARSSL_HMAC_DRBG_MAX_REQUEST        1024 /**< Maximum number of requested bytes per call */
//#define POLARSSL_HMAC_DRBG_MAX_SEED_INPUT      384 /**< Maximum size of (re)seed buffer */

/* ECP options */
//#define POLARSSL_ECP_MAX_BITS             521 /**< Maximum bit size of groups */
//#define POLARSSL_ECP_WINDOW_SIZE            6 /**< Maximum window size used */
//#define POLARSSL_ECP_FIXED_POINT_OPTIM      1 /**< Enable fixed-point speed-up */

/* Entropy options */
//#define ENTROPY_MAX_SOURCES                20 /**< Maximum number of sources supported */
//#define ENTROPY_MAX_GATHER                128 /**< Maximum amount requested from entropy sources */

/* Memory buffer allocator options */
//#define POLARSSL_MEMORY_ALIGN_MULTIPLE      4 /**< Align on multiples of this value */

/* Platform options */
//#define POLARSSL_PLATFORM_STD_MEM_HDR <stdlib.h> /**< Header to include if POLARSSL_PLATFORM_NO_STD_FUNCTIONS is defined. Don't define if no header is needed. */
//#define POLARSSL_PLATFORM_STD_MALLOC   malloc /**< Default allocator to use, can be undefined */
//#define POLARSSL_PLATFORM_STD_FREE       free /**< Default free to use, can be undefined */
//#define POLARSSL_PLATFORM_STD_PRINTF   printf /**< Default printf to use, can be undefined */
//#define POLARSSL_PLATFORM_STD_FPRINTF fprintf /**< Default fprintf to use, can be undefined */

/* SSL Cache options */
//#define SSL_CACHE_DEFAULT_TIMEOUT       86400 /**< 1 day  */
//#define SSL_CACHE_DEFAULT_MAX_ENTRIES      50 /**< Maximum entries in cache */

/* SSL options */
//#define SSL_MAX_CONTENT_LEN             16384 /**< Size of the input / output buffer */
//#define SSL_DEFAULT_TICKET_LIFETIME     86400 /**< Lifetime of session tickets (if enabled) */
//#define POLARSSL_PSK_MAX_LEN               32 /**< Max size of TLS pre-shared keys, in bytes (default 256 bits) */

/**
 * Complete list of ciphersuites to use, in order of preference.
 *
 * \warning No dependency checking is done on that field! This option can only
 * be used to restrict the set of available ciphersuites. It is your
 * responsibility to make sure the needed modules are active.
 *
 * Use this to save a few hundred bytes of ROM (default ordering of all
 * available ciphersuites) and a few to a few hundred bytes of RAM.
 *
 * The value below is only an example, not the default.
 */
//#define SSL_CIPHERSUITES TLS_ECDHE_ECDSA_WITH_AES_256_GCM_SHA384,TLS_ECDHE_ECDSA_WITH_AES_128_GCM_SHA256

/* Debug options */
//#define POLARSSL_DEBUG_DFL_MODE POLARSSL_DEBUG_LOG_FULL /**< Default log: Full or Raw */

/* X509 options */
//#define POLARSSL_X509_MAX_INTERMEDIATE_CA   8   /**< Maximum number of intermediate CAs in a verification chain. */

/* \} name SECTION: Module configuration options */

#include "check_config.h"

#endif /* POLARSSL_CONFIG_H */<|MERGE_RESOLUTION|>--- conflicted
+++ resolved
@@ -887,7 +887,18 @@
 //#define POLARSSL_SSL_HW_RECORD_ACCEL
 
 /**
-<<<<<<< HEAD
+ * \def POLARSSL_SSL_CBC_RECORD_SPLITTING
+ *
+ * Enable 1/n-1 record splitting for CBC mode in SSLv3 and TLS 1.0.
+ *
+ * This is a countermeasure to the BEAST attack, which also minimizes the risk
+ * of interoperability issues compared to sending 0-length records.
+ *
+ * Comment this macro to disable 1/n-1 record splitting.
+ */
+#define POLARSSL_SSL_CBC_RECORD_SPLITTING
+
+/**
  * \def POLARSSL_SSL_DISABLE_RENEGOTIATION
  *
  * Disable support for TLS renegotiation.
@@ -904,18 +915,6 @@
  * Uncomment this to disable support for renegotiation.
  */
 //#define POLARSSL_SSL_DISABLE_RENEGOTIATION
-=======
- * \def POLARSSL_SSL_CBC_RECORD_SPLITTING
- *
- * Enable 1/n-1 record splitting for CBC mode in SSLv3 and TLS 1.0.
- *
- * This is a countermeasure to the BEAST attack, which also minimizes the risk
- * of interoperability issues compared to sending 0-length records.
- *
- * Comment this macro to disable 1/n-1 record splitting.
- */
-#define POLARSSL_SSL_CBC_RECORD_SPLITTING
->>>>>>> 3ff78239
 
 /**
  * \def POLARSSL_SSL_SRV_SUPPORT_SSLV2_CLIENT_HELLO
