--- conflicted
+++ resolved
@@ -165,16 +165,13 @@
     MBEDTLS_CIPHER_ARIA_128_CCM,         /**< Aria cipher with 128-bit key and CCM mode. */
     MBEDTLS_CIPHER_ARIA_192_CCM,         /**< Aria cipher with 192-bit key and CCM mode. */
     MBEDTLS_CIPHER_ARIA_256_CCM,         /**< Aria cipher with 256-bit key and CCM mode. */
-<<<<<<< HEAD
-    MBEDTLS_CIPHER_CHACHA20,             /**< ChaCha20 stream cipher. */
-    MBEDTLS_CIPHER_CHACHA20_POLY1305,    /**< ChaCha20-Poly1305 AEAD cipher. */
-=======
     MBEDTLS_CIPHER_AES_128_OFB,          /**< AES 128-bit cipher in OFB mode. */
     MBEDTLS_CIPHER_AES_192_OFB,          /**< AES 192-bit cipher in OFB mode. */
     MBEDTLS_CIPHER_AES_256_OFB,          /**< AES 256-bit cipher in OFB mode. */
     MBEDTLS_CIPHER_AES_128_XTS,          /**< AES 128-bit cipher in XTS block mode. */
     MBEDTLS_CIPHER_AES_256_XTS,          /**< AES 256-bit cipher in XTS block mode. */
->>>>>>> 8266acac
+    MBEDTLS_CIPHER_CHACHA20,             /**< ChaCha20 stream cipher. */
+    MBEDTLS_CIPHER_CHACHA20_POLY1305,    /**< ChaCha20-Poly1305 AEAD cipher. */
 } mbedtls_cipher_type_t;
 
 /** Supported cipher modes. */
