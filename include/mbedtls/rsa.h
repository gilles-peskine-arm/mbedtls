/**
 * \file rsa.h
 *
 * \brief The RSA public-key cryptosystem
 *
 *  Copyright (C) 2006-2015, ARM Limited, All Rights Reserved
 *  SPDX-License-Identifier: Apache-2.0
 *
 *  Licensed under the Apache License, Version 2.0 (the "License"); you may
 *  not use this file except in compliance with the License.
 *  You may obtain a copy of the License at
 *
 *  http://www.apache.org/licenses/LICENSE-2.0
 *
 *  Unless required by applicable law or agreed to in writing, software
 *  distributed under the License is distributed on an "AS IS" BASIS, WITHOUT
 *  WARRANTIES OR CONDITIONS OF ANY KIND, either express or implied.
 *  See the License for the specific language governing permissions and
 *  limitations under the License.
 *
 *  This file is part of mbed TLS (https://tls.mbed.org)
 */
#ifndef MBEDTLS_RSA_H
#define MBEDTLS_RSA_H

#if !defined(MBEDTLS_CONFIG_FILE)
#include "config.h"
#else
#include MBEDTLS_CONFIG_FILE
#endif

#include "bignum.h"
#include "md.h"

#if defined(MBEDTLS_THREADING_C)
#include "threading.h"
#endif

/*
 * RSA Error codes
 */
#define MBEDTLS_ERR_RSA_BAD_INPUT_DATA                    -0x4080  /**< Bad input parameters to function. */
#define MBEDTLS_ERR_RSA_INVALID_PADDING                   -0x4100  /**< Input data contains invalid padding and is rejected. */
#define MBEDTLS_ERR_RSA_KEY_GEN_FAILED                    -0x4180  /**< Something failed during generation of a key. */
#define MBEDTLS_ERR_RSA_KEY_CHECK_FAILED                  -0x4200  /**< Key failed to pass the library's validity check. */
#define MBEDTLS_ERR_RSA_PUBLIC_FAILED                     -0x4280  /**< The public key operation failed. */
#define MBEDTLS_ERR_RSA_PRIVATE_FAILED                    -0x4300  /**< The private key operation failed. */
#define MBEDTLS_ERR_RSA_VERIFY_FAILED                     -0x4380  /**< The PKCS#1 verification failed. */
#define MBEDTLS_ERR_RSA_OUTPUT_TOO_LARGE                  -0x4400  /**< The output buffer for decryption is not large enough. */
#define MBEDTLS_ERR_RSA_RNG_FAILED                        -0x4480  /**< The random generator failed to generate non-zeros. */
<<<<<<< HEAD
#define MBEDTLS_ERR_RSA_UNSUPPORTED_OPERATION             -0x4500  /**< The implementation doesn't offer the requested operation, e.g. because of security violations or lack of functionality */
=======
#define MBEDTLS_ERR_RSA_EXPORT_UNSUPPORTED                -0x4500  /**< The requested parameter export is not possible/allowed. */
>>>>>>> 25b96ea2

/*
 * RSA constants
 */
#define MBEDTLS_RSA_PUBLIC      0
#define MBEDTLS_RSA_PRIVATE     1

#define MBEDTLS_RSA_PKCS_V15    0
#define MBEDTLS_RSA_PKCS_V21    1

#define MBEDTLS_RSA_SIGN        1
#define MBEDTLS_RSA_CRYPT       2

#define MBEDTLS_RSA_SALT_LEN_ANY    -1

/*
 * The above constants may be used even if the RSA module is compile out,
 * eg for alternative (PKCS#11) RSA implemenations in the PK layers.
 */

#if !defined(MBEDTLS_RSA_ALT)
// Regular implementation
//

#ifdef __cplusplus
extern "C" {
#endif

/**
 * \brief   RSA context structure
 *
 * \note    Direct manipulation of the members of this structure
 *          is deprecated and will no longer be supported starting
 *          from the next major release. All manipulation should instead
 *          be done through the public interface functions.
 *
 */
typedef struct
{
    int ver;                    /*!<  always 0          */
    size_t len;                 /*!<  size(N) in chars  */

    mbedtls_mpi N;                      /*!<  public modulus    */
    mbedtls_mpi E;                      /*!<  public exponent   */

    mbedtls_mpi D;                      /*!<  private exponent  */
    mbedtls_mpi P;                      /*!<  1st prime factor  */
    mbedtls_mpi Q;                      /*!<  2nd prime factor  */

    mbedtls_mpi DP;                     /*!<  D % (P - 1)       */
    mbedtls_mpi DQ;                     /*!<  D % (Q - 1)       */
    mbedtls_mpi QP;                     /*!<  1 / (Q % P)       */

    mbedtls_mpi RN;                     /*!<  cached R^2 mod N  */

    mbedtls_mpi RP;                     /*!<  cached R^2 mod P  */
    mbedtls_mpi RQ;                     /*!<  cached R^2 mod Q  */

    mbedtls_mpi Vi;                     /*!<  cached blinding value     */
    mbedtls_mpi Vf;                     /*!<  cached un-blinding value  */

    int padding;                /*!<  \c MBEDTLS_RSA_PKCS_V15 for 1.5 padding and
                                      \c MBEDTLS_RSA_PKCS_v21 for OAEP/PSS */
    int hash_id;                /*!<  Hash identifier of mbedtls_md_type_t as
                                      specified in the mbedtls_md.h header file
                                      for the EME-OAEP and EMSA-PSS
                                      encoding                          */
#if defined(MBEDTLS_THREADING_C)
    mbedtls_threading_mutex_t mutex;    /*!<  Thread-safety mutex       */
#endif
}
mbedtls_rsa_context;

/**
 * \brief          Initialize an RSA context
 *
 *                 Note: Set padding to \c MBEDTLS_RSA_PKCS_V21 for the RSAES-OAEP
 *                 encryption scheme and the RSASSA-PSS signature scheme.
 *
 * \param ctx      RSA context to be initialized
 * \param padding  \c MBEDTLS_RSA_PKCS_V15 or \c MBEDTLS_RSA_PKCS_V21
 * \param hash_id  \c MBEDTLS_RSA_PKCS_V21 hash identifier
 *
 * \note           The hash_id parameter is actually ignored
 *                 when using \c MBEDTLS_RSA_PKCS_V15 padding.
 *
 * \note           Choice of padding mode is strictly enforced for private key
 *                 operations, since there might be security concerns in
 *                 mixing padding modes. For public key operations it's merely
 *                 a default value, which can be overriden by calling specific
 *                 rsa_rsaes_xxx or rsa_rsassa_xxx functions.
 *
 * \note           The chosen hash is always used for OEAP encryption.
 *                 For PSS signatures, it's always used for making signatures,
 *                 but can be overriden (and always is, if set to
 *                 \c MBEDTLS_MD_NONE) for verifying them.
 */
void mbedtls_rsa_init( mbedtls_rsa_context *ctx,
                       int padding,
                       int hash_id);

/**
 * \brief          Import a set of core parameters into an RSA context
 *
 * \param ctx      Initialized RSA context to store parameters
 * \param N        RSA modulus, or NULL
 * \param P        First prime factor of N, or NULL
 * \param Q        Second prime factor of N, or NULL
 * \param D        Private exponent, or NULL
 * \param E        Public exponent, or NULL
 *
 * \note           This function can be called multiple times for successive
 *                 imports if the parameters are not simultaneously present.
 *                 Any sequence of calls to this function should be followed
 *                 by a call to \c mbedtls_rsa_complete which will check
 *                 and complete the provided information to a ready-for-use
 *                 public or private RSA key.
 *
 * \note           See the documentation of \c mbedtls_rsa_complete for more
 *                 information on which parameters are necessary to setup
 *                 a private or public RSA key.
 *
 * \note           The imported parameters are copied and need not be preserved
 *                 for the lifetime of the RSA context being set up.
 *
 * \return         0 if successful, non-zero error code on failure.
 */
int mbedtls_rsa_import( mbedtls_rsa_context *ctx,
                        const mbedtls_mpi *N,
                        const mbedtls_mpi *P, const mbedtls_mpi *Q,
                        const mbedtls_mpi *D, const mbedtls_mpi *E );

/**
 * \brief          Import core RSA parameters in raw big-endian
 *                 binary format into an RSA context
 *
 * \param ctx      Initialized RSA context to store parameters
 * \param N        RSA modulus, or NULL
 * \param N_len    Byte length of N, ignored if N == NULL
 * \param P        First prime factor of N, or NULL
 * \param P_len    Byte length of P, ignored if P == NULL
 * \param Q        Second prime factor of N, or NULL
 * \param Q_len    Byte length of Q, ignored if Q == NULL
 * \param D        Private exponent, or NULL
 * \param D_len    Byte length of D, ignored if D == NULL
 * \param E        Public exponent, or NULL
 * \param E_len    Byte length of E, ignored if E == NULL
 *
 * \note           This function can be called multiple times for successive
 *                 imports if the parameters are not simultaneously present.
 *                 Any sequence of calls to this function should be followed
 *                 by a call to \c mbedtls_rsa_complete which will check
 *                 and complete the provided information to a ready-for-use
 *                 public or private RSA key.
 *
 * \note           See the documentation of \c mbedtls_rsa_complete for more
 *                 information on which parameters are necessary to setup
 *                 a private or public RSA key.
 *
 * \note           The imported parameters are copied and need not be preserved
 *                 for the lifetime of the RSA context being set up.
 *
 * \return         0 if successful, non-zero error code on failure.
 */
int mbedtls_rsa_import_raw( mbedtls_rsa_context *ctx,
                            unsigned char const *N, size_t N_len,
                            unsigned char const *P, size_t P_len,
                            unsigned char const *Q, size_t Q_len,
                            unsigned char const *D, size_t D_len,
                            unsigned char const *E, size_t E_len );

/**
 * \brief          Attempt to complete an RSA context from
 *                 a set of imported core parameters.
 *
 * \param ctx      Initialized RSA context to store parameters
 *
 * \note
 *                 - To setup an RSA public key, precisely N and E
 *                   must have been imported.
 *
 *                 - To setup an RSA private key, enough information must be
 *                   present for the other parameters to be derivable.
 *
 *                   The default implementation supports the following:
 *                     - Derive P, Q from N, D, E
 *                     - Derive N, D from P, Q, E.
 *
 *                 - Alternative implementations need not support these
 *                   and may return \c MBEDTLS_ERR_RSA_BAD_INPUT_DATA instead.
 *
 * \return
 *                 - 0 if successful. In this case, it is guaranteed
 *                   that the RSA context can be used for RSA operations
 *                   without the risk of failure or crash.
 *                 - \c MBEDTLS_ERR_RSA_BAD_INPUT_DATA if the attempted
 *                   derivations failed.
 *
 * \warning        This function need not perform consistency checks
 *                 for the imported parameters! In particular, parameters that
 *                 are not needed by the implementation may be silently discarded
 *                 and left unchecked. For the purpose of checking the consistency
 *                 of the key material, see \c mbedtls_rsa_check_privkey.
 *
 */
int mbedtls_rsa_complete( mbedtls_rsa_context *ctx );

/**
 * \brief          Export core parameters of an RSA key
 *
 * \param ctx      Initialized RSA context
 * \param N        MPI to hold the RSA modulus, or NULL
 * \param P        MPI to hold the first prime factor of N, or NULL
 * \param Q        MPI to hold the second prime factor of N, or NULL
 * \param D        MPI to hold the private exponent, or NULL
 * \param E        MPI to hold the public exponent, or NULL
 *
 * \return
 *                 - 0 if successful. In this case, the non-NULL buffers
 *                   pointed to by N, P, Q, D, E are fully written, with
 *                   additional unused space filled leading by 0-bytes.
 *                 - Non-zero return code otherwise. In particular, if
 *                   exporting the requested parameters
 *                   cannot be done because of a lack of functionality
 *                   or because of security policies, the error code
 *                   \c MBEDTLS_ERR_RSA_EXPORT_UNSUPPORTED is returned.
 *                   In this case, the RSA context stays intact and can
 *                   be continued to be used.
 *
 * \note           Reasons for returning \c MBEDTLS_ERR_RSA_EXPORT_UNSUPPORTED
 *                 would be the following: Firstly, it might be that an
 *                 alternative RSA implementation is in use which stores
 *                 the key externally, and which either cannot or should not
 *                 export it into RAM. Alternatively, an implementation
 *                 (regardless of SW or HW) might not support deducing e.g.
 *                 P, Q from N, D, E if the former are not part of the
 *                 implementation.
 *
 */
int mbedtls_rsa_export( const mbedtls_rsa_context *ctx,
                        mbedtls_mpi *N, mbedtls_mpi *P, mbedtls_mpi *Q,
                        mbedtls_mpi *D, mbedtls_mpi *E );

/**
 * \brief          Export core parameters of an RSA key
 *                 in raw big-endian binary format
 *
 * \param ctx      Initialized RSA context
 * \param N        Byte array to store the RSA modulus, or NULL
 * \param N_len    Size of buffer for modulus
 * \param P        Byte array to hold the first prime factor of N, or NULL
 * \param P_len    Size of buffer for first prime factor
 * \param Q        Byte array to hold the second prime factor of N, or NULL
 * \param Q_len    Size of buffer for second prime factor
 * \param D        Byte array to hold the private exponent, or NULL
 * \param D_len    Size of buffer for private exponent
 * \param E        Byte array to hold the public exponent, or NULL
 * \param E_len    Size of buffer for public exponent
 *
 * \note           The length fields are ignored if the corresponding
 *                 buffer pointers are NULL.
 *
 * \return
 *                 - 0 if successful. In this case, the non-NULL buffers
 *                   pointed to by N, P, Q, D, E are fully written, with
 *                   additional unused space filled leading by 0-bytes.
 *                 - Non-zero return code otherwise. In particular, if
 *                   exporting the requested parameters
 *                   cannot be done because of a lack of functionality
 *                   or because of security policies, the error code
 *                   \c MBEDTLS_ERR_RSA_EXPORT_UNSUPPORTED is returned.
 *                   In this case, the RSA context stays intact and can
 *                   be continued to be used.
 *
 * \note           Reasons for returning \c MBEDTLS_ERR_RSA_EXPORT_UNSUPPORTED
 *                 would be the following: Firstly, it might be that an
 *                 alternative RSA implementation is in use which stores
 *                 the key externally, and which either cannot or should not
 *                 export it into RAM. Alternatively, an implementation
 *                 (regardless of SW or HW) might not support deducing e.g.
 *                 P, Q from N, D, E if the former are not part of the
 *                 implementation.
 *
 *
 */
int mbedtls_rsa_export_raw( const mbedtls_rsa_context *ctx,
                            unsigned char *N, size_t N_len,
                            unsigned char *P, size_t P_len,
                            unsigned char *Q, size_t Q_len,
                            unsigned char *D, size_t D_len,
                            unsigned char *E, size_t E_len );

/**
 * \brief          Export CRT parameters of a private RSA key
 *
 * \param ctx      Initialized RSA context
 * \param DP       MPI to hold D modulo P-1, or NULL
 * \param DQ       MPI to hold D modulo Q-1, or NULL
 * \param QP       MPI to hold modular inverse of Q modulo P, or NULL
 *
 * \return         0 if successful, non-zero error code otherwise.
 *
 * \note           Alternative RSA implementations not using CRT-parameters
 *                 internally can implement this function using based on
 *                 \c mbedtls_rsa_deduce_opt.
 *
 */
int mbedtls_rsa_export_crt( const mbedtls_rsa_context *ctx,
                            mbedtls_mpi *DP, mbedtls_mpi *DQ, mbedtls_mpi *QP );

/**
 * \brief          Set padding for an already initialized RSA context
 *                 See \c mbedtls_rsa_init() for details.
 *
 * \param ctx      RSA context to be set
 * \param padding  \c MBEDTLS_RSA_PKCS_V15 or \c MBEDTLS_RSA_PKCS_V21
 * \param hash_id  \c MBEDTLS_RSA_PKCS_V21 hash identifier
 */
void mbedtls_rsa_set_padding( mbedtls_rsa_context *ctx, int padding,
                              int hash_id);

/**
 * \brief          Get length of RSA modulus in bytes
 *
 * \param ctx      Initialized RSA context
 *
 * \return         Length of RSA modulus, in bytes.
 *
 */
size_t mbedtls_rsa_get_len( const mbedtls_rsa_context *ctx );

/**
 * \brief          Generate an RSA keypair
 *
 * \param ctx      RSA context that will hold the key
 * \param f_rng    RNG function
 * \param p_rng    RNG parameter
 * \param nbits    size of the public key in bits
 * \param exponent public exponent (e.g., 65537)
 *
 * \note           mbedtls_rsa_init() must be called beforehand to setup
 *                 the RSA context.
 *
 * \return         0 if successful, or an \c MBEDTLS_ERR_RSA_XXX error code
 */
int mbedtls_rsa_gen_key( mbedtls_rsa_context *ctx,
                         int (*f_rng)(void *, unsigned char *, size_t),
                         void *p_rng,
                         unsigned int nbits, int exponent );

/**
 * \brief          Check if a context contains (at least) an RSA public key
 *
 * \param ctx      RSA context to be checked
 *
 * \return         0 if successful, or an \c MBEDTLS_ERR_RSA_XXX error code.
 *                 On success, it is guaranteed that enough information is
 *                 present to perform an RSA public key operation
 *                 \c mbedtls_rsa_public.
 *
 */
int mbedtls_rsa_check_pubkey( const mbedtls_rsa_context *ctx );

/**
 * \brief      Check if a context contains an RSA private key
 *             and perform basic consistency checks.
 *
 * \param ctx  RSA context to be checked
 *
 * \return     0 if successful, or an \c MBEDTLS_ERR_RSA_XXX error code.
 *
 * \note       The consistency checks performed by this function not only
 *             ensure that \c mbedtls_rsa_private can be called successfully
 *             on the given context, but that the various parameters are
 *             mutually consistent with high probability, in the sense that
 *             \c mbedtls_rsa_public and \c mbedtls_rsa_private are inverses.
 *
 * \warning    This function should catch accidental misconfigurations
 *             like swapping of parameters, but it cannot establish full
 *             trust in neither the quality nor the consistency of the key
 *             material that was used to setup the given RSA context:
 *             - Regarding consistency, note (see \c mbedtls_rsa_complete)
 *               that imported parameters irrelevant for the implementation
 *               might be silently dropped, in which case the present
 *               function doesn't have access to and hence cannot check them.
 *               If you want to check the consistency of the entire
 *               content of, say, an PKCS1-encoded RSA private key, you
 *               should use \c mbedtls_rsa_validate_params before setting
 *               up the RSA context.
 *               Further, if the implementation performs empirical checks,
 *               these checks will substantiate but not guarantee consistency.
 *             - Regarding quality, this function is not expected to perform
 *               extended quality assessments like checking that the prime
 *               factors are safe. Further, it is the user's responsibility to
 *               ensure trustworthiness of the source of his RSA parameters,
 *               a question going beyond what's effectively checkable
 *               by the library.
 *
 */
int mbedtls_rsa_check_privkey( const mbedtls_rsa_context *ctx );

/**
 * \brief          Check a public-private RSA key pair.
 *                 Check each of the contexts, and make sure they match.
 *
 * \param pub      RSA context holding the public key
 * \param prv      RSA context holding the private key
 *
 * \return         0 if successful, or an \c MBEDTLS_ERR_RSA_XXX error code
 */
int mbedtls_rsa_check_pub_priv( const mbedtls_rsa_context *pub,
                                const mbedtls_rsa_context *prv );

/**
 * \brief          Do an RSA public key operation
 *
 * \param ctx      RSA context
 * \param input    input buffer
 * \param output   output buffer
 *
 * \return         0 if successful, or an \c MBEDTLS_ERR_RSA_XXX error code
 *
 * \note           This function does NOT take care of message
 *                 padding. Also, be sure to set input[0] = 0 or ensure that
 *                 input is smaller than N.
 *
 * \note           The input and output buffers must be large
 *                 enough (eg. 128 bytes if RSA-1024 is used).
 */
int mbedtls_rsa_public( mbedtls_rsa_context *ctx,
                const unsigned char *input,
                unsigned char *output );

/**
 * \brief          Do an RSA private key operation
 *
 * \param ctx      RSA context
 * \param f_rng    RNG function (Needed for blinding)
 * \param p_rng    RNG parameter
 * \param input    input buffer
 * \param output   output buffer
 *
 * \return         0 if successful, or an \c MBEDTLS_ERR_RSA_XXX error code
 *
 * \note           The input and output buffers must be large
 *                 enough (eg. 128 bytes if RSA-1024 is used).
 */
int mbedtls_rsa_private( mbedtls_rsa_context *ctx,
                 int (*f_rng)(void *, unsigned char *, size_t),
                 void *p_rng,
                 const unsigned char *input,
                 unsigned char *output );

/**
 * \brief          Generic wrapper to perform a PKCS#1 encryption using the
 *                 mode from the context. Add the message padding, then do an
 *                 RSA operation.
 *
 * \param ctx      RSA context
 * \param f_rng    RNG function (Needed for padding and PKCS#1 v2.1 encoding
 *                               and \c MBEDTLS_RSA_PRIVATE)
 * \param p_rng    RNG parameter
 * \param mode     \c MBEDTLS_RSA_PUBLIC or \c MBEDTLS_RSA_PRIVATE
 * \param ilen     contains the plaintext length
 * \param input    buffer holding the data to be encrypted
 * \param output   buffer that will hold the ciphertext
 *
<<<<<<< HEAD
 * \deprecated     It is deprecated and discouraged to call this function
 *                 in mode MBEDTLS_RSA_PRIVATE. Future versions of the libary
 *                 are likely to remove the mode argument and have it implicitly
 *                 set to MBEDTLS_RSA_PUBLIC.
 *
 * \note           Alternative implementations of RSA need not support
 *                 mode being set to MBEDTLS_RSA_PRIVATE and may instead
 *                 return MBEDTLS_ERR_RSA_UNSUPPORTED_OPERATION.
 *
 * \return         0 if successful, or an MBEDTLS_ERR_RSA_XXX error code
=======
 * \return         0 if successful, or an \c MBEDTLS_ERR_RSA_XXX error code
>>>>>>> 25b96ea2
 *
 * \note           The output buffer must be as large as the size
 *                 of ctx->N (eg. 128 bytes if RSA-1024 is used).
 */
int mbedtls_rsa_pkcs1_encrypt( mbedtls_rsa_context *ctx,
                       int (*f_rng)(void *, unsigned char *, size_t),
                       void *p_rng,
                       int mode, size_t ilen,
                       const unsigned char *input,
                       unsigned char *output );

/**
 * \brief          Perform a PKCS#1 v1.5 encryption (RSAES-PKCS1-v1_5-ENCRYPT)
 *
 * \param ctx      RSA context
 * \param f_rng    RNG function (Needed for padding and \c MBEDTLS_RSA_PRIVATE)
 * \param p_rng    RNG parameter
 * \param mode     \c MBEDTLS_RSA_PUBLIC or \c MBEDTLS_RSA_PRIVATE
 * \param ilen     contains the plaintext length
 * \param input    buffer holding the data to be encrypted
 * \param output   buffer that will hold the ciphertext
 *
<<<<<<< HEAD
 * \deprecated     It is deprecated and discouraged to call this function
 *                 in mode MBEDTLS_RSA_PRIVATE. Future versions of the libary
 *                 are likely to remove the mode argument and have it implicitly
 *                 set to MBEDTLS_RSA_PUBLIC.
 *
 * \note           Alternative implementations of RSA need not support
 *                 mode being set to MBEDTLS_RSA_PRIVATE and may instead
 *                 return MBEDTLS_ERR_RSA_UNSUPPORTED_OPERATION.
 *
 * \return         0 if successful, or an MBEDTLS_ERR_RSA_XXX error code
=======
 * \return         0 if successful, or an \c MBEDTLS_ERR_RSA_XXX error code
>>>>>>> 25b96ea2
 *
 * \note           The output buffer must be as large as the size
 *                 of ctx->N (eg. 128 bytes if RSA-1024 is used).
 */
int mbedtls_rsa_rsaes_pkcs1_v15_encrypt( mbedtls_rsa_context *ctx,
                                 int (*f_rng)(void *, unsigned char *, size_t),
                                 void *p_rng,
                                 int mode, size_t ilen,
                                 const unsigned char *input,
                                 unsigned char *output );

/**
 * \brief          Perform a PKCS#1 v2.1 OAEP encryption (RSAES-OAEP-ENCRYPT)
 *
 * \param ctx      RSA context
 * \param f_rng    RNG function (Needed for padding and PKCS#1 v2.1 encoding
 *                               and \c MBEDTLS_RSA_PRIVATE)
 * \param p_rng    RNG parameter
 * \param mode     \c MBEDTLS_RSA_PUBLIC or \c MBEDTLS_RSA_PRIVATE
 * \param label    buffer holding the custom label to use
 * \param label_len contains the label length
 * \param ilen     contains the plaintext length
 * \param input    buffer holding the data to be encrypted
 * \param output   buffer that will hold the ciphertext
 *
<<<<<<< HEAD
 * \deprecated     It is deprecated and discouraged to call this function
 *                 in mode MBEDTLS_RSA_PRIVATE. Future versions of the libary
 *                 are likely to remove the mode argument and have it implicitly
 *                 set to MBEDTLS_RSA_PUBLIC.
 *
 * \note           Alternative implementations of RSA need not support
 *                 mode being set to MBEDTLS_RSA_PRIVATE and may instead
 *                 return MBEDTLS_ERR_RSA_UNSUPPORTED_OPERATION.
 *
 * \return         0 if successful, or an MBEDTLS_ERR_RSA_XXX error code
=======
 * \return         0 if successful, or an \c MBEDTLS_ERR_RSA_XXX error code
>>>>>>> 25b96ea2
 *
 * \note           The output buffer must be as large as the size
 *                 of ctx->N (eg. 128 bytes if RSA-1024 is used).
 */
int mbedtls_rsa_rsaes_oaep_encrypt( mbedtls_rsa_context *ctx,
                            int (*f_rng)(void *, unsigned char *, size_t),
                            void *p_rng,
                            int mode,
                            const unsigned char *label, size_t label_len,
                            size_t ilen,
                            const unsigned char *input,
                            unsigned char *output );

/**
 * \brief          Generic wrapper to perform a PKCS#1 decryption using the
 *                 mode from the context. Do an RSA operation, then remove
 *                 the message padding
 *
 * \param ctx      RSA context
 * \param f_rng    RNG function (Only needed for \c MBEDTLS_RSA_PRIVATE)
 * \param p_rng    RNG parameter
 * \param mode     \c MBEDTLS_RSA_PUBLIC or \c MBEDTLS_RSA_PRIVATE
 * \param olen     will contain the plaintext length
 * \param input    buffer holding the encrypted data
 * \param output   buffer that will hold the plaintext
 * \param output_max_len    maximum length of the output buffer
 *
<<<<<<< HEAD
 * \deprecated     It is deprecated and discouraged to call this function
 *                 in mode MBEDTLS_RSA_PUBLIC. Future versions of the libary
 *                 are likely to remove the mode argument and have it implicitly
 *                 set to MBEDTLS_RSA_PRIVATE.
 *
 * \note           Alternative implementations of RSA need not support
 *                 mode being set to MBEDTLS_RSA_PUBLIC and may instead
 *                 return MBEDTLS_ERR_RSA_UNSUPPORTED_OPERATION.
 *
 * \return         0 if successful, or an MBEDTLS_ERR_RSA_XXX error code
=======
 * \return         0 if successful, or an \c MBEDTLS_ERR_RSA_XXX error code
>>>>>>> 25b96ea2
 *
 * \note           The output buffer length \c output_max_len should be
 *                 as large as the size \c ctx->len of \c ctx->N (eg. 128 bytes
 *                 if RSA-1024 is used) to be able to hold an arbitrary
 *                 decrypted message. If it is not large enough to hold
 *                 the decryption of the particular ciphertext provided,
<<<<<<< HEAD
 *                 the function will return MBEDTLS_ERR_RSA_OUTPUT_TOO_LARGE.
=======
 *                 the function will return \c MBEDTLS_ERR_RSA_OUTPUT_TOO_LARGE.
>>>>>>> 25b96ea2
 *
 * \note           The input buffer must be as large as the size
 *                 of \c ctx->N (eg. 128 bytes if RSA-1024 is used).
 */
int mbedtls_rsa_pkcs1_decrypt( mbedtls_rsa_context *ctx,
                       int (*f_rng)(void *, unsigned char *, size_t),
                       void *p_rng,
                       int mode, size_t *olen,
                       const unsigned char *input,
                       unsigned char *output,
                       size_t output_max_len );

/**
 * \brief          Perform a PKCS#1 v1.5 decryption (RSAES-PKCS1-v1_5-DECRYPT)
 *
 * \param ctx      RSA context
 * \param f_rng    RNG function (Only needed for \c MBEDTLS_RSA_PRIVATE)
 * \param p_rng    RNG parameter
 * \param mode     \c MBEDTLS_RSA_PUBLIC or \c MBEDTLS_RSA_PRIVATE
 * \param olen     will contain the plaintext length
 * \param input    buffer holding the encrypted data
 * \param output   buffer that will hold the plaintext
 * \param output_max_len    maximum length of the output buffer
 *
<<<<<<< HEAD
 * \deprecated     It is deprecated and discouraged to call this function
 *                 in mode MBEDTLS_RSA_PUBLIC. Future versions of the libary
 *                 are likely to remove the mode argument and have it implicitly
 *                 set to MBEDTLS_RSA_PRIVATE.
 *
 * \note           Alternative implementations of RSA need not support
 *                 mode being set to MBEDTLS_RSA_PUBLIC and may instead
 *                 return MBEDTLS_ERR_RSA_UNSUPPORTED_OPERATION.
 *
 * \return         0 if successful, or an MBEDTLS_ERR_RSA_XXX error code
=======
 * \return         0 if successful, or an \c MBEDTLS_ERR_RSA_XXX error code
>>>>>>> 25b96ea2
 *
 * \note           The output buffer length \c output_max_len should be
 *                 as large as the size \c ctx->len of \c ctx->N (eg. 128 bytes
 *                 if RSA-1024 is used) to be able to hold an arbitrary
 *                 decrypted message. If it is not large enough to hold
 *                 the decryption of the particular ciphertext provided,
<<<<<<< HEAD
 *                 the function will return MBEDTLS_ERR_RSA_OUTPUT_TOO_LARGE.
=======
 *                 the function will return \c MBEDTLS_ERR_RSA_OUTPUT_TOO_LARGE.
>>>>>>> 25b96ea2
 *
 * \note           The input buffer must be as large as the size
 *                 of \c ctx->N (eg. 128 bytes if RSA-1024 is used).
 */
int mbedtls_rsa_rsaes_pkcs1_v15_decrypt( mbedtls_rsa_context *ctx,
                                 int (*f_rng)(void *, unsigned char *, size_t),
                                 void *p_rng,
                                 int mode, size_t *olen,
                                 const unsigned char *input,
                                 unsigned char *output,
                                 size_t output_max_len );

/**
 * \brief          Perform a PKCS#1 v2.1 OAEP decryption (RSAES-OAEP-DECRYPT)
 *
 * \param ctx      RSA context
 * \param f_rng    RNG function (Only needed for \c MBEDTLS_RSA_PRIVATE)
 * \param p_rng    RNG parameter
 * \param mode     \c MBEDTLS_RSA_PUBLIC or \c MBEDTLS_RSA_PRIVATE
 * \param label    buffer holding the custom label to use
 * \param label_len contains the label length
 * \param olen     will contain the plaintext length
 * \param input    buffer holding the encrypted data
 * \param output   buffer that will hold the plaintext
 * \param output_max_len    maximum length of the output buffer
 *
<<<<<<< HEAD
 * \deprecated     It is deprecated and discouraged to call this function
 *                 in mode MBEDTLS_RSA_PUBLIC. Future versions of the libary
 *                 are likely to remove the mode argument and have it implicitly
 *                 set to MBEDTLS_RSA_PRIVATE.
 *
 * \note           Alternative implementations of RSA need not support
 *                 mode being set to MBEDTLS_RSA_PUBLIC and may instead
 *                 return MBEDTLS_ERR_RSA_UNSUPPORTED_OPERATION.
 *
 * \return         0 if successful, or an MBEDTLS_ERR_RSA_XXX error code
=======
 * \return         0 if successful, or an \c MBEDTLS_ERR_RSA_XXX error code
>>>>>>> 25b96ea2
 *
 * \note           The output buffer length \c output_max_len should be
 *                 as large as the size \c ctx->len of \c ctx->N (eg. 128 bytes
 *                 if RSA-1024 is used) to be able to hold an arbitrary
 *                 decrypted message. If it is not large enough to hold
 *                 the decryption of the particular ciphertext provided,
<<<<<<< HEAD
 *                 the function will return MBEDTLS_ERR_RSA_OUTPUT_TOO_LARGE.
 *
 * \note           The input buffer must be as large as the size
 *                 of ctx->N (eg. 128 bytes if RSA-1024 is used).
=======
 *                 the function will return \c MBEDTLS_ERR_RSA_OUTPUT_TOO_LARGE.
 *
 * \note           The input buffer must be as large as the size
 *                 of \c ctx->N (eg. 128 bytes if RSA-1024 is used).
>>>>>>> 25b96ea2
 */
int mbedtls_rsa_rsaes_oaep_decrypt( mbedtls_rsa_context *ctx,
                            int (*f_rng)(void *, unsigned char *, size_t),
                            void *p_rng,
                            int mode,
                            const unsigned char *label, size_t label_len,
                            size_t *olen,
                            const unsigned char *input,
                            unsigned char *output,
                            size_t output_max_len );

/**
 * \brief          Generic wrapper to perform a PKCS#1 signature using the
 *                 mode from the context. Do a private RSA operation to sign
 *                 a message digest
 *
 * \param ctx      RSA context
 * \param f_rng    RNG function (Needed for PKCS#1 v2.1 encoding and for
 *                               \c MBEDTLS_RSA_PRIVATE)
 * \param p_rng    RNG parameter
 * \param mode     \c MBEDTLS_RSA_PUBLIC or \c MBEDTLS_RSA_PRIVATE
 * \param md_alg   a \c MBEDTLS_MD_XXX (use \c MBEDTLS_MD_NONE for
 *                 signing raw data)
 * \param hashlen  message digest length (for \c MBEDTLS_MD_NONE only)
 * \param hash     buffer holding the message digest
 * \param sig      buffer that will hold the ciphertext
 *
 * \deprecated     It is deprecated and discouraged to call this function
 *                 in mode MBEDTLS_RSA_PUBLIC. Future versions of the libary
 *                 are likely to remove the mode argument and have it implicitly
 *                 set to MBEDTLS_RSA_PRIVATE.
 *
 * \note           Alternative implementations of RSA need not support
 *                 mode being set to MBEDTLS_RSA_PUBLIC and may instead
 *                 return MBEDTLS_ERR_RSA_UNSUPPORTED_OPERATION.
 *
 * \return         0 if the signing operation was successful,
 *                 or an \c MBEDTLS_ERR_RSA_XXX error code
 *
 * \note           The \c sig buffer must be as large as the size
 *                 of \c ctx->N (eg. 128 bytes if RSA-1024 is used).
 *
 * \note           In case of PKCS#1 v2.1 encoding, see comments on
 * \note           \c mbedtls_rsa_rsassa_pss_sign() for details on
 *                 \c md_alg and \c hash_id.
 */
int mbedtls_rsa_pkcs1_sign( mbedtls_rsa_context *ctx,
                    int (*f_rng)(void *, unsigned char *, size_t),
                    void *p_rng,
                    int mode,
                    mbedtls_md_type_t md_alg,
                    unsigned int hashlen,
                    const unsigned char *hash,
                    unsigned char *sig );

/**
 * \brief          Perform a PKCS#1 v1.5 signature (RSASSA-PKCS1-v1_5-SIGN)
 *
 * \param ctx      RSA context
 * \param f_rng    RNG function (Only needed for \c MBEDTLS_RSA_PRIVATE)
 * \param p_rng    RNG parameter
 * \param mode     \c MBEDTLS_RSA_PUBLIC or \c MBEDTLS_RSA_PRIVATE
 * \param md_alg   a \c MBEDTLS_MD_XXX (use \c MBEDTLS_MD_NONE
 *                 for signing raw data)
 * \param hashlen  message digest length (for \c MBEDTLS_MD_NONE only)
 * \param hash     buffer holding the message digest
 * \param sig      buffer that will hold the ciphertext
 *
 * \deprecated     It is deprecated and discouraged to call this function
 *                 in mode MBEDTLS_RSA_PUBLIC. Future versions of the libary
 *                 are likely to remove the mode argument and have it implicitly
 *                 set to MBEDTLS_RSA_PRIVATE.
 *
 * \note           Alternative implementations of RSA need not support
 *                 mode being set to MBEDTLS_RSA_PUBLIC and may instead
 *                 return MBEDTLS_ERR_RSA_UNSUPPORTED_OPERATION.
 *
 * \return         0 if the signing operation was successful,
 *                 or an \c MBEDTLS_ERR_RSA_XXX error code
 *
 * \note           The \c sig buffer must be as large as the size
 *                 of \c ctx->N (eg. 128 bytes if RSA-1024 is used).
 */
int mbedtls_rsa_rsassa_pkcs1_v15_sign( mbedtls_rsa_context *ctx,
                               int (*f_rng)(void *, unsigned char *, size_t),
                               void *p_rng,
                               int mode,
                               mbedtls_md_type_t md_alg,
                               unsigned int hashlen,
                               const unsigned char *hash,
                               unsigned char *sig );

/**
 * \brief          Perform a PKCS#1 v2.1 PSS signature (RSASSA-PSS-SIGN)
 *
 * \param ctx      RSA context
 * \param f_rng    RNG function (Needed for PKCS#1 v2.1 encoding and for
 *                               \c MBEDTLS_RSA_PRIVATE)
 * \param p_rng    RNG parameter
 * \param mode     \c MBEDTLS_RSA_PUBLIC or \c MBEDTLS_RSA_PRIVATE
 * \param md_alg   a \c MBEDTLS_MD_XXX (use \c MBEDTLS_MD_NONE
 *                 for signing raw data)
 * \param hashlen  message digest length (for \c MBEDTLS_MD_NONE only)
 * \param hash     buffer holding the message digest
 * \param sig      buffer that will hold the ciphertext
 *
 * \deprecated     It is deprecated and discouraged to call this function
 *                 in mode MBEDTLS_RSA_PUBLIC. Future versions of the libary
 *                 are likely to remove the mode argument and have it implicitly
 *                 set to MBEDTLS_RSA_PRIVATE.
 *
 * \note           Alternative implementations of RSA need not support
 *                 mode being set to MBEDTLS_RSA_PUBLIC and may instead
 *                 return MBEDTLS_ERR_RSA_UNSUPPORTED_OPERATION.
 *
 * \return         0 if the signing operation was successful,
 *                 or an \c MBEDTLS_ERR_RSA_XXX error code
 *
 * \note           The \c sig buffer must be as large as the size
 *                 of \c ctx->N (eg. 128 bytes if RSA-1024 is used).
 *
 * \note           The \c hash_id in the RSA context is the one used for the
 *                 encoding. \c md_alg in the function call is the type of hash
 *                 that is encoded. According to RFC 3447 it is advised to
 *                 keep both hashes the same.
 */
int mbedtls_rsa_rsassa_pss_sign( mbedtls_rsa_context *ctx,
                         int (*f_rng)(void *, unsigned char *, size_t),
                         void *p_rng,
                         int mode,
                         mbedtls_md_type_t md_alg,
                         unsigned int hashlen,
                         const unsigned char *hash,
                         unsigned char *sig );

/**
 * \brief          Generic wrapper to perform a PKCS#1 verification using the
 *                 mode from the context. Do a public RSA operation and check
 *                 the message digest
 *
 * \param ctx      points to an RSA public key
 * \param f_rng    RNG function (Only needed for \c MBEDTLS_RSA_PRIVATE)
 * \param p_rng    RNG parameter
 * \param mode     \c MBEDTLS_RSA_PUBLIC or \c MBEDTLS_RSA_PRIVATE
 * \param md_alg   a \c MBEDTLS_MD_XXX (use \c MBEDTLS_MD_NONE for signing raw data)
 * \param hashlen  message digest length (for \c MBEDTLS_MD_NONE only)
 * \param hash     buffer holding the message digest
 * \param sig      buffer holding the ciphertext
 *
 * \deprecated     It is deprecated and discouraged to call this function
 *                 in mode MBEDTLS_RSA_PRIVATE. Future versions of the libary
 *                 are likely to remove the mode argument and have it implicitly
 *                 set to MBEDTLS_RSA_PUBLIC.
 *
 * \note           Alternative implementations of RSA need not support
 *                 mode being set to MBEDTLS_RSA_PRIVATE and may instead
 *                 return MBEDTLS_ERR_RSA_UNSUPPORTED_OPERATION.
 *
 * \return         0 if the verify operation was successful,
 *                 or an \c MBEDTLS_ERR_RSA_XXX error code
 *
 * \note           The \c sig buffer must be as large as the size
 *                 of \c ctx->N (eg. 128 bytes if RSA-1024 is used).
 *
 * \note           In case of PKCS#1 v2.1 encoding, see comments on
 *                 \c mbedtls_rsa_rsassa_pss_verify() about md_alg and hash_id.
 */
int mbedtls_rsa_pkcs1_verify( mbedtls_rsa_context *ctx,
                      int (*f_rng)(void *, unsigned char *, size_t),
                      void *p_rng,
                      int mode,
                      mbedtls_md_type_t md_alg,
                      unsigned int hashlen,
                      const unsigned char *hash,
                      const unsigned char *sig );

/**
 * \brief          Perform a PKCS#1 v1.5 verification (RSASSA-PKCS1-v1_5-VERIFY)
 *
 * \param ctx      points to an RSA public key
 * \param f_rng    RNG function (Only needed for \c MBEDTLS_RSA_PRIVATE)
 * \param p_rng    RNG parameter
 * \param mode     \c MBEDTLS_RSA_PUBLIC or \c MBEDTLS_RSA_PRIVATE
 * \param md_alg   a \c MBEDTLS_MD_XXX (use \c MBEDTLS_MD_NONE
 *                 for signing raw data)
 * \param hashlen  message digest length (for \c MBEDTLS_MD_NONE only)
 * \param hash     buffer holding the message digest
 * \param sig      buffer holding the ciphertext
 *
 * \deprecated     It is deprecated and discouraged to call this function
 *                 in mode MBEDTLS_RSA_PRIVATE. Future versions of the libary
 *                 are likely to remove the mode argument and have it implicitly
 *                 set to MBEDTLS_RSA_PUBLIC.
 *
 * \note           Alternative implementations of RSA need not support
 *                 mode being set to MBEDTLS_RSA_PRIVATE and may instead
 *                 return MBEDTLS_ERR_RSA_UNSUPPORTED_OPERATION.
 *
 * \return         0 if the verify operation was successful,
 *                 or an \c MBEDTLS_ERR_RSA_XXX error code
 *
 * \note           The \c sig buffer must be as large as the size
 *                 of \c ctx->N (eg. 128 bytes if RSA-1024 is used).
 */
int mbedtls_rsa_rsassa_pkcs1_v15_verify( mbedtls_rsa_context *ctx,
                                 int (*f_rng)(void *, unsigned char *, size_t),
                                 void *p_rng,
                                 int mode,
                                 mbedtls_md_type_t md_alg,
                                 unsigned int hashlen,
                                 const unsigned char *hash,
                                 const unsigned char *sig );

/**
 * \brief          Perform a PKCS#1 v2.1 PSS verification (RSASSA-PSS-VERIFY)
 *                 (This is the "simple" version.)
 *
 * \param ctx      points to an RSA public key
 * \param f_rng    RNG function (Only needed for \c MBEDTLS_RSA_PRIVATE)
 * \param p_rng    RNG parameter
 * \param mode     \c MBEDTLS_RSA_PUBLIC or \c MBEDTLS_RSA_PRIVATE
 * \param md_alg   a \c MBEDTLS_MD_XXX (use \c MBEDTLS_MD_NONE for signing raw data)
 * \param hashlen  message digest length (for \c MBEDTLS_MD_NONE only)
 * \param hash     buffer holding the message digest
 * \param sig      buffer holding the ciphertext
 *
 * \deprecated     It is deprecated and discouraged to call this function
 *                 in mode MBEDTLS_RSA_PRIVATE. Future versions of the libary
 *                 are likely to remove the mode argument and have it implicitly
 *                 set to MBEDTLS_RSA_PUBLIC.
 *
 * \note           Alternative implementations of RSA need not support
 *                 mode being set to MBEDTLS_RSA_PRIVATE and may instead
 *                 return MBEDTLS_ERR_RSA_UNSUPPORTED_OPERATION.
 *
 * \return         0 if the verify operation was successful,
 *                 or an \c MBEDTLS_ERR_RSA_XXX error code
 *
 * \note           The \c sig buffer must be as large as the size
 *                 of \c ctx->N (eg. 128 bytes if RSA-1024 is used).
 *
 * \note           The \c hash_id in the RSA context is the one used for the
 *                 verification. \c md_alg in the function call is the type of
 *                 hash that is verified. According to RFC 3447 it is advised to
 *                 keep both hashes the same. If \c hash_id in the RSA context is
 *                 unset, the \c md_alg from the function call is used.
 */
int mbedtls_rsa_rsassa_pss_verify( mbedtls_rsa_context *ctx,
                           int (*f_rng)(void *, unsigned char *, size_t),
                           void *p_rng,
                           int mode,
                           mbedtls_md_type_t md_alg,
                           unsigned int hashlen,
                           const unsigned char *hash,
                           const unsigned char *sig );

/**
 * \brief          Perform a PKCS#1 v2.1 PSS verification (RSASSA-PSS-VERIFY)
 *                 (This is the version with "full" options.)
 *
 * \param ctx      points to an RSA public key
 * \param f_rng    RNG function (Only needed for \c MBEDTLS_RSA_PRIVATE)
 * \param p_rng    RNG parameter
 * \param mode     \c MBEDTLS_RSA_PUBLIC or \c MBEDTLS_RSA_PRIVATE
 * \param md_alg   a \c MBEDTLS_MD_XXX (use \c MBEDTLS_MD_NONE for signing raw data)
 * \param hashlen  message digest length (for \c MBEDTLS_MD_NONE only)
 * \param hash     buffer holding the message digest
 * \param mgf1_hash_id message digest used for mask generation
 * \param expected_salt_len Length of the salt used in padding, use
 *                 \c MBEDTLS_RSA_SALT_LEN_ANY to accept any salt length
 * \param sig      buffer holding the ciphertext
 *
 * \return         0 if the verify operation was successful,
 *                 or an \c MBEDTLS_ERR_RSA_XXX error code
 *
 * \note           The \c sig buffer must be as large as the size
 *                 of \c ctx->N (eg. 128 bytes if RSA-1024 is used).
 *
 * \note           The \c hash_id in the RSA context is ignored.
 */
int mbedtls_rsa_rsassa_pss_verify_ext( mbedtls_rsa_context *ctx,
                               int (*f_rng)(void *, unsigned char *, size_t),
                               void *p_rng,
                               int mode,
                               mbedtls_md_type_t md_alg,
                               unsigned int hashlen,
                               const unsigned char *hash,
                               mbedtls_md_type_t mgf1_hash_id,
                               int expected_salt_len,
                               const unsigned char *sig );

/**
 * \brief          Copy the components of an RSA context
 *
 * \param dst      Destination context
 * \param src      Source context
 *
 * \return         0 on success,
 *                 \c MBEDTLS_ERR_MPI_ALLOC_FAILED on memory allocation failure
 */
int mbedtls_rsa_copy( mbedtls_rsa_context *dst, const mbedtls_rsa_context *src );

/**
 * \brief          Free the components of an RSA key
 *
 * \param ctx      RSA Context to free
 */
void mbedtls_rsa_free( mbedtls_rsa_context *ctx );

#ifdef __cplusplus
}
#endif

#else  /* MBEDTLS_RSA_ALT */
#include "rsa_alt.h"
#endif /* MBEDTLS_RSA_ALT */

#ifdef __cplusplus
extern "C" {
#endif

/**
 * \brief          Checkup routine
 *
 * \return         0 if successful, or 1 if the test failed
 */
int mbedtls_rsa_self_test( int verbose );

#ifdef __cplusplus
}
#endif

#endif /* rsa.h */<|MERGE_RESOLUTION|>--- conflicted
+++ resolved
@@ -48,11 +48,7 @@
 #define MBEDTLS_ERR_RSA_VERIFY_FAILED                     -0x4380  /**< The PKCS#1 verification failed. */
 #define MBEDTLS_ERR_RSA_OUTPUT_TOO_LARGE                  -0x4400  /**< The output buffer for decryption is not large enough. */
 #define MBEDTLS_ERR_RSA_RNG_FAILED                        -0x4480  /**< The random generator failed to generate non-zeros. */
-<<<<<<< HEAD
-#define MBEDTLS_ERR_RSA_UNSUPPORTED_OPERATION             -0x4500  /**< The implementation doesn't offer the requested operation, e.g. because of security violations or lack of functionality */
-=======
 #define MBEDTLS_ERR_RSA_EXPORT_UNSUPPORTED                -0x4500  /**< The requested parameter export is not possible/allowed. */
->>>>>>> 25b96ea2
 
 /*
  * RSA constants
@@ -520,7 +516,6 @@
  * \param input    buffer holding the data to be encrypted
  * \param output   buffer that will hold the ciphertext
  *
-<<<<<<< HEAD
  * \deprecated     It is deprecated and discouraged to call this function
  *                 in mode MBEDTLS_RSA_PRIVATE. Future versions of the libary
  *                 are likely to remove the mode argument and have it implicitly
@@ -530,10 +525,7 @@
  *                 mode being set to MBEDTLS_RSA_PRIVATE and may instead
  *                 return MBEDTLS_ERR_RSA_UNSUPPORTED_OPERATION.
  *
- * \return         0 if successful, or an MBEDTLS_ERR_RSA_XXX error code
-=======
  * \return         0 if successful, or an \c MBEDTLS_ERR_RSA_XXX error code
->>>>>>> 25b96ea2
  *
  * \note           The output buffer must be as large as the size
  *                 of ctx->N (eg. 128 bytes if RSA-1024 is used).
@@ -556,7 +548,6 @@
  * \param input    buffer holding the data to be encrypted
  * \param output   buffer that will hold the ciphertext
  *
-<<<<<<< HEAD
  * \deprecated     It is deprecated and discouraged to call this function
  *                 in mode MBEDTLS_RSA_PRIVATE. Future versions of the libary
  *                 are likely to remove the mode argument and have it implicitly
@@ -566,10 +557,7 @@
  *                 mode being set to MBEDTLS_RSA_PRIVATE and may instead
  *                 return MBEDTLS_ERR_RSA_UNSUPPORTED_OPERATION.
  *
- * \return         0 if successful, or an MBEDTLS_ERR_RSA_XXX error code
-=======
  * \return         0 if successful, or an \c MBEDTLS_ERR_RSA_XXX error code
->>>>>>> 25b96ea2
  *
  * \note           The output buffer must be as large as the size
  *                 of ctx->N (eg. 128 bytes if RSA-1024 is used).
@@ -595,7 +583,6 @@
  * \param input    buffer holding the data to be encrypted
  * \param output   buffer that will hold the ciphertext
  *
-<<<<<<< HEAD
  * \deprecated     It is deprecated and discouraged to call this function
  *                 in mode MBEDTLS_RSA_PRIVATE. Future versions of the libary
  *                 are likely to remove the mode argument and have it implicitly
@@ -605,10 +592,7 @@
  *                 mode being set to MBEDTLS_RSA_PRIVATE and may instead
  *                 return MBEDTLS_ERR_RSA_UNSUPPORTED_OPERATION.
  *
- * \return         0 if successful, or an MBEDTLS_ERR_RSA_XXX error code
-=======
  * \return         0 if successful, or an \c MBEDTLS_ERR_RSA_XXX error code
->>>>>>> 25b96ea2
  *
  * \note           The output buffer must be as large as the size
  *                 of ctx->N (eg. 128 bytes if RSA-1024 is used).
@@ -636,7 +620,6 @@
  * \param output   buffer that will hold the plaintext
  * \param output_max_len    maximum length of the output buffer
  *
-<<<<<<< HEAD
  * \deprecated     It is deprecated and discouraged to call this function
  *                 in mode MBEDTLS_RSA_PUBLIC. Future versions of the libary
  *                 are likely to remove the mode argument and have it implicitly
@@ -646,21 +629,14 @@
  *                 mode being set to MBEDTLS_RSA_PUBLIC and may instead
  *                 return MBEDTLS_ERR_RSA_UNSUPPORTED_OPERATION.
  *
- * \return         0 if successful, or an MBEDTLS_ERR_RSA_XXX error code
-=======
  * \return         0 if successful, or an \c MBEDTLS_ERR_RSA_XXX error code
->>>>>>> 25b96ea2
  *
  * \note           The output buffer length \c output_max_len should be
  *                 as large as the size \c ctx->len of \c ctx->N (eg. 128 bytes
  *                 if RSA-1024 is used) to be able to hold an arbitrary
  *                 decrypted message. If it is not large enough to hold
  *                 the decryption of the particular ciphertext provided,
-<<<<<<< HEAD
- *                 the function will return MBEDTLS_ERR_RSA_OUTPUT_TOO_LARGE.
-=======
  *                 the function will return \c MBEDTLS_ERR_RSA_OUTPUT_TOO_LARGE.
->>>>>>> 25b96ea2
  *
  * \note           The input buffer must be as large as the size
  *                 of \c ctx->N (eg. 128 bytes if RSA-1024 is used).
@@ -685,7 +661,6 @@
  * \param output   buffer that will hold the plaintext
  * \param output_max_len    maximum length of the output buffer
  *
-<<<<<<< HEAD
  * \deprecated     It is deprecated and discouraged to call this function
  *                 in mode MBEDTLS_RSA_PUBLIC. Future versions of the libary
  *                 are likely to remove the mode argument and have it implicitly
@@ -695,21 +670,14 @@
  *                 mode being set to MBEDTLS_RSA_PUBLIC and may instead
  *                 return MBEDTLS_ERR_RSA_UNSUPPORTED_OPERATION.
  *
- * \return         0 if successful, or an MBEDTLS_ERR_RSA_XXX error code
-=======
  * \return         0 if successful, or an \c MBEDTLS_ERR_RSA_XXX error code
->>>>>>> 25b96ea2
  *
  * \note           The output buffer length \c output_max_len should be
  *                 as large as the size \c ctx->len of \c ctx->N (eg. 128 bytes
  *                 if RSA-1024 is used) to be able to hold an arbitrary
  *                 decrypted message. If it is not large enough to hold
  *                 the decryption of the particular ciphertext provided,
-<<<<<<< HEAD
- *                 the function will return MBEDTLS_ERR_RSA_OUTPUT_TOO_LARGE.
-=======
  *                 the function will return \c MBEDTLS_ERR_RSA_OUTPUT_TOO_LARGE.
->>>>>>> 25b96ea2
  *
  * \note           The input buffer must be as large as the size
  *                 of \c ctx->N (eg. 128 bytes if RSA-1024 is used).
@@ -736,7 +704,6 @@
  * \param output   buffer that will hold the plaintext
  * \param output_max_len    maximum length of the output buffer
  *
-<<<<<<< HEAD
  * \deprecated     It is deprecated and discouraged to call this function
  *                 in mode MBEDTLS_RSA_PUBLIC. Future versions of the libary
  *                 are likely to remove the mode argument and have it implicitly
@@ -746,27 +713,17 @@
  *                 mode being set to MBEDTLS_RSA_PUBLIC and may instead
  *                 return MBEDTLS_ERR_RSA_UNSUPPORTED_OPERATION.
  *
- * \return         0 if successful, or an MBEDTLS_ERR_RSA_XXX error code
-=======
  * \return         0 if successful, or an \c MBEDTLS_ERR_RSA_XXX error code
->>>>>>> 25b96ea2
  *
  * \note           The output buffer length \c output_max_len should be
  *                 as large as the size \c ctx->len of \c ctx->N (eg. 128 bytes
  *                 if RSA-1024 is used) to be able to hold an arbitrary
  *                 decrypted message. If it is not large enough to hold
  *                 the decryption of the particular ciphertext provided,
-<<<<<<< HEAD
- *                 the function will return MBEDTLS_ERR_RSA_OUTPUT_TOO_LARGE.
- *
- * \note           The input buffer must be as large as the size
- *                 of ctx->N (eg. 128 bytes if RSA-1024 is used).
-=======
  *                 the function will return \c MBEDTLS_ERR_RSA_OUTPUT_TOO_LARGE.
  *
  * \note           The input buffer must be as large as the size
  *                 of \c ctx->N (eg. 128 bytes if RSA-1024 is used).
->>>>>>> 25b96ea2
  */
 int mbedtls_rsa_rsaes_oaep_decrypt( mbedtls_rsa_context *ctx,
                             int (*f_rng)(void *, unsigned char *, size_t),
@@ -810,7 +767,7 @@
  *                 of \c ctx->N (eg. 128 bytes if RSA-1024 is used).
  *
  * \note           In case of PKCS#1 v2.1 encoding, see comments on
- * \note           \c mbedtls_rsa_rsassa_pss_sign() for details on
+ *                 \c mbedtls_rsa_rsassa_pss_sign() for details on
  *                 \c md_alg and \c hash_id.
  */
 int mbedtls_rsa_pkcs1_sign( mbedtls_rsa_context *ctx,
