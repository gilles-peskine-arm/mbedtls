/**
 * \file sha1.h
 *
<<<<<<< HEAD
 * \brief The SHA-1 cryptographic hash function.
=======
 * \brief SHA-1 cryptographic hash function
 *
 * \warning   SHA-1 is considered a weak message digest and its use constitutes
 *            a security risk. We recommend considering stronger message
 *            digests instead.
>>>>>>> 2a03794d
 */
/*
 *  Copyright (C) 2006-2018, Arm Limited (or its affiliates), All Rights Reserved
 *  SPDX-License-Identifier: Apache-2.0
 *
 *  Licensed under the Apache License, Version 2.0 (the "License"); you may
 *  not use this file except in compliance with the License.
 *  You may obtain a copy of the License at
 *
 *  http://www.apache.org/licenses/LICENSE-2.0
 *
 *  Unless required by applicable law or agreed to in writing, software
 *  distributed under the License is distributed on an "AS IS" BASIS, WITHOUT
 *  WARRANTIES OR CONDITIONS OF ANY KIND, either express or implied.
 *  See the License for the specific language governing permissions and
 *  limitations under the License.
 *
 *  This file is part of Mbed TLS (https://tls.mbed.org)
 */
#ifndef MBEDTLS_SHA1_H
#define MBEDTLS_SHA1_H

#if !defined(MBEDTLS_CONFIG_FILE)
#include "config.h"
#else
#include MBEDTLS_CONFIG_FILE
#endif

#include <stddef.h>
#include <stdint.h>

#define MBEDTLS_ERR_SHA1_HW_ACCEL_FAILED                  -0x0035  /**< SHA-1 hardware accelerator failed */

#if ( defined(__ARMCC_VERSION) || defined(_MSC_VER) ) && \
    !defined(inline) && !defined(__cplusplus)
#define inline __inline
#endif

#if !defined(MBEDTLS_SHA1_ALT)
// Regular implementation
//

#ifdef __cplusplus
extern "C" {
#endif

/**
<<<<<<< HEAD
 * \brief          The SHA-1 context structure.
=======
 * \brief          SHA-1 context structure
 *
 * \warning        SHA-1 is considered a weak message digest and its use
 *                 constitutes a security risk. We recommend considering
 *                 stronger message digests instead.
 *
>>>>>>> 2a03794d
 */
typedef struct
{
    uint32_t total[2];          /*!< The number of Bytes processed.  */
    uint32_t state[5];          /*!< The intermediate digest state.  */
    unsigned char buffer[64];   /*!< The data block being processed. */
}
mbedtls_sha1_context;

/**
 * \brief          This function initializes a SHA-1 context.
 *
<<<<<<< HEAD
 * \param ctx      The SHA-1 context to initialize.
=======
 * \param ctx      SHA-1 context to be initialized
 *
 * \warning        SHA-1 is considered a weak message digest and its use
 *                 constitutes a security risk. We recommend considering
 *                 stronger message digests instead.
 *
>>>>>>> 2a03794d
 */
void mbedtls_sha1_init( mbedtls_sha1_context *ctx );

/**
 * \brief          This function clears a SHA-1 context.
 *
<<<<<<< HEAD
 * \param ctx      The SHA-1 context to clear.
=======
 * \param ctx      SHA-1 context to be cleared
 *
 * \warning        SHA-1 is considered a weak message digest and its use
 *                 constitutes a security risk. We recommend considering
 *                 stronger message digests instead.
 *
>>>>>>> 2a03794d
 */
void mbedtls_sha1_free( mbedtls_sha1_context *ctx );

/**
 * \brief          This function clones the state of a SHA-1 context.
 *
<<<<<<< HEAD
 * \param dst      The destination context.
 * \param src      The context to clone.
=======
 * \param dst      The destination context
 * \param src      The context to be cloned
 *
 * \warning        SHA-1 is considered a weak message digest and its use
 *                 constitutes a security risk. We recommend considering
 *                 stronger message digests instead.
 *
>>>>>>> 2a03794d
 */
void mbedtls_sha1_clone( mbedtls_sha1_context *dst,
                         const mbedtls_sha1_context *src );

/**
 * \brief          This function starts a SHA-1 checksum calculation.
 *
 * \param ctx      The context to initialize.
 *
<<<<<<< HEAD
 * \return         \c 0 if successful
=======
 * \return         0 if successful
 *
 * \warning        SHA-1 is considered a weak message digest and its use
 *                 constitutes a security risk. We recommend considering
 *                 stronger message digests instead.
 *
>>>>>>> 2a03794d
 */
int mbedtls_sha1_starts_ret( mbedtls_sha1_context *ctx );

/**
 * \brief          This function feeds an input buffer into an ongoing SHA-1
 *                 checksum calculation.
 *
 * \param ctx      The SHA-1 context.
 * \param input    The buffer holding the input data.
 * \param ilen     The length of the input data.
 *
<<<<<<< HEAD
 * \return         \c 0 if successful
=======
 * \return         0 if successful
 *
 * \warning        SHA-1 is considered a weak message digest and its use
 *                 constitutes a security risk. We recommend considering
 *                 stronger message digests instead.
 *
>>>>>>> 2a03794d
 */
int mbedtls_sha1_update_ret( mbedtls_sha1_context *ctx,
                             const unsigned char *input,
                             size_t ilen );

/**
 * \brief          This function finishes the SHA-1 operation, and writes
 *                 the result to the output buffer.
 *
 * \param ctx      The SHA-1 context.
 * \param output   The SHA-1 checksum result.
 *
<<<<<<< HEAD
 * \return         \c 0 if successful
=======
 * \return         0 if successful
 *
 * \warning        SHA-1 is considered a weak message digest and its use
 *                 constitutes a security risk. We recommend considering
 *                 stronger message digests instead.
 *
>>>>>>> 2a03794d
 */
int mbedtls_sha1_finish_ret( mbedtls_sha1_context *ctx,
                             unsigned char output[20] );

/**
 * \brief          SHA-1 process data block (internal use only)
 *
 * \param ctx      SHA-1 context
 * \param data     The data block being processed.
 *
<<<<<<< HEAD
 * \return         \c 0 if successful
=======
 * \return         0 if successful
 *
 * \warning        SHA-1 is considered a weak message digest and its use
 *                 constitutes a security risk. We recommend considering
 *                 stronger message digests instead.
 *
>>>>>>> 2a03794d
 */
int mbedtls_internal_sha1_process( mbedtls_sha1_context *ctx,
                                   const unsigned char data[64] );

#if !defined(MBEDTLS_DEPRECATED_REMOVED)
#if defined(MBEDTLS_DEPRECATED_WARNING)
#define MBEDTLS_DEPRECATED      __attribute__((deprecated))
#else
#define MBEDTLS_DEPRECATED
#endif
/**
 * \brief          SHA-1 context setup
 *
 * \deprecated     Superseded by mbedtls_sha1_starts_ret() in 2.7.0
 *
<<<<<<< HEAD
 * \param ctx      The SHA-1 context to be initialized.
=======
 * \param ctx      context to be initialized
 *
 * \warning        SHA-1 is considered a weak message digest and its use
 *                 constitutes a security risk. We recommend considering
 *                 stronger message digests instead.
 *
>>>>>>> 2a03794d
 */
MBEDTLS_DEPRECATED static inline void mbedtls_sha1_starts(
                                                mbedtls_sha1_context *ctx )
{
    mbedtls_sha1_starts_ret( ctx );
}

/**
 * \brief          SHA-1 process buffer
 *
 * \deprecated     Superseded by mbedtls_sha1_update_ret() in 2.7.0
 *
<<<<<<< HEAD
 * \param ctx      The SHA-1 context.
 * \param input    The buffer holding the input data.
 * \param ilen     The length of the input data.
=======
 * \param ctx      SHA-1 context
 * \param input    buffer holding the data
 * \param ilen     length of the input data
 *
 * \warning        SHA-1 is considered a weak message digest and its use
 *                 constitutes a security risk. We recommend considering
 *                 stronger message digests instead.
 *
>>>>>>> 2a03794d
 */
MBEDTLS_DEPRECATED static inline void mbedtls_sha1_update(
                                                mbedtls_sha1_context *ctx,
                                                const unsigned char *input,
                                                size_t ilen )
{
    mbedtls_sha1_update_ret( ctx, input, ilen );
}

/**
 * \brief          SHA-1 final digest
 *
 * \deprecated     Superseded by mbedtls_sha1_finish_ret() in 2.7.0
 *
<<<<<<< HEAD
 * \param ctx      The SHA-1 context.
 * \param output   The SHA-1 checksum result.
=======
 * \param ctx      SHA-1 context
 * \param output   SHA-1 checksum result
 *
 * \warning        SHA-1 is considered a weak message digest and its use
 *                 constitutes a security risk. We recommend considering
 *                 stronger message digests instead.
 *
>>>>>>> 2a03794d
 */
MBEDTLS_DEPRECATED static inline void mbedtls_sha1_finish(
                                                mbedtls_sha1_context *ctx,
                                                unsigned char output[20] )
{
    mbedtls_sha1_finish_ret( ctx, output );
}

/**
 * \brief          SHA-1 process data block (internal use only)
 *
 * \deprecated     Superseded by mbedtls_internal_sha1_process() in 2.7.0
 *
<<<<<<< HEAD
 * \param ctx      The SHA-1 context.
 * \param data     The data block being processed.
=======
 * \param ctx      SHA-1 context
 * \param data     buffer holding one block of data
 *
 * \warning        SHA-1 is considered a weak message digest and its use
 *                 constitutes a security risk. We recommend considering
 *                 stronger message digests instead.
 *
>>>>>>> 2a03794d
 */
MBEDTLS_DEPRECATED static inline void mbedtls_sha1_process(
                                                mbedtls_sha1_context *ctx,
                                                const unsigned char data[64] )
{
    mbedtls_internal_sha1_process( ctx, data );
}

#undef MBEDTLS_DEPRECATED
#endif /* !MBEDTLS_DEPRECATED_REMOVED */

#ifdef __cplusplus
}
#endif

#else  /* MBEDTLS_SHA1_ALT */
#include "sha1_alt.h"
#endif /* MBEDTLS_SHA1_ALT */

#ifdef __cplusplus
extern "C" {
#endif

/**
 * \brief          This function calculates the SHA-1 checksum of a buffer.
 *
 *                 The function allocates the context, performs the
 *                 calculation, and frees the context.
 *
 *                 The SHA-1 result is calculated as
 *                 output = SHA-1(input buffer).
 *
 * \param input    The buffer holding the input data.
 * \param ilen     The length of the input data.
 * \param output   The SHA-1 checksum result.
 *
<<<<<<< HEAD
 * \return         \c 0 if successful
=======
 * \return         0 if successful
 *
 * \warning        SHA-1 is considered a weak message digest and its use
 *                 constitutes a security risk. We recommend considering
 *                 stronger message digests instead.
 *
>>>>>>> 2a03794d
 */
int mbedtls_sha1_ret( const unsigned char *input,
                      size_t ilen,
                      unsigned char output[20] );

#if !defined(MBEDTLS_DEPRECATED_REMOVED)
#if defined(MBEDTLS_DEPRECATED_WARNING)
#define MBEDTLS_DEPRECATED      __attribute__((deprecated))
#else
#define MBEDTLS_DEPRECATED
#endif
/**
 * \brief          Output = SHA-1( input buffer )
 *
 * \deprecated     Superseded by mbedtls_sha1_ret() in 2.7.0
 *
<<<<<<< HEAD
 * \param input    The buffer holding the input data.
 * \param ilen     The length of the input data.
 * \param output   The SHA-1 checksum result.
=======
 * \param input    buffer holding the data
 * \param ilen     length of the input data
 * \param output   SHA-1 checksum result
 *
 * \warning        SHA-1 is considered a weak message digest and its use
 *                 constitutes a security risk. We recommend considering
 *                 stronger message digests instead.
 *
>>>>>>> 2a03794d
 */
MBEDTLS_DEPRECATED static inline void mbedtls_sha1( const unsigned char *input,
                                                    size_t ilen,
                                                    unsigned char output[20] )
{
    mbedtls_sha1_ret( input, ilen, output );
}

#undef MBEDTLS_DEPRECATED
#endif /* !MBEDTLS_DEPRECATED_REMOVED */

/**
 * \brief          The SHA-1 checkup routine.
 *
<<<<<<< HEAD
 * \return         \c 0 on success, or \c 1 on failure.
=======
 * \return         0 if successful, or 1 if the test failed
 *
 * \warning        SHA-1 is considered a weak message digest and its use
 *                 constitutes a security risk. We recommend considering
 *                 stronger message digests instead.
 *
>>>>>>> 2a03794d
 */
int mbedtls_sha1_self_test( int verbose );

#ifdef __cplusplus
}
#endif

#endif /* mbedtls_sha1.h */<|MERGE_RESOLUTION|>--- conflicted
+++ resolved
@@ -1,15 +1,11 @@
 /**
  * \file sha1.h
  *
-<<<<<<< HEAD
  * \brief The SHA-1 cryptographic hash function.
-=======
- * \brief SHA-1 cryptographic hash function
  *
  * \warning   SHA-1 is considered a weak message digest and its use constitutes
  *            a security risk. We recommend considering stronger message
  *            digests instead.
->>>>>>> 2a03794d
  */
 /*
  *  Copyright (C) 2006-2018, Arm Limited (or its affiliates), All Rights Reserved
@@ -57,16 +53,12 @@
 #endif
 
 /**
-<<<<<<< HEAD
  * \brief          The SHA-1 context structure.
-=======
- * \brief          SHA-1 context structure
- *
- * \warning        SHA-1 is considered a weak message digest and its use
- *                 constitutes a security risk. We recommend considering
- *                 stronger message digests instead.
- *
->>>>>>> 2a03794d
+ *
+ * \warning        SHA-1 is considered a weak message digest and its use
+ *                 constitutes a security risk. We recommend considering
+ *                 stronger message digests instead.
+ *
  */
 typedef struct
 {
@@ -79,50 +71,37 @@
 /**
  * \brief          This function initializes a SHA-1 context.
  *
-<<<<<<< HEAD
  * \param ctx      The SHA-1 context to initialize.
-=======
- * \param ctx      SHA-1 context to be initialized
- *
- * \warning        SHA-1 is considered a weak message digest and its use
- *                 constitutes a security risk. We recommend considering
- *                 stronger message digests instead.
- *
->>>>>>> 2a03794d
+ *
+ * \warning        SHA-1 is considered a weak message digest and its use
+ *                 constitutes a security risk. We recommend considering
+ *                 stronger message digests instead.
+ *
  */
 void mbedtls_sha1_init( mbedtls_sha1_context *ctx );
 
 /**
  * \brief          This function clears a SHA-1 context.
  *
-<<<<<<< HEAD
  * \param ctx      The SHA-1 context to clear.
-=======
- * \param ctx      SHA-1 context to be cleared
- *
- * \warning        SHA-1 is considered a weak message digest and its use
- *                 constitutes a security risk. We recommend considering
- *                 stronger message digests instead.
- *
->>>>>>> 2a03794d
+ *
+ * \warning        SHA-1 is considered a weak message digest and its use
+ *                 constitutes a security risk. We recommend considering
+ *                 stronger message digests instead.
+ *
  */
 void mbedtls_sha1_free( mbedtls_sha1_context *ctx );
 
 /**
  * \brief          This function clones the state of a SHA-1 context.
  *
-<<<<<<< HEAD
  * \param dst      The destination context.
  * \param src      The context to clone.
-=======
- * \param dst      The destination context
- * \param src      The context to be cloned
- *
- * \warning        SHA-1 is considered a weak message digest and its use
- *                 constitutes a security risk. We recommend considering
- *                 stronger message digests instead.
- *
->>>>>>> 2a03794d
+ *
+ * \warning        SHA-1 is considered a weak message digest and its use
+ *                 constitutes a security risk. We recommend considering
+ *                 stronger message digests instead.
+ *
  */
 void mbedtls_sha1_clone( mbedtls_sha1_context *dst,
                          const mbedtls_sha1_context *src );
@@ -132,16 +111,12 @@
  *
  * \param ctx      The context to initialize.
  *
-<<<<<<< HEAD
- * \return         \c 0 if successful
-=======
- * \return         0 if successful
- *
- * \warning        SHA-1 is considered a weak message digest and its use
- *                 constitutes a security risk. We recommend considering
- *                 stronger message digests instead.
- *
->>>>>>> 2a03794d
+ * \return         \c 0 if successful
+ *
+ * \warning        SHA-1 is considered a weak message digest and its use
+ *                 constitutes a security risk. We recommend considering
+ *                 stronger message digests instead.
+ *
  */
 int mbedtls_sha1_starts_ret( mbedtls_sha1_context *ctx );
 
@@ -153,16 +128,12 @@
  * \param input    The buffer holding the input data.
  * \param ilen     The length of the input data.
  *
-<<<<<<< HEAD
- * \return         \c 0 if successful
-=======
- * \return         0 if successful
- *
- * \warning        SHA-1 is considered a weak message digest and its use
- *                 constitutes a security risk. We recommend considering
- *                 stronger message digests instead.
- *
->>>>>>> 2a03794d
+ * \return         \c 0 if successful
+ *
+ * \warning        SHA-1 is considered a weak message digest and its use
+ *                 constitutes a security risk. We recommend considering
+ *                 stronger message digests instead.
+ *
  */
 int mbedtls_sha1_update_ret( mbedtls_sha1_context *ctx,
                              const unsigned char *input,
@@ -175,16 +146,12 @@
  * \param ctx      The SHA-1 context.
  * \param output   The SHA-1 checksum result.
  *
-<<<<<<< HEAD
- * \return         \c 0 if successful
-=======
- * \return         0 if successful
- *
- * \warning        SHA-1 is considered a weak message digest and its use
- *                 constitutes a security risk. We recommend considering
- *                 stronger message digests instead.
- *
->>>>>>> 2a03794d
+ * \return         \c 0 if successful
+ *
+ * \warning        SHA-1 is considered a weak message digest and its use
+ *                 constitutes a security risk. We recommend considering
+ *                 stronger message digests instead.
+ *
  */
 int mbedtls_sha1_finish_ret( mbedtls_sha1_context *ctx,
                              unsigned char output[20] );
@@ -195,16 +162,12 @@
  * \param ctx      SHA-1 context
  * \param data     The data block being processed.
  *
-<<<<<<< HEAD
- * \return         \c 0 if successful
-=======
- * \return         0 if successful
- *
- * \warning        SHA-1 is considered a weak message digest and its use
- *                 constitutes a security risk. We recommend considering
- *                 stronger message digests instead.
- *
->>>>>>> 2a03794d
+ * \return         \c 0 if successful
+ *
+ * \warning        SHA-1 is considered a weak message digest and its use
+ *                 constitutes a security risk. We recommend considering
+ *                 stronger message digests instead.
+ *
  */
 int mbedtls_internal_sha1_process( mbedtls_sha1_context *ctx,
                                    const unsigned char data[64] );
@@ -220,16 +183,12 @@
  *
  * \deprecated     Superseded by mbedtls_sha1_starts_ret() in 2.7.0
  *
-<<<<<<< HEAD
  * \param ctx      The SHA-1 context to be initialized.
-=======
- * \param ctx      context to be initialized
- *
- * \warning        SHA-1 is considered a weak message digest and its use
- *                 constitutes a security risk. We recommend considering
- *                 stronger message digests instead.
- *
->>>>>>> 2a03794d
+ *
+ * \warning        SHA-1 is considered a weak message digest and its use
+ *                 constitutes a security risk. We recommend considering
+ *                 stronger message digests instead.
+ *
  */
 MBEDTLS_DEPRECATED static inline void mbedtls_sha1_starts(
                                                 mbedtls_sha1_context *ctx )
@@ -242,20 +201,14 @@
  *
  * \deprecated     Superseded by mbedtls_sha1_update_ret() in 2.7.0
  *
-<<<<<<< HEAD
  * \param ctx      The SHA-1 context.
  * \param input    The buffer holding the input data.
  * \param ilen     The length of the input data.
-=======
- * \param ctx      SHA-1 context
- * \param input    buffer holding the data
- * \param ilen     length of the input data
- *
- * \warning        SHA-1 is considered a weak message digest and its use
- *                 constitutes a security risk. We recommend considering
- *                 stronger message digests instead.
- *
->>>>>>> 2a03794d
+ *
+ * \warning        SHA-1 is considered a weak message digest and its use
+ *                 constitutes a security risk. We recommend considering
+ *                 stronger message digests instead.
+ *
  */
 MBEDTLS_DEPRECATED static inline void mbedtls_sha1_update(
                                                 mbedtls_sha1_context *ctx,
@@ -270,18 +223,13 @@
  *
  * \deprecated     Superseded by mbedtls_sha1_finish_ret() in 2.7.0
  *
-<<<<<<< HEAD
  * \param ctx      The SHA-1 context.
  * \param output   The SHA-1 checksum result.
-=======
- * \param ctx      SHA-1 context
- * \param output   SHA-1 checksum result
- *
- * \warning        SHA-1 is considered a weak message digest and its use
- *                 constitutes a security risk. We recommend considering
- *                 stronger message digests instead.
- *
->>>>>>> 2a03794d
+ *
+ * \warning        SHA-1 is considered a weak message digest and its use
+ *                 constitutes a security risk. We recommend considering
+ *                 stronger message digests instead.
+ *
  */
 MBEDTLS_DEPRECATED static inline void mbedtls_sha1_finish(
                                                 mbedtls_sha1_context *ctx,
@@ -295,18 +243,13 @@
  *
  * \deprecated     Superseded by mbedtls_internal_sha1_process() in 2.7.0
  *
-<<<<<<< HEAD
  * \param ctx      The SHA-1 context.
  * \param data     The data block being processed.
-=======
- * \param ctx      SHA-1 context
- * \param data     buffer holding one block of data
- *
- * \warning        SHA-1 is considered a weak message digest and its use
- *                 constitutes a security risk. We recommend considering
- *                 stronger message digests instead.
- *
->>>>>>> 2a03794d
+ *
+ * \warning        SHA-1 is considered a weak message digest and its use
+ *                 constitutes a security risk. We recommend considering
+ *                 stronger message digests instead.
+ *
  */
 MBEDTLS_DEPRECATED static inline void mbedtls_sha1_process(
                                                 mbedtls_sha1_context *ctx,
@@ -343,16 +286,12 @@
  * \param ilen     The length of the input data.
  * \param output   The SHA-1 checksum result.
  *
-<<<<<<< HEAD
- * \return         \c 0 if successful
-=======
- * \return         0 if successful
- *
- * \warning        SHA-1 is considered a weak message digest and its use
- *                 constitutes a security risk. We recommend considering
- *                 stronger message digests instead.
- *
->>>>>>> 2a03794d
+ * \return         \c 0 if successful
+ *
+ * \warning        SHA-1 is considered a weak message digest and its use
+ *                 constitutes a security risk. We recommend considering
+ *                 stronger message digests instead.
+ *
  */
 int mbedtls_sha1_ret( const unsigned char *input,
                       size_t ilen,
@@ -369,20 +308,14 @@
  *
  * \deprecated     Superseded by mbedtls_sha1_ret() in 2.7.0
  *
-<<<<<<< HEAD
  * \param input    The buffer holding the input data.
  * \param ilen     The length of the input data.
  * \param output   The SHA-1 checksum result.
-=======
- * \param input    buffer holding the data
- * \param ilen     length of the input data
- * \param output   SHA-1 checksum result
- *
- * \warning        SHA-1 is considered a weak message digest and its use
- *                 constitutes a security risk. We recommend considering
- *                 stronger message digests instead.
- *
->>>>>>> 2a03794d
+ *
+ * \warning        SHA-1 is considered a weak message digest and its use
+ *                 constitutes a security risk. We recommend considering
+ *                 stronger message digests instead.
+ *
  */
 MBEDTLS_DEPRECATED static inline void mbedtls_sha1( const unsigned char *input,
                                                     size_t ilen,
@@ -397,16 +330,12 @@
 /**
  * \brief          The SHA-1 checkup routine.
  *
-<<<<<<< HEAD
  * \return         \c 0 on success, or \c 1 on failure.
-=======
- * \return         0 if successful, or 1 if the test failed
- *
- * \warning        SHA-1 is considered a weak message digest and its use
- *                 constitutes a security risk. We recommend considering
- *                 stronger message digests instead.
- *
->>>>>>> 2a03794d
+ *
+ * \warning        SHA-1 is considered a weak message digest and its use
+ *                 constitutes a security risk. We recommend considering
+ *                 stronger message digests instead.
+ *
  */
 int mbedtls_sha1_self_test( int verbose );
 
