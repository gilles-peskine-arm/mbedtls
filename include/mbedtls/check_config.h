--- conflicted
+++ resolved
@@ -163,10 +163,6 @@
     !defined(MBEDTLS_ECP_DP_SECP192K1_ENABLED) &&                  \
     !defined(MBEDTLS_ECP_DP_SECP224K1_ENABLED) &&                  \
     !defined(MBEDTLS_ECP_DP_SECP256K1_ENABLED) &&                  \
-<<<<<<< HEAD
-=======
-    !defined(MBEDTLS_ECP_DP_CURVE25519_ENABLED) &&                 \
->>>>>>> 82ac38ee
     !defined(MBEDTLS_ECP_DP_CURVE448_ENABLED) ) )
 #error "MBEDTLS_ECP_C defined, but not all prerequisites"
 #endif
