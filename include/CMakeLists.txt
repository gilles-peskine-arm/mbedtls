option(INSTALL_MBEDTLS_HEADERS "Install mbed TLS headers." ON)

if(INSTALL_MBEDTLS_HEADERS)

    file(GLOB headers "mbedtls/*.h")
    file(GLOB psa_headers "psa/*.h")

    install(FILES ${headers}
        DESTINATION include/mbedtls
        PERMISSIONS OWNER_READ OWNER_WRITE GROUP_READ WORLD_READ)

    install(FILES ${psa_headers}
        DESTINATION include/psa
        PERMISSIONS OWNER_READ OWNER_WRITE GROUP_READ WORLD_READ)

endif(INSTALL_MBEDTLS_HEADERS)

<<<<<<< HEAD
# Make config.h available in an out-of-source build.
if (NOT ${CMAKE_CURRENT_BINARY_DIR} STREQUAL ${CMAKE_CURRENT_SOURCE_DIR})
=======
# Make config.h available in an out-of-source build. ssl-opt.sh requires it.
if (ENABLE_TESTING AND NOT ${CMAKE_CURRENT_BINARY_DIR} STREQUAL ${CMAKE_CURRENT_SOURCE_DIR})
>>>>>>> ff645d98
    link_to_source(mbedtls)
    link_to_source(psa)
endif()<|MERGE_RESOLUTION|>--- conflicted
+++ resolved
@@ -15,13 +15,8 @@
 
 endif(INSTALL_MBEDTLS_HEADERS)
 
-<<<<<<< HEAD
 # Make config.h available in an out-of-source build.
-if (NOT ${CMAKE_CURRENT_BINARY_DIR} STREQUAL ${CMAKE_CURRENT_SOURCE_DIR})
-=======
-# Make config.h available in an out-of-source build. ssl-opt.sh requires it.
 if (ENABLE_TESTING AND NOT ${CMAKE_CURRENT_BINARY_DIR} STREQUAL ${CMAKE_CURRENT_SOURCE_DIR})
->>>>>>> ff645d98
     link_to_source(mbedtls)
     link_to_source(psa)
 endif()